# Swift for TensorFlow

| OS | CI platform | x86_64 | GPU |
|---|:---:|:---:|:---:|
| **macOS** | Google Kokoro | ![Build Status](https://storage.googleapis.com/tensorflow-kokoro-build-badges/macos-swift-tf-release.svg) | - |
| **Ubuntu 16.04** | Swift.org CI | [![Build Status](https://ci-external.swift.org/job/oss-swift-RA-linux-ubuntu-16.04-tensorflow/lastCompletedBuild/badge/icon)](https://ci-external.swift.org/job/oss-swift-RA-linux-ubuntu-16.04-tensorflow) | [![Build Status](https://ci-external.swift.org/job/oss-swift-RA-linux-ubuntu-16.04-tensorflow-gpu/lastCompletedBuild/badge/icon)](https://ci-external.swift.org/job/oss-swift-RA-linux-ubuntu-16.04-tensorflow-gpu) |

Welcome to Swift for TensorFlow!

Swift for TensorFlow is a new programming language for TensorFlow. It is a copy of the compiler for the [Swift Programming Language](https://swift.org) that adds first-class compiler and language support for machine learning.

This repository covers the compiler and standard libraries. Please visit the [documentation repository](https://github.com/tensorflow/swift) for more information about the project, including a project overview, technical details, and guidelines for contributing. To use Swift for TensorFlow out of the box, follow the [installation instructions](https://github.com/tensorflow/swift/blob/master/Installation.md). To build from source, follow the instructions below.

**Note:** Swift for TensorFlow is an early stage research project. It has been released to enable open source development and is not yet ready for general use by machine learning developers.

## Building Swift for TensorFlow

**Note:** Building from source is necessary only if you want to modify the source
code or build with a custom version of TensorFlow.

These instructions give the most direct path to a working Swift for TensorFlow development
environment. To build from source you will need about 2 GB of disk space for the
source code and up to 70 GB of disk space for the build artifacts with full
debugging. Depending on your machine, a clean build can take a few minutes to
several hours. Naturally, incremental builds are much faster.

### System Requirements

macOS and Ubuntu Linux LTS 18.04 are the current supported host development
operating systems.

Please make sure you use Python 2.x. Python 3.x is not supported currently.

#### macOS

To build for macOS, you need [Xcode 11.3](https://developer.apple.com/xcode/downloads/).
The required version of Xcode changes frequently, and is often a beta release.
Check this document for the current required version.

You will also need [CMake](https://cmake.org), [Ninja](https://ninja-build.org), and [Bazel](https://www.bazel.build), which can be installed via a package manager.

**[Homebrew](https://brew.sh/)**

```shell
brew install cmake ninja
brew cask install java # required for Bazel
```

Additionally, [Bazel](https://www.bazel.build) between v0.24.1 and v0.25.2 (inclusive) is required to build with TensorFlow support. Instructions to download Bazel directly can be found [below](#bazel). You can find instructions for installing CMake, and Ninja directly [below](#build-dependencies) as well.

#### Linux

For Ubuntu, you'll need the following development dependencies:

<<<<<<< HEAD
    sudo apt-get install git cmake ninja-build clang python uuid-dev libicu-dev icu-devtools libedit-dev libxml2-dev libsqlite3-dev swig libpython-dev libncurses5-dev pkg-config libcurl4-openssl-dev libblocksruntime-dev systemtap-sdt-dev tzdata rsync

Additionally, [Bazel](https://www.bazel.build) between v0.24.1 and v0.25.2 (inclusive) is required to build with TensorFlow support. Ubuntu installation instructions can be found [below](#bazel).
=======
    sudo apt-get install git cmake ninja-build clang python uuid-dev libicu-dev icu-devtools libedit-dev libxml2-dev libsqlite3-dev swig libpython-dev libncurses5-dev pkg-config libcurl4-openssl-dev systemtap-sdt-dev tzdata rsync python-six
>>>>>>> 486de42d

**Note:** LLDB currently requires at least `swig-1.3.40` but will successfully build
with version 2 shipped with Ubuntu.

Additional build instructions for Ubuntu 14.04 LTS can be found [here](docs/Ubuntu14.md). These are necessary for building Swift for TensorFlow correctly.

### Getting Sources for Swift and Related Projects

First, create a directory for all of the Swift sources:

    mkdir swift-source
    cd swift-source

**Note:** This is important since update-checkout (see below) checks out
repositories next to the Swift source directory. This means that if one clones
Swift and has other unrelated repositories, update-checkout may not clone those
repositories and will update them instead. Additionally, ensure Python 2.7 is being
used for this step, whether via conda environment or other means.

**TensorFlow Support:** To build with TensorFlow support, the `tensorflow`
scheme must be specified when cloning sources. The `tensorflow` scheme pins
specific versions of every Swift companion directory and is updated with every
upstream merge from the master branch.

**Via HTTPS**  For those checking out sources as read-only, HTTPS works best:

    git clone https://github.com/apple/swift.git -b tensorflow
    ./swift/utils/update-checkout --clone --scheme tensorflow
    cd swift

**Via SSH**  For those who plan on regularly making direct commits,
cloning over SSH may provide a better experience (which requires
[uploading SSH keys to GitHub](https://help.github.com/articles/adding-a-new-ssh-key-to-your-github-account/)):

    git clone git@github.com:apple/swift.git -b tensorflow
    ./swift/utils/update-checkout --clone-with-ssh --scheme tensorflow
    cd swift

### Building Swift with TensorFlow support

The `build-script` is a high-level build automation script that supports basic
options such as building a Swift-compatible LLDB, building the Swift Package
Manager, building for various platforms, running tests after builds, and more.
TensorFlow support is enabled by the `--enable-tensorflow` flag. TensorFlow will
be automatically cloned from GitHub and built from source using Bazel when this
flag is specified.

There are two primary build systems to use: Xcode and Ninja. The Xcode build
system allows you to work in Xcode, but Ninja is a bit faster and supports
more environments.

First, make sure that you're in the swift directory:

    cd swift

To build using Ninja, run:

    swift/utils/build-script --enable-tensorflow --release-debuginfo

When developing Swift, it helps to build what you're working on in a debug
configuration while building the rest of the project with optimizations. Below
are some examples of using debug variants:

    swift/utils/build-script --enable-tensorflow --release-debuginfo --debug-swift # Swift frontend built in debug
    swift/utils/build-script --enable-tensorflow --release-debuginfo --debug-swift-stdlib # Standard library built in debug
    swift/utils/build-script --enable-tensorflow --release-debuginfo --debug-swift --force-optimized-typechecker # Swift frontend sans type checker built in debug

Limiting the amount of debug code in the compiler has a very large impact on
Swift compile times, and in turn the test execution time. If you want to build
the entire project in debug, you can run:

    swift/utils/build-script  --enable-tensorflow --debug

For documentation of all available arguments, as well as additional usage
information, see the inline help:

    utils/build-script -h

### Customize TensorFlow support

 If you want to build with custom TensorFlow headers and shared libraries, please specify the `--tensorflow-host-include-dir` and `--tensorflow-host-lib-dir` arguments:

    utils/build-script --enable-tensorflow --tensorflow-host-include-dir=<path_to_tensorflow_headers> --tensorflow-host-lib-dir=<path_to_tensorflow_libraries>

You can assign specific values to these arguments after a double-dash `--` in
your build-script command. For example:

    utils/build-script -- enable-tensorflow=True

Below is more information about TensorFlow-related build arguments.

* `enable-tensorflow`: If true, enables TensorFlow support for Swift.
    * Default value: `False`.
* `build-tensorflow`: If true, automatically clone and build TensorFlow from source.
    * Default value: If `enable-tensorflow` is `True` and `tensorflow-host-lib-dir` and `tensorflow-host-include-dir` are not specified, then `True`. Otherwise, `False`.
* `host-bazel`: The absolute path to Bazel, used to build TensorFlow.
    * By default, the path is auto detected.
* `tensorflow-bazel-options`: Comma separated options passed to Bazel when building TensorFlow, e.g. `--copt=-mavx,--copt=-msse4.2`.
    * Default: None.
* `tensorflow-host-include-dir`: A directory containing custom TensorFlow headers.
    * Default value: None.
* `tensorflow-host-lib-dir`: A directory containing custom TensorFlow shared libraries (`libtensorflow.so`).
    * Default value: None.
* `tensorflow-swift-apis`: A path to the [tensorflow/swift-apis](https://github.com/tensorflow/swift-apis) deep learning library repository.
    * Default value: `tensorflow-swift-apis` if the [tensorflow/swift-apis](https://github.com/tensorflow/swift-apis) repository is cloned. Otherwise, none.

### Build systems

#### Xcode

To build using Xcode, specify the `--xcode` argument on any of the above commands.
Xcode can be used to edit the Swift source code, but it is not currently
fully supported as a build environment for SDKs other than macOS. The generated
Xcode project does not integrate with the test runner, but the tests can be run
with the 'check-swift' target.

#### Build Products

All of the build products are placed in `swift-source/build/${TOOL}-${MODE}/${PRODUCT}-${PLATFORM}/`.
If macOS Swift with Ninja in DebugAssert mode was built, all of the products
would be in `swift-source/build/Ninja-DebugAssert/swift-macosx-x86_64/`. It
helps to save this directory as an environment variable for future use.

    export SWIFT_BUILD_DIR="~/swift-source/build/Ninja-DebugAssert/swift-macosx-x86_64"

#### Ninja

Once the first build has completed, Ninja can perform fast incremental builds of
various products. These incremental builds are a big timesaver when developing
and debugging.

    cd ${SWIFT_BUILD_DIR}
    ninja swift

This will build the Swift compiler, but will not rebuild the standard library or
any other target. Building the `swift-stdlib` target as an additional layer of
testing from time to time is also a good idea. To build just the standard
library, run:

    ninja swift-stdlib

It is always a good idea to do a full build after using `update-checkout`.

#### Using Xcode

To open the Swift project in Xcode, open `${SWIFT_BUILD_DIR}/Swift.xcodeproj`.
It will auto-create a *lot* of schemes for all of the available targets. A
common debug flow would involve:

 - Select the 'swift' scheme.
 - Pull up the scheme editor (⌘⇧<).
 - Select the 'Arguments' tab and click the '+'.
 - Add the command line options.
 - Close the scheme editor.
 - Build and run.

Another option is to change the scheme to "Wait for executable to be launched",
then run the build product in Terminal.

### Swift Toolchains

#### Building

Swift toolchains are created using the script
[build-toolchain-tensorflow](https://github.com/apple/swift/blob/tensorflow/utils/build-toolchain-tensorflow).
This script is used by swift.org's CI to produce snapshots and can allow for one to
locally reproduce such builds for development or distribution purposes. A typical 
invocation looks like the following:

```
  $ ./swift/utils/build-toolchain-tensorflow $BUNDLE_PREFIX
```

where ``$BUNDLE_PREFIX`` is a string that will be prepended to the build
date to give the bundle identifier of the toolchain's ``Info.plist``. For
instance, if ``$BUNDLE_PREFIX`` was ``com.example``, the toolchain
produced will have the bundle identifier ``com.example.YYYYMMDD``. It
will be created in the directory you run the script with a filename
 of the form: ``swift-tensorflow-LOCAL-YYYY-MM-DD-a-osx.tar.gz``.

Beyond building the toolchain, ``build-toolchain-tensorflow`` also supports the
following (non-exhaustive) set of useful options:

- ``--dry-run``: Perform a dry run build. This is off by default.
- ``--test``: Test the toolchain after it has been compiled. This is off by default.
- ``--gpu`` (Linux only): Build with GPU support. This is off by default.
- ``--pkg`` (macOS only): Build a toolchain installer package (`.pkg`). This is off by default.

More options may be added over time. Please pass ``--help`` to
``build-toolchain-tensorflow`` to see the full set of options.

#### Installing into Xcode

On macOS if one wants to install such a toolchain into Xcode:

1. Untar and copy the toolchain to one of `/Library/Developer/Toolchains/` or
   `~/Library/Developer/Toolchains/`. E.x.:

```
  $ sudo tar -xzf swift-LOCAL-YYYY-MM-DD-a-osx.tar.gz -C /
  $ tar -xzf swift-LOCAL-YYYY-MM-DD-a-osx.tar.gz -C ~/
```

The script also generates an archive containing debug symbols which
can be installed over the main archive allowing symbolication of any
compiler crashes.

```
  $ sudo tar -xzf swift-LOCAL-YYYY-MM-DD-a-osx-symbols.tar.gz -C /
  $ tar -xzf swift-LOCAL-YYYY-MM-DD-a-osx-symbols.tar.gz -C ~/
```

2. Specify the local toolchain for Xcode's use via `Xcode->Toolchains`.

### Build Failures

Make sure you are using the [correct release](#macos) of Xcode.

If you have changed Xcode versions but still encounter errors that appear to
be related to the Xcode version, try passing `--clean` to `build-script`.

When a new version of Xcode is released, you can update your build without
recompiling the entire project by passing the `--reconfigure` option.

Make sure all repositories are up to date with the `update-checkout` command
described above.

## Testing Swift

The simplest way to run the Swift test suite is using the `tensorflow_test`
build preset, which runs the entire Swift test suite (including new TensorFlow
tests):

    utils/build-script --preset=tensorflow_test

Swift for TensorFlow adds the following new test suites:

- [test/AutoDiff](test/AutoDiff): tests for
  [automatic differentiation](https://github.com/tensorflow/swift/blob/master/docs/AutomaticDifferentiation.md).
- [test/TensorFlow](test/TensorFlow): TensorFlow infrastructure tests that don't
  depend on the TensorFlow runtime.
- [test/TensorFlowRuntime](test/TensorFlowRuntime): TensorFlow runtime tests.


Before submitting pull requests involving large code changes, please run the
command above locally to ensure all tests pass.

For more details on testing, see [docs/Testing.md](docs/Testing.md), in
particular the section on [lit.py](docs/Testing.md#using-litpy).

## Build Dependencies

### CMake
[CMake](https://cmake.org) is the core infrastructure used to configure builds of
Swift and its companion projects; at least version 3.4.3 is required.

On macOS, you can download the [CMake Binary Distribution](https://cmake.org/download),
bundled as an application, copy it to `/Applications`, and add the embedded
command line tools to your `PATH`:

    export PATH=/Applications/CMake.app/Contents/bin:$PATH

On Linux, if you have not already installed Swift's [development
dependencies](#linux), you can download and install the CMake
package separately using the following command:

    sudo apt-get install cmake


### Ninja
[Ninja](https://ninja-build.org) is the current recommended build system
for building Swift and is the default configuration generated by CMake. [Pre-built
packages](https://github.com/ninja-build/ninja/wiki/Pre-built-Ninja-packages)
are available for macOS and Linux distributions. You can also clone Ninja
next to the other projects and it will be bootstrapped automatically:

**Via HTTPS**

    git clone https://github.com/ninja-build/ninja.git && cd ninja
    git checkout release
    cat README

**Via SSH**

    git clone git@github.com:ninja-build/ninja.git && cd ninja
    git checkout release
    cat README

### Bazel
[Bazel](https://bazel.build) is the build tool used to build TensorFlow. Installing Bazel is necessary for building Swift with TensorFlow support.

The Bazel website has detailed installation instructions for
[macOS](https://docs.bazel.build/versions/master/install-os-x.html) and
[Ubuntu](https://docs.bazel.build/versions/master/install-ubuntu.html).
When picking the version to download in step 2, select a version between v0.27.1 and v0.29.1 (inclusive) which can be found in the release notes [here (v0.29.1)](https://github.com/bazelbuild/bazel/releases/tag/0.29.1).<|MERGE_RESOLUTION|>--- conflicted
+++ resolved
@@ -52,13 +52,7 @@
 
 For Ubuntu, you'll need the following development dependencies:
 
-<<<<<<< HEAD
-    sudo apt-get install git cmake ninja-build clang python uuid-dev libicu-dev icu-devtools libedit-dev libxml2-dev libsqlite3-dev swig libpython-dev libncurses5-dev pkg-config libcurl4-openssl-dev libblocksruntime-dev systemtap-sdt-dev tzdata rsync
-
-Additionally, [Bazel](https://www.bazel.build) between v0.24.1 and v0.25.2 (inclusive) is required to build with TensorFlow support. Ubuntu installation instructions can be found [below](#bazel).
-=======
     sudo apt-get install git cmake ninja-build clang python uuid-dev libicu-dev icu-devtools libedit-dev libxml2-dev libsqlite3-dev swig libpython-dev libncurses5-dev pkg-config libcurl4-openssl-dev systemtap-sdt-dev tzdata rsync python-six
->>>>>>> 486de42d
 
 **Note:** LLDB currently requires at least `swig-1.3.40` but will successfully build
 with version 2 shipped with Ubuntu.
