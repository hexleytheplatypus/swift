//===--- Differentiation.cpp - SIL Automatic Differentiation --*- C++ -*---===//
//
// This source file is part of the Swift.org open source project
//
// Copyright (c) 2014 - 2017 Apple Inc. and the Swift project authors
// Licensed under Apache License v2.0 with Runtime Library Exception
//
// See https://swift.org/LICENSE.txt for license information
// See https://swift.org/CONTRIBUTORS.txt for the list of Swift project authors
//
//===----------------------------------------------------------------------===//
//
// SWIFT_ENABLE_TENSORFLOW
//
// This file implements automatic differentiation.
//
// NOTE: Although the AD feature is developed as part of the Swift for
// TensorFlow project, it is completely independent from TensorFlow support.
//
//===----------------------------------------------------------------------===//

#define DEBUG_TYPE "differentiation"

#include "Differentiation.h"
#include "swift/AST/ASTMangler.h"
#include "swift/AST/ASTPrinter.h"
#include "swift/AST/AnyFunctionRef.h"
#include "swift/AST/AutoDiff.h"
#include "swift/AST/Builtins.h"
#include "swift/AST/DeclContext.h"
#include "swift/AST/DiagnosticsSIL.h"
#include "swift/AST/Expr.h"
#include "swift/AST/GenericEnvironment.h"
#include "swift/AST/GenericSignatureBuilder.h"
#include "swift/AST/LazyResolver.h"
#include "swift/AST/SourceFile.h"
#include "swift/AST/ParameterList.h"
#include "swift/AST/SubstitutionMap.h"
#include "swift/AST/TypeCheckRequests.h"
#include "swift/SIL/FormalLinkage.h"
#include "swift/SIL/LoopInfo.h"
#include "swift/SIL/PrettyStackTrace.h"
#include "swift/SIL/Projection.h"
#include "swift/SIL/SILBuilder.h"
#include "swift/SIL/TypeSubstCloner.h"
#include "swift/SILOptimizer/Analysis/DominanceAnalysis.h"
#include "swift/SILOptimizer/Analysis/LoopAnalysis.h"
#include "swift/SILOptimizer/PassManager/Passes.h"
#include "swift/SILOptimizer/PassManager/Transforms.h"
#include "swift/SILOptimizer/Utils/LoopUtils.h"
#include "swift/SILOptimizer/Utils/SILOptFunctionBuilder.h"
#include "llvm/ADT/APSInt.h"
#include "llvm/ADT/BreadthFirstIterator.h"
#include "llvm/ADT/DenseSet.h"

using namespace swift;
using llvm::DenseMap;
using llvm::SmallDenseMap;
using llvm::SmallDenseSet;
using llvm::SmallMapVector;
using llvm::SmallSet;

/// This flag is used to disable `differentiable_function_extract` instruction
/// folding for SIL testing purposes.
static llvm::cl::opt<bool> SkipFoldingDifferentiableFunctionExtraction(
    "differentiation-skip-folding-differentiable-function-extraction",
    llvm::cl::init(true));

//===----------------------------------------------------------------------===//
// Helpers
//===----------------------------------------------------------------------===//

/// Prints an "[AD] " prefix to `llvm::dbgs()` and returns the debug stream.
/// This is being used to print short debug messages within the AD pass.
static raw_ostream &getADDebugStream() { return llvm::dbgs() << "[AD] "; }

/// Given a dumpable value, dumps it to `llvm::dbgs()`.
template <typename T> static inline void debugDump(T &v) {
  LLVM_DEBUG(llvm::dbgs() << "\n==== BEGIN DEBUG DUMP ====\n"
                          << v << "\n==== END DEBUG DUMP ====\n");
}

static bool isWithoutDerivative(SILValue v) {
  if (auto *fnRef = dyn_cast<FunctionRefInst>(v))
    return fnRef->getReferencedFunctionOrNull()->hasSemanticsAttr(
        "autodiff.nonvarying");
  return false;
}

static bool isArrayLiteralIntrinsic(ApplyInst *ai) {
  return ai->hasSemantics("array.uninitialized_intrinsic");
}

static ApplyInst *getAllocateUninitializedArrayIntrinsic(SILValue v) {
  if (auto *ai = dyn_cast<ApplyInst>(v))
    if (isArrayLiteralIntrinsic(ai))
      return ai;
  return nullptr;
}

/// Given an element address from an `array.uninitialized_intrinsic` `apply`
/// instruction, returns the `apply` instruction. The element address is either
/// a `pointer_to_address` or `index_addr` instruction to the `RawPointer`
/// result of the instrinsic:
///
///     %result = apply %array.uninitialized_intrinsic : $(Array<T>, RawPointer)
///     (%array, %ptr) = destructure_tuple %result
///     %elt0 = pointer_to_address %ptr to $*T       // element address
///     %index_1 = integer_literal $Builtin.Word, 1
///     %elt1 = index_addr %elt0, %index_1           // element address
///     ...
static ApplyInst *
getAllocateUninitializedArrayIntrinsicElementAddress(SILValue v) {
  // Find the `pointer_to_address` result, peering through `index_addr`.
  auto *ptai = dyn_cast<PointerToAddressInst>(v);
  if (auto *iai = dyn_cast<IndexAddrInst>(v))
    ptai = dyn_cast<PointerToAddressInst>(iai->getOperand(0));
  if (!ptai)
    return nullptr;
  // Return the `array.uninitialized_intrinsic` application, if it exists.
  if (auto *dti = dyn_cast<DestructureTupleInst>(
          ptai->getOperand()->getDefiningInstruction())) {
    if (auto *ai = getAllocateUninitializedArrayIntrinsic(dti->getOperand()))
      return ai;
  }
  return nullptr;
}

/// Given a value, finds its single `destructure_tuple` user if the value is
/// tuple-typed and such a user exists.
static DestructureTupleInst *getSingleDestructureTupleUser(SILValue value) {
  bool foundDestructureTupleUser = false;
  if (!value->getType().is<TupleType>())
    return nullptr;
  DestructureTupleInst *result = nullptr;
  for (auto *use : value->getUses()) {
    if (auto *dti = dyn_cast<DestructureTupleInst>(use->getUser())) {
      assert(!foundDestructureTupleUser &&
             "There should only be one `destructure_tuple` user of a tuple");
      foundDestructureTupleUser = true;
      result = dti;
    }
  }
  return result;
}

/// Given an `apply` instruction, apply the given callback to each of its
/// direct results. If the `apply` instruction has a single `destructure_tuple`
/// user, apply the callback to the results of the `destructure_tuple` user.
static void forEachApplyDirectResult(
    ApplyInst *ai, llvm::function_ref<void(SILValue)> resultCallback) {
  if (!ai->getType().is<TupleType>()) {
    resultCallback(ai);
    return;
  }
  if (auto *dti = getSingleDestructureTupleUser(ai))
    for (auto result : dti->getResults())
      resultCallback(result);
}

/// Given a function, gathers all of its formal results (both direct and
/// indirect) in an order defined by its result type. Note that "formal results"
/// refer to result values in the body of the function, not at call sites.
static void
collectAllFormalResultsInTypeOrder(SILFunction &function,
                                   SmallVectorImpl<SILValue> &results) {
  SILFunctionConventions convs(function.getLoweredFunctionType(),
                               function.getModule());
  auto indResults = function.getIndirectResults();
  auto *retInst = cast<ReturnInst>(function.findReturnBB()->getTerminator());
  auto retVal = retInst->getOperand();
  SmallVector<SILValue, 8> dirResults;
  if (auto *tupleInst =
          dyn_cast_or_null<TupleInst>(retVal->getDefiningInstruction()))
    dirResults.append(tupleInst->getElements().begin(),
                      tupleInst->getElements().end());
  else
    dirResults.push_back(retVal);
  unsigned indResIdx = 0, dirResIdx = 0;
  for (auto &resInfo : convs.getResults())
    results.push_back(resInfo.isFormalDirect() ? dirResults[dirResIdx++]
                                               : indResults[indResIdx++]);
}

/// Given a function, gathers all of its direct results in an order defined by
/// its result type. Note that "formal results" refer to result values in the
/// body of the function, not at call sites.
static void
collectAllDirectResultsInTypeOrder(SILFunction &function,
                                   SmallVectorImpl<SILValue> &results) {
  SILFunctionConventions convs(function.getLoweredFunctionType(),
                               function.getModule());
  auto *retInst = cast<ReturnInst>(function.findReturnBB()->getTerminator());
  auto retVal = retInst->getOperand();
  if (auto *tupleInst = dyn_cast<TupleInst>(retVal))
    results.append(tupleInst->getElements().begin(),
                   tupleInst->getElements().end());
  else
    results.push_back(retVal);
}

/// Given a function call site, gathers all of its actual results (both direct
/// and indirect) in an order defined by its result type.
static void collectAllActualResultsInTypeOrder(
    ApplyInst *ai, ArrayRef<SILValue> extractedDirectResults,
    SmallVectorImpl<SILValue> &results) {
  auto calleeConvs = ai->getSubstCalleeConv();
  unsigned indResIdx = 0, dirResIdx = 0;
  for (auto &resInfo : calleeConvs.getResults()) {
    results.push_back(resInfo.isFormalDirect()
                          ? extractedDirectResults[dirResIdx++]
                          : ai->getIndirectSILResults()[indResIdx++]);
  }
}

/// Given a range of types, joins these into a single type. If there's exactly
/// one element type, returns that element type. Otherwise, creates a tuple type
/// of all element types.
template <typename TypeRange>
static CanType joinElementTypes(TypeRange &&range, const ASTContext &ctx) {
  if (range.size() == 1)
    return range.front();
  auto typeElts =
      map<SmallVector<TupleTypeElt, 8>>(range, [&](Type type) { return type; });
  return TupleType::get(typeElts, ctx);
}

/// Given a range of SIL values, retrieves the canonical types of these values,
/// and joins these types into a single type.
template <typename SILValueRange>
static CanType joinElementTypesFromValues(SILValueRange &&range,
                                          const ASTContext &ctx) {
  if (range.size() == 1)
    return range.front()->getType().getASTType();
  SmallVector<TupleTypeElt, 8> elts;
  transform(range, elts.begin(),
            [&](SILValue val) { return val->getType().getASTType(); });
  return TupleType::get(elts, ctx)->getCanonicalType();
}

/// Given an operator name, such as '+', and a protocol, returns the '+'
/// operator. If the operator does not exist in the protocol, returns null.
static FuncDecl *findOperatorDeclInProtocol(DeclName operatorName,
                                            ProtocolDecl *protocol) {
  assert(operatorName.isOperator());
  // Find the operator requirement in the given protocol declaration.
  auto opLookup = protocol->lookupDirect(operatorName);
  for (auto *decl : opLookup) {
    if (!decl->isProtocolRequirement())
      continue;
    auto *fd = dyn_cast<FuncDecl>(decl);
    if (!fd || !fd->isStatic() || !fd->isOperator())
      continue;
    return fd;
  }
  // Not found.
  return nullptr;
}

/// Returns the "constrained" derivative generic signature given:
/// - An original SIL function type.
/// - A wrt parameter index subset.
/// - A possibly uncanonical derivative generic signature (optional).
/// - Additional derivative requirements (optional).
/// The constrained derivative generic signature constrains all wrt parameters
/// to conform to `Differentiable`.
static GenericSignature getConstrainedDerivativeGenericSignature(
    CanSILFunctionType originalFnTy, IndexSubset *paramIndexSet,
    GenericSignature derivativeGenSig) {
  if (!derivativeGenSig)
    derivativeGenSig = originalFnTy->getSubstGenericSignature();
  if (!derivativeGenSig)
    return nullptr;
  // Constrain all wrt parameters to `Differentiable`.
  auto &ctx = derivativeGenSig->getASTContext();
  auto *diffableProto = ctx.getProtocol(KnownProtocolKind::Differentiable);
  SmallVector<Requirement, 4> requirements;
  for (unsigned paramIdx : paramIndexSet->getIndices()) {
    auto paramType = originalFnTy->getParameters()[paramIdx].getInterfaceType();
    Requirement req(RequirementKind::Conformance, paramType,
                    diffableProto->getDeclaredType());
    requirements.push_back(req);
  }
  return evaluateOrDefault(
      ctx.evaluator,
      AbstractGenericSignatureRequest{
          derivativeGenSig.getPointer(),
          /*addedGenericParams*/ {},
          std::move(requirements)},
      nullptr);
}

/// Returns the canonical derivative generic signature for the given
/// `[differentiable]` attribute and original function.
/// - Return the `[differentiable]` attribute derivative generic signature if
///   it exists.
/// - Otherwise, return the original function's generic signature.
static CanGenericSignature getDerivativeGenericSignature(
    SILDifferentiableAttr *attr, SILFunction *original) {
  if (auto attrDerivativeGenSig = attr->getDerivativeGenericSignature())
    return attrDerivativeGenSig->getCanonicalSignature();
  return original->getLoweredFunctionType()->getSubstGenericSignature();
}

// Clone the generic parameters of the given generic signature and return a new
// `GenericParamList`.
static GenericParamList *cloneGenericParameters(ASTContext &ctx,
                                                DeclContext *dc,
                                                CanGenericSignature sig) {
  SmallVector<GenericTypeParamDecl *, 2> clonedParams;
  for (auto paramType : sig->getGenericParams()) {
    auto clonedParam = new (ctx) GenericTypeParamDecl(
        dc, paramType->getName(), SourceLoc(), paramType->getDepth(),
        paramType->getIndex());
    clonedParam->setDeclContext(dc);
    clonedParam->setImplicit(true);
    clonedParams.push_back(clonedParam);
  }
  return GenericParamList::create(ctx, SourceLoc(), clonedParams, SourceLoc());
}

/// Given an `differentiable_function` instruction, finds the corresponding
/// differential operator used in the AST. If no differential operator is found,
/// return nullptr.
static DifferentiableFunctionExpr *
findDifferentialOperator(DifferentiableFunctionInst *inst) {
  return inst->getLoc().getAsASTNode<DifferentiableFunctionExpr>();
}

/// Returns the underlying instruction for the given SILValue, if it exists,
/// peering through function conversion instructions.
template<class Inst>
static Inst *peerThroughFunctionConversions(SILValue value) {
  if (auto *inst = dyn_cast<Inst>(value))
    return inst;
  if (auto *thinToThick = dyn_cast<ThinToThickFunctionInst>(value))
    return peerThroughFunctionConversions<Inst>(thinToThick->getOperand());
  if (auto *convertFn = dyn_cast<ConvertFunctionInst>(value))
    return peerThroughFunctionConversions<Inst>(convertFn->getOperand());
  if (auto *partialApply = dyn_cast<PartialApplyInst>(value))
    return peerThroughFunctionConversions<Inst>(partialApply->getCallee());
  return nullptr;
}

//===----------------------------------------------------------------------===//
// Auxiliary data structures
//===----------------------------------------------------------------------===//

namespace {
class ADContext;

/// The invoker of a differentiation task. It can be some user syntax, e.g.
/// an `differentiable_function` instruction lowered from an
/// `DifferentiableFunctionExpr` expression, the differentiation pass, or
/// nothing at all. This will be used to emit informative diagnostics.
struct DifferentiationInvoker {
public:
  /// The kind of the invoker of a differentiation task.
  enum class Kind {
    // Invoked by an `differentiable_function` instruction, which may or may not
    // be linked to a Swift AST node (e.g. an `DifferentiableFunctionExpr`
    // expression).
    DifferentiableFunctionInst,

    // Invoked by the indirect application of differentiation. This case has an
    // associated original `apply` instruction and `[differentiable]` attribute.
    IndirectDifferentiation,

    // Invoker by a `[differentiable]` attribute in SIL **without** being linked
    // to a Swift AST attribute. This case has an associated `[differentiable]`
    // attribute.
    SILDifferentiableAttribute
  };

private:
  Kind kind;
  union Value {
    /// The instruction associated with the `DifferentiableFunctionInst` case.
    DifferentiableFunctionInst *diffFuncInst;
    Value(DifferentiableFunctionInst *inst) : diffFuncInst(inst) {}

    /// The parent `apply` instruction and `[differentiable]` attribute
    /// associated with the `IndirectDifferentiation` case.
    std::pair<ApplyInst *, SILDifferentiableAttr *>
        indirectDifferentiation;
    Value(ApplyInst *applyInst, SILDifferentiableAttr *attr)
        : indirectDifferentiation({applyInst, attr}) {}

    /// The `[differentiable]` attribute associated with the
    /// `SILDifferentiableAttribute` case.
    SILDifferentiableAttr *silDifferentiableAttribute;
    Value(SILDifferentiableAttr *attr) : silDifferentiableAttribute(attr) {}
  } value;

  /*implicit*/
  DifferentiationInvoker(Kind kind, Value value) : kind(kind), value(value) {}

public:
  DifferentiationInvoker(DifferentiableFunctionInst *inst)
      : kind(Kind::DifferentiableFunctionInst), value(inst) {}
  DifferentiationInvoker(ApplyInst *applyInst, SILDifferentiableAttr *attr)
      : kind(Kind::IndirectDifferentiation),
        value({applyInst, attr}) {}
  DifferentiationInvoker(SILDifferentiableAttr *attr)
      : kind(Kind::SILDifferentiableAttribute), value(attr) {}

  Kind getKind() const { return kind; }

  DifferentiableFunctionInst *getDifferentiableFunctionInst() const {
    assert(kind == Kind::DifferentiableFunctionInst);
    return value.diffFuncInst;
  }

  std::pair<ApplyInst *, SILDifferentiableAttr *>
  getIndirectDifferentiation() const {
    assert(kind == Kind::IndirectDifferentiation);
    return value.indirectDifferentiation;
  }


  SILDifferentiableAttr *getSILDifferentiableAttribute() const {
    assert(kind == Kind::SILDifferentiableAttribute);
    return value.silDifferentiableAttribute;
  }

  SourceLoc getLocation() const {
    switch (kind) {
    case Kind::DifferentiableFunctionInst:
      return getDifferentiableFunctionInst()->getLoc().getSourceLoc();
    case Kind::IndirectDifferentiation:
      return getIndirectDifferentiation().first->getLoc().getSourceLoc();
    case Kind::SILDifferentiableAttribute:
      return getSILDifferentiableAttribute()->getOriginal()
          ->getLocation().getSourceLoc();
    }
  }

  void print(llvm::raw_ostream &os) const;
};

class DifferentiableActivityInfo;

/// Linear map struct and branching trace enum information for an original
/// function and and derivative function (JVP or VJP).
<<<<<<< HEAD
///
/// Linear map structs contain all callee linear maps produced in a JVP/VJP
/// basic block. A linear map struct is created for each basic block in the
/// original function, and a linear map struct field is created for every active
/// `apply` in the original basic block.
///
=======
///
/// Linear map structs contain all callee linear maps produced in a JVP/VJP
/// basic block. A linear map struct is created for each basic block in the
/// original function, and a linear map struct field is created for every active
/// `apply` in the original basic block.
///
>>>>>>> 958ecc6e
/// Branching trace enums model the control flow graph of the original function.
/// A branching trace enum is created for each basic block in the original
/// function, and a branching trace enum case is created for every basic block
/// predecessor/successor. This supports control flow differentiation: JVP/VJP
/// functions build branching trace enums to record an execution trace. Indirect
/// branching trace enums are created for basic blocks that are in loops.
///
/// Linear map struct values and branching trace enum values are constructed in
/// JVP/VJP functions and consumed in pullback/differential functions.
class LinearMapInfo {
private:
  /// The linear map kind.
  AutoDiffLinearMapKind kind;

  /// The original function.
  SILFunction *const original;

  /// The derivative function.
  SILFunction *const derivative;

  /// Activity info of the original function.
  const DifferentiableActivityInfo &activityInfo;

  /// Differentiation indices of the function.
  const SILAutoDiffIndices &indices;

  /// Mapping from original basic blocks to linear map structs.
  DenseMap<SILBasicBlock *, StructDecl *> linearMapStructs;

  /// Mapping from original basic blocks to branching trace enums.
  /// For pullbacks: these are predecessor enums.
  /// For differentials: these are successor enums.
  DenseMap<SILBasicBlock *, EnumDecl *> branchingTraceDecls;

  /// Mapping from `apply` instructions in the original function to the
  /// corresponding linear map field declaration in the linear map struct.
  DenseMap<ApplyInst *, VarDecl *> linearMapFieldMap;

  /// Mapping from predecessor-succcessor basic block pairs in the original
  /// function to the corresponding branching trace enum case.
  DenseMap<std::pair<SILBasicBlock *, SILBasicBlock *>, EnumElementDecl *>
      branchingTraceEnumCases;

  /// Mapping from linear map structs to their branching trace enum fields.
  DenseMap<StructDecl *, VarDecl *> linearMapStructEnumFields;

  /// A type converter, used to compute struct/enum SIL types.
  Lowering::TypeConverter &typeConverter;

private:
  /// Remaps the given type into the derivative function's context.
  SILType remapTypeInDerivative(SILType ty) {
    if (ty.hasArchetype())
      return derivative->mapTypeIntoContext(ty.mapTypeOutOfContext());
    return derivative->mapTypeIntoContext(ty);
  }

  /// Adds a `VarDecl` member with the given name and type to the given nominal
  /// declaration.
  VarDecl *addVarDecl(NominalTypeDecl *nominal, StringRef name, Type type) {
    auto &astCtx = nominal->getASTContext();
    auto id = astCtx.getIdentifier(name);
    auto *varDecl = new (astCtx) VarDecl(
        /*IsStatic*/ false, VarDecl::Introducer::Var, /*IsCaptureList*/ false,
        SourceLoc(), id, nominal);
    varDecl->setAccess(nominal->getEffectiveAccess());
    if (type->hasArchetype())
      varDecl->setInterfaceType(type->mapTypeOutOfContext());
    else
      varDecl->setInterfaceType(type);
    nominal->addMember(varDecl);
    return varDecl;
  }

  /// Retrieves the file unit that contains implicit declarations in the
  /// current Swift module. If it does not exist, create one.
  ///
  // FIXME: Currently it defaults to the file containing `original`, if it can
  // be determined. Otherwise, it defaults to any file unit in the module. To
  // handle this more properly, we could revive the DerivedFileUnit class to
  // contain all synthesized implicit type declarations.
  SourceFile &getDeclarationFileUnit() {
    if (original->hasLocation())
      if (auto *declContext = original->getLocation().getAsDeclContext())
        if (auto *parentSourceFile = declContext->getParentSourceFile())
          return *parentSourceFile;
    for (auto *file : original->getModule().getSwiftModule()->getFiles())
      if (auto *src = dyn_cast<SourceFile>(file))
        return *src;
    llvm_unreachable("No files?");
  }

  /// Computes and sets the access level for the given nominal type, given the
  /// original function linkage.
  void computeAccessLevel(
      NominalTypeDecl *nominal, SILLinkage originalLinkage) {
    auto &astCtx = nominal->getASTContext();
    switch (originalLinkage) {
    case swift::SILLinkage::Public:
    case swift::SILLinkage::PublicNonABI:
      nominal->setAccess(AccessLevel::Internal);
      nominal->getAttrs().add(
          new (astCtx) UsableFromInlineAttr(/*Implicit*/ true));
      break;
    case swift::SILLinkage::Hidden:
    case swift::SILLinkage::Shared:
      nominal->setAccess(AccessLevel::Internal);
      break;
    case swift::SILLinkage::Private:
      nominal->setAccess(AccessLevel::FilePrivate);
      break;
    default:
      // When the original function has external linkage, we create an internal
      // struct for use by our own module. This is necessary for cross-cell
      // differentiation in Jupyter.
      // TODO: Add a test in the compiler that exercises a similar situation as
      // cross-cell differentiation in Jupyter.
      nominal->setAccess(AccessLevel::Internal);
    }
  }

  /// Creates an enum declaration with the given JVP/VJP generic signature,
  /// whose cases represent the predecessors/successors of the given original
  /// block.
  EnumDecl *createBranchingTraceDecl(SILBasicBlock *originalBB,
                                     SILAutoDiffIndices indices,
                                     CanGenericSignature genericSig,
                                     SILLoopInfo *loopInfo) {
    assert(originalBB->getParent() == original);
    auto &astCtx = original->getASTContext();
    auto *moduleDecl = original->getModule().getSwiftModule();
    auto &file = getDeclarationFileUnit();
    // Create a branching trace enum.
    std::string enumName;
    switch (kind) {
    case AutoDiffLinearMapKind::Differential:
      enumName =
          "_AD__" + original->getName().str() +
          "_bb" + std::to_string(originalBB->getDebugID()) +
          "__Succ__" + indices.mangle();
      break;
    case AutoDiffLinearMapKind::Pullback:
      enumName =
          "_AD__" + original->getName().str() +
          "_bb" + std::to_string(originalBB->getDebugID()) +
          "__Pred__" + indices.mangle();
      break;
    }
    auto enumId = astCtx.getIdentifier(enumName);
    auto loc = original->getLocation().getSourceLoc();
    GenericParamList *genericParams = nullptr;
    if (genericSig)
      genericParams = cloneGenericParameters(astCtx, &file, genericSig);
    auto *branchingTraceDecl = new (astCtx) EnumDecl(
        /*EnumLoc*/ SourceLoc(), /*Name*/ enumId, /*NameLoc*/ loc,
        /*Inherited*/ {}, /*GenericParams*/ genericParams, /*DC*/ &file);
    // Note: must mark enum as implicit to satisfy assertion in
    // `Parser::parseDeclListDelayed`.
    branchingTraceDecl->setImplicit();
    if (genericSig)
      branchingTraceDecl->setGenericSignature(genericSig);
    computeAccessLevel(branchingTraceDecl,
                       original->getEffectiveSymbolLinkage());
    branchingTraceDecl->getInterfaceType();
    assert(branchingTraceDecl->hasInterfaceType());
    file.addVisibleDecl(branchingTraceDecl);
    // Add basic block enum cases.
    for (auto *predBB : originalBB->getPredecessorBlocks()) {
      auto bbId = "bb" + std::to_string(predBB->getDebugID());
      auto *linearMapStruct = getLinearMapStruct(predBB);
      assert(linearMapStruct);
      auto linearMapStructTy =
          linearMapStruct->getDeclaredInterfaceType()->getCanonicalType();
      // Create dummy declaration representing enum case parameter.
      auto *decl = new (astCtx) ParamDecl(loc, loc, Identifier(), loc,
                                          Identifier(), moduleDecl);
      decl->setSpecifier(ParamDecl::Specifier::Default);
      if (linearMapStructTy->hasArchetype())
        decl->setInterfaceType(linearMapStructTy->mapTypeOutOfContext());
      else
        decl->setInterfaceType(linearMapStructTy);
      // Create enum element and enum case declarations.
      auto *paramList = ParameterList::create(astCtx, {decl});
      auto *enumEltDecl = new (astCtx) EnumElementDecl(
          /*IdentifierLoc*/ loc, DeclName(astCtx.getIdentifier(bbId)),
          paramList, loc, /*RawValueExpr*/ nullptr, branchingTraceDecl);
      enumEltDecl->setImplicit();
      enumEltDecl->getInterfaceType();
      auto *enumCaseDecl = EnumCaseDecl::create(
          /*CaseLoc*/ loc, {enumEltDecl}, branchingTraceDecl);
      enumCaseDecl->setImplicit();
      branchingTraceDecl->addMember(enumEltDecl);
      branchingTraceDecl->addMember(enumCaseDecl);
      // Record enum element declaration.
      branchingTraceEnumCases.insert({{predBB, originalBB}, enumEltDecl});
    }
    // If original block is in a loop, mark branching trace enum as indirect.
    if (loopInfo->getLoopFor(originalBB))
      branchingTraceDecl->getAttrs().add(
          new (astCtx) IndirectAttr(/*Implicit*/ true));
    return branchingTraceDecl;
  }

  /// Creates a struct declaration with the given JVP/VJP generic signature, for
  /// storing the linear map values and predecessor/successor basic block of the
  /// given original block.
  StructDecl *
  createLinearMapStruct(SILBasicBlock *originalBB, SILAutoDiffIndices indices,
                        CanGenericSignature genericSig) {
    assert(originalBB->getParent() == original);
    auto *original = originalBB->getParent();
    auto &astCtx = original->getASTContext();
    auto &file = getDeclarationFileUnit();
    std::string structName;
    switch (kind) {
    case swift::AutoDiffLinearMapKind::Differential:
      structName =
          "_AD__" + original->getName().str() +
          "_bb" + std::to_string(originalBB->getDebugID()) +
          "__DF__" + indices.mangle();
      break;
    case swift::AutoDiffLinearMapKind::Pullback:
      structName =
          "_AD__" + original->getName().str() +
          "_bb" + std::to_string(originalBB->getDebugID()) +
          "__PB__" + indices.mangle();
      break;
    }
    auto structId = astCtx.getIdentifier(structName);
    GenericParamList *genericParams = nullptr;
    if (genericSig)
      genericParams = cloneGenericParameters(astCtx, &file, genericSig);
    auto *linearMapStruct = new (astCtx) StructDecl(
        /*StructLoc*/ SourceLoc(), /*Name*/ structId, /*NameLoc*/ SourceLoc(),
        /*Inherited*/ {}, /*GenericParams*/ genericParams, /*DC*/ &file);
    // Note: must mark struct as implicit to satisfy assertion in
    // `Parser::parseDeclListDelayed`.
    linearMapStruct->setImplicit();
    if (genericSig)
      linearMapStruct->setGenericSignature(genericSig);
    computeAccessLevel(
        linearMapStruct, original->getEffectiveSymbolLinkage());
    linearMapStruct->getInterfaceType();
    assert(linearMapStruct->hasInterfaceType());
    file.addVisibleDecl(linearMapStruct);
    return linearMapStruct;
  }

  /// Adds a linear map field to the linear map struct.
  VarDecl *addLinearMapDecl(ApplyInst *ai, SILType linearMapType) {
    // IRGen requires decls to have AST types (not `SILFunctionType`), so we
    // convert the `SILFunctionType` of the linear map to a `FunctionType` with
    // the same parameters and results.
    auto silFnTy = linearMapType.castTo<SILFunctionType>();
    SmallVector<AnyFunctionType::Param, 8> params;
    for (auto &param : silFnTy->getParameters())
      params.push_back(AnyFunctionType::Param(param.getInterfaceType()));
    AnyFunctionType *astFnTy;
    if (auto genSig = silFnTy->getSubstGenericSignature())
      astFnTy = GenericFunctionType::get(
          genSig, params, silFnTy->getAllResultsInterfaceType().getASTType());
    else
      astFnTy = FunctionType::get(
          params, silFnTy->getAllResultsInterfaceType().getASTType());

    auto *origBB = ai->getParent();
    auto *linMapStruct = getLinearMapStruct(origBB);
    std::string linearMapName;
    switch (kind) {
    case AutoDiffLinearMapKind::Differential:
      linearMapName = "differential_" + llvm::itostr(linearMapFieldMap.size());
      break;
    case AutoDiffLinearMapKind::Pullback:
      linearMapName = "pullback_" + llvm::itostr(linearMapFieldMap.size());
      break;
    }
    auto *linearMapDecl = addVarDecl(linMapStruct, linearMapName, astFnTy);
    linearMapFieldMap.insert({ai, linearMapDecl});
    return linearMapDecl;
  }

  /// Given an `apply` instruction, conditionally adds a linear map struct field
  /// for its linear map function if it is active.
  void addLinearMapToStruct(ADContext &context, ApplyInst *ai,
                            const SILAutoDiffIndices &indices);

  /// Generates linear map struct and branching enum declarations for the given
  /// function. Linear map structs are populated with linear map fields and a
  /// branching enum field.
  void generateDifferentiationDataStructures(
      ADContext &context, const SILAutoDiffIndices &indices,
      SILFunction *derivative);

public:
  bool shouldDifferentiateApplyInst(ApplyInst *ai);
  bool shouldDifferentiateInstruction(SILInstruction *inst);

  LinearMapInfo(const LinearMapInfo &) = delete;
  LinearMapInfo &operator=(const LinearMapInfo &) = delete;

  explicit LinearMapInfo(ADContext &context,
                         AutoDiffLinearMapKind kind,
                         SILFunction *original, SILFunction *derivative,
                         const SILAutoDiffIndices &indices,
                         const DifferentiableActivityInfo &activityInfo);

  /// Returns the linear map struct associated with the given original block.
  StructDecl *getLinearMapStruct(SILBasicBlock *origBB) const {
    return linearMapStructs.lookup(origBB);
  }

  /// Returns the lowered SIL type of the linear map struct associated with the
  /// given original block.
  SILType getLinearMapStructLoweredType(SILBasicBlock *origBB) const {
    auto *linMapStruct = getLinearMapStruct(origBB);
    auto linMapStructType =
        linMapStruct->getDeclaredInterfaceType()->getCanonicalType();
    return typeConverter.getLoweredType(linMapStructType,
                                        ResilienceExpansion::Minimal);
  }

  /// Returns the branching trace enum associated with the given original block.
  EnumDecl *getBranchingTraceDecl(SILBasicBlock *origBB) const {
    return branchingTraceDecls.lookup(origBB);
  }

  /// Returns the lowered SIL type of the branching trace enum associated with
  /// the given original block.
  SILType getBranchingTraceEnumLoweredType(SILBasicBlock *origBB) const {
    auto *traceDecl = getBranchingTraceDecl(origBB);
    auto traceDeclType =
        traceDecl->getDeclaredInterfaceType()->getCanonicalType();
    return typeConverter.getLoweredType(traceDeclType,
                                        ResilienceExpansion::Minimal);
  }

  /// Returns the enum element in the given successor block's branching trace
  /// enum corresponding to the given predecessor block.
  EnumElementDecl *
  lookUpBranchingTraceEnumElement(SILBasicBlock *origPredBB,
                                  SILBasicBlock *origSuccBB) const {
    assert(origPredBB->getParent() == original);
    return branchingTraceEnumCases.lookup({origPredBB, origSuccBB});
  }

  /// Returns the mapping from linear map structs to their branching trace enum
  /// fields.
  DenseMap<StructDecl *, VarDecl *> &getLinearMapStructEnumFields() {
    return linearMapStructEnumFields;
  }

  /// Returns the branching trace enum field for the linear map struct of the
  /// given original block.
  VarDecl *lookUpLinearMapStructEnumField(SILBasicBlock *origBB) {
    auto *linearMapStruct = getLinearMapStruct(origBB);
    return linearMapStructEnumFields.lookup(linearMapStruct);
  }

  /// Finds the linear map declaration in the pullback struct for the given
  /// `apply` instruction in the original function.
  VarDecl *lookUpLinearMapDecl(ApplyInst *ai) {
    assert(ai->getFunction() == original);
    auto lookup = linearMapFieldMap.find(ai);
    assert(lookup != linearMapFieldMap.end() &&
           "No linear map field corresponding to the given `apply`");
    return lookup->getSecond();
  }
};

/// Stores `apply` instruction information calculated by VJP generation.
struct NestedApplyInfo {
  /// The differentiation indices that are used to differentiate this `apply`
  /// instruction.
  SILAutoDiffIndices indices;
  /// The original pullback type before reabstraction. `None` if the pullback
  /// type is not reabstracted.
  Optional<CanSILFunctionType> originalPullbackType;
};

static inline llvm::raw_ostream &operator<<(llvm::raw_ostream &os,
                                            DifferentiationInvoker invoker) {
  invoker.print(os);
  return os;
}

void DifferentiationInvoker::print(llvm::raw_ostream &os) const {
  os << "(differentiation_invoker ";
  switch (kind) {
  case Kind::DifferentiableFunctionInst:
    os << "differentiable_function_inst=(" << *getDifferentiableFunctionInst()
       << ")";
    break;
  case Kind::IndirectDifferentiation: {
    auto indDiff = getIndirectDifferentiation();
    os << "indirect_differentiation=(" << *std::get<0>(indDiff) << ')';
    // TODO: Enable printing parent invokers.
    // May require storing a `DifferentiableInvoker *` in the
    // `IndirectDifferentiation` case.
    /*
    SILInstruction *inst;
    SILDifferentiableAttr *attr;
    std::tie(inst, attr) = getIndirectDifferentiation();
    auto invokerLookup = invokers.find(attr); // No access to ADContext?
    assert(invokerLookup != invokers.end() && "Expected parent invoker");
    */
    break;
  }
  case Kind::SILDifferentiableAttribute: {
    auto diffAttr = getSILDifferentiableAttribute();
    os << "sil_differentiable_attribute=(attr=(";
    diffAttr->print(os);
    os << ") function=" << diffAttr->getOriginal()->getName();
    break;
  }
  }
  os << ')';
}

//===----------------------------------------------------------------------===//
// ADContext - Per-module contextual information for the Differentiation pass.
//===----------------------------------------------------------------------===//

class ADContext {
private:
  /// Reference to the main transform.
  SILModuleTransform &transform;

  /// The module where Differentiation is performed on.
  SILModule &module;

  /// AST context.
  ASTContext &astCtx = module.getASTContext();

  /// Shared pass manager.
  SILPassManager &passManager;

  /// The worklist (stack) of `differentiable_function` instructions to be
  /// processed.
  SmallVector<DifferentiableFunctionInst *, 32> differentiableFunctionInsts;

  /// The set of `differentiable_function` instructions that have been
  /// processed. Used to avoid reprocessing invalidated instructions.
  SmallPtrSet<DifferentiableFunctionInst *, 32>
      processedDifferentiableFunctionInsts;

  /// Mapping from `[differentiable]` attributes to invokers.
  /// `SmallMapVector` is used for deterministic insertion order iteration.
  SmallMapVector<SILDifferentiableAttr *, DifferentiationInvoker, 32>
      invokers;

  /// Mapping from `differentiable_function` instructions to result indices.
  DenseMap<DifferentiableFunctionInst *, unsigned> resultIndices;

  /// Mapping from original `apply` instructions to their corresponding
  /// `NestedApplyInfo`s.
  DenseMap<ApplyInst *, NestedApplyInfo> nestedApplyInfo;

  /// List of generated functions (JVPs, VJPs, pullbacks, and thunks).
  /// Saved for deletion during cleanup.
  SmallVector<SILFunction *, 32> generatedFunctions;

  /// List of references to generated functions.
  /// Saved for deletion during cleanup.
  SmallVector<SILValue, 32> generatedFunctionReferences;

  /// The AdditiveArithmetic protocol in the standard library.
  ProtocolDecl *additiveArithmeticProtocol =
      astCtx.getProtocol(KnownProtocolKind::AdditiveArithmetic);

  /// `AdditiveArithmetic.+` declaration.
  mutable FuncDecl *cachedPlusFn = nullptr;
  /// `AdditiveArithmetic.+=` declaration.
  mutable FuncDecl *cachedPlusEqualFn = nullptr;

public:
  /// Construct an ADContext for the given module.
  explicit ADContext(SILModuleTransform &transform);

  //--------------------------------------------------------------------------//
  // General utilities
  //--------------------------------------------------------------------------//

  SILModuleTransform &getTransform() const { return transform; }
  SILModule &getModule() const { return module; }
  ASTContext &getASTContext() const { return module.getASTContext(); }
  SILPassManager &getPassManager() const { return passManager; }
  Lowering::TypeConverter &getTypeConverter() { return module.Types; }

  SmallVectorImpl<DifferentiableFunctionInst *> &
  getDifferentiableFunctionInsts() {
    return differentiableFunctionInsts;
  }

  SmallPtrSetImpl<DifferentiableFunctionInst *> &
  getProcessedDifferentiableFunctionInsts() {
    return processedDifferentiableFunctionInsts;
  }

  llvm::SmallMapVector<SILDifferentiableAttr *, DifferentiationInvoker, 32> &
  getInvokers() {
    return invokers;
  }

  DenseMap<DifferentiableFunctionInst *, unsigned> &getResultIndices() {
    return resultIndices;
  }

  DenseMap<ApplyInst *, NestedApplyInfo> &getNestedApplyInfo() {
    return nestedApplyInfo;
  }

  SmallVector<SILFunction *, 32> &getGeneratedFunctions() {
    return generatedFunctions;
  }

  SmallVector<SILValue, 32> &getGeneratedFunctionReferences() {
    return generatedFunctionReferences;
  }

  ProtocolDecl *getAdditiveArithmeticProtocol() const {
    return additiveArithmeticProtocol;
  }

  FuncDecl *getPlusDecl() const {
    if (!cachedPlusFn) {
      cachedPlusFn = findOperatorDeclInProtocol(
          astCtx.getIdentifier("+"), additiveArithmeticProtocol);
      assert(cachedPlusFn && "AdditiveArithmetic.+ not found");
    }
    return cachedPlusFn;
  }

  FuncDecl *getPlusEqualDecl() const {
    if (!cachedPlusEqualFn) {
      cachedPlusEqualFn = findOperatorDeclInProtocol(
          astCtx.getIdentifier("+="), additiveArithmeticProtocol);
      assert(cachedPlusEqualFn && "AdditiveArithmetic.+= not found");
    }
    return cachedPlusEqualFn;
  }

  void cleanUp() {
    for (auto invokerPair : invokers) {
      auto *attr = std::get<0>(invokerPair);
      auto *original = attr->getOriginal();
      LLVM_DEBUG(getADDebugStream()
                 << "Removing [differentiable] attribute for "
                 << original->getName() << '\n');
      original->removeDifferentiableAttr(attr);
    }
    // Delete all references to generated functions.
    for (auto fnRef : generatedFunctionReferences) {
      if (auto *fnRefInst =
              peerThroughFunctionConversions<FunctionRefInst>(fnRef)) {
        fnRefInst->replaceAllUsesWithUndef();
        fnRefInst->eraseFromParent();
      }
    }
    // Delete all generated functions.
    for (auto *generatedFunction : generatedFunctions) {
      LLVM_DEBUG(getADDebugStream()
                 << "Deleting generated function "
                 << generatedFunction->getName() << '\n');
      generatedFunction->dropAllReferences();
      transform.notifyWillDeleteFunction(generatedFunction);
      module.eraseFunction(generatedFunction);
    }
  }

  //--------------------------------------------------------------------------//
  // `[differentiable]` attribute lookup and registration
  //--------------------------------------------------------------------------//

  /// Finds the `[differentiable]` attribute on the specified original function
  /// with the exact specified parameter indices. Returns nullptr if no such
  /// attribute exists.
  SILDifferentiableAttr *lookUpDifferentiableAttr(
      SILFunction *original, const SILAutoDiffIndices &indices) const {
    for (auto *attr : original->getDifferentiableAttrs())
      if (attr->getIndices() == indices)
        return attr;
    return nullptr;
  }

  /// Finds the `[differentiable]` attribute on the specified original function
  /// whose parameter indices are a minimal superset of the specified parameter
  /// indices. Returns nullptr if no such attribute exists.
  SILDifferentiableAttr *lookUpMinimalDifferentiableAttr(
      SILFunction *original, const SILAutoDiffIndices &indices) const {
    auto *minimalIndexSet = IndexSubset::getDefault(
        getASTContext(),
        original->getLoweredFunctionType()->getNumParameters(), false);
    auto *indexSet = indices.parameters;
    if (auto *exactAttr = lookUpDifferentiableAttr(original, indices))
      return exactAttr;
    SILDifferentiableAttr *minimalAttr = nullptr;
    for (auto *da : original->getDifferentiableAttrs()) {
      if (da->getIndices().source != indices.source)
        continue;
      auto *daIndexSet = da->getIndices().parameters;
      // If all indices in `indexSet` are in `daIndexSet`, and it has fewer
      // indices than our current candidate and a primitive VJP, then `da` is
      // our new candidate.
      //
      // NOTE(TF-642): `da` may come from a un-partial-applied function and
      // have larger capacity than the desired indices. We expect this logic to
      // go away when `partial_apply` supports `@differentiable` callees.
      if (daIndexSet->isSupersetOf(indexSet->extendingCapacity(
              getASTContext(), daIndexSet->getCapacity())) &&
          // fewer parameters than before
          (minimalIndexSet->isEmpty() ||
           daIndexSet->getNumIndices() < minimalIndexSet->getNumIndices())) {
        minimalAttr = da;
        minimalIndexSet = daIndexSet;
      }
    }
    return minimalAttr;
  }

  /// Finds the `@differentiable` attribute (and its parameter indices) on the
  /// specified original function whose parameter indices are a minimal
  /// superset of the specified parameter indices. Returns nullptr if no such
  /// attribute exists.
  std::pair<const DifferentiableAttr *, IndexSubset *>
  lookUpMinimalASTDifferentiableAttrAndIndexSubset(
      SILDeclRef originalDeclRef, CanSILFunctionType originalFnType,
      const SILAutoDiffIndices &indices) {
    auto *original = originalDeclRef.getDecl();
    const DifferentiableAttr *minimalAttr = nullptr;
    auto *minimalIndexSet = IndexSubset::getDefault(
        getASTContext(), originalFnType->getNumParameters(), false);
    auto *indexSet = indices.parameters;
    for (auto *da : original->getAttrs().getAttributes<DifferentiableAttr>()) {
      auto *daParamIndices = da->getParameterIndices();
      auto *daIndexSet = autodiff::getLoweredParameterIndices(
          daParamIndices,
          original->getInterfaceType()->castTo<AnyFunctionType>());
      // If all indices in `indexSet` are in `daIndexSet`, and it has fewer
      // indices than our current candidate and a primitive VJP, then `da` is
      // our new candidate.
      //
      // NOTE(TF-642): `da` may come from a un-partial-applied function and
      // have larger capacity than the desired indices. We expect this logic to
      // go away when `partial_apply` supports `@differentiable` callees.
      if (daIndexSet->isSupersetOf(indexSet->extendingCapacity(getASTContext(),
              daIndexSet->getCapacity())) &&
          // fewer parameters than before
          (minimalIndexSet->isEmpty() ||
           daIndexSet->getNumIndices() < minimalIndexSet->getNumIndices())) {
        minimalAttr = da;
        minimalIndexSet = daIndexSet;
      }
    }
    return std::make_pair(minimalAttr, minimalIndexSet);
  }

  /// Creates a `[differentiable]` attribute on the specified original function
  /// with the specified parameter indices.
  SILDifferentiableAttr *createDifferentiableAttr(
      SILFunction *original, const SILAutoDiffIndices &indices,
      GenericSignature derivativeGenericSignature) const {
    assert(!lookUpDifferentiableAttr(original, indices));
    auto derivativeConstrainedGenSig = getConstrainedDerivativeGenericSignature(
        original->getLoweredFunctionType(), indices.parameters,
        derivativeGenericSignature);
    auto *attr = SILDifferentiableAttr::create(getModule(), indices,
                                               /*jvpName*/ StringRef(),
                                               /*vjpName*/ StringRef(),
                                               derivativeConstrainedGenSig);
    original->addDifferentiableAttr(attr);
    return attr;
  }

  /// Finds or creates a `[differentiable]` attribute on the specified
  /// original function corresponding to the specified parameter indices.
  SILDifferentiableAttr *getOrCreateDifferentiableAttr(
      SILFunction *original, const SILAutoDiffIndices &indices,
      GenericSignature derivativeGenericSignature) {
    if (auto *attr = lookUpDifferentiableAttr(original, indices))
      return attr;
    assert(original->isDefinition());
    return createDifferentiableAttr(original, indices,
                                    derivativeGenericSignature);
  }

  /// Creates an `differentiable_function` instruction using the given builder
  /// and arguments. Erase the newly created instruction from the processed set,
  /// if it exists - it may exist in the processed set if it has the same
  /// pointer value as a previously processed and deleted instruction.
  DifferentiableFunctionInst *createDifferentiableFunction(
      SILBuilder &builder, SILLocation loc,
      IndexSubset *parameterIndices, SILValue original,
      Optional<std::pair<SILValue, SILValue>> derivativeFunctions = None) {
    auto *dfi = builder.createDifferentiableFunction(
        loc, parameterIndices, original, derivativeFunctions);
    processedDifferentiableFunctionInsts.erase(dfi);
    return dfi;
  }

private:
  /// Promotes the given `differentiable_function` instruction to a valid
  /// `@differentiable` function-typed value.
  SILValue promoteToDifferentiableFunction(
      DifferentiableFunctionInst *inst, SILBuilder &builder, SILLocation loc,
      DifferentiationInvoker invoker);

public:
  /// Process the given `[differentiable]` attribute, filling in JVP/VJPs if
  /// missing.
  bool processDifferentiableAttribute(
      SILFunction *original, SILDifferentiableAttr *attr,
      DifferentiationInvoker invoker);

  /// Process the given `differentiable_function` instruction, filling in
  /// missing derivative functions if necessary.
  bool processDifferentiableFunctionInst(DifferentiableFunctionInst *dfi);

  /// Fold `differentiable_function_extract` users of the given
  /// `differentiable_function` instruction, directly replacing them with
  /// `differentiable_function` instruction operands. If the
  /// `differentiable_function` instruction has no remaining uses, delete the
  /// instruction itself after folding.
  ///
  /// Folding can be disabled by the
  /// `SkipFoldingDifferentiableFunctionExtraction` flag for SIL testing
  /// purposes.
  void foldDifferentiableFunctionExtraction(DifferentiableFunctionInst *source);

  /// Get or create a derivative function parameter index subset thunk from
  /// `actualIndices` to `desiredIndices` for the given associated function
  /// value and original function operand. Returns a pair of the parameter
  /// index subset thunk and its interface substitution map (used to partially
  /// apply the thunk).
  /// Calls `getOrCreateSubsetParametersThunkForLinearMap` to thunk the linear
  /// map returned by the derivative function.
  std::pair<SILFunction *, SubstitutionMap>
  getOrCreateSubsetParametersThunkForDerivativeFunction(
      SILValue origFnOperand, SILValue derivativeFn,
      AutoDiffDerivativeFunctionKind kind, SILAutoDiffIndices desiredIndices,
      SILAutoDiffIndices actualIndices);

  /// Get or create a derivative function parameter index subset thunk from
  /// `actualIndices` to `desiredIndices` for the given associated function
  /// value and original function operand. Returns a pair of the parameter
  /// index subset thunk and its interface substitution map (used to partially
  /// apply the thunk).
  std::pair<SILFunction *, SubstitutionMap>
  getOrCreateSubsetParametersThunkForLinearMap(
      SILFunction *assocFn, CanSILFunctionType linearMapType,
      CanSILFunctionType targetType, AutoDiffDerivativeFunctionKind kind,
      SILAutoDiffIndices desiredIndices, SILAutoDiffIndices actualIndices);

public:
  /// Declare an external reference to a derivative function of `original`,
  /// given a `[differentiable]` attribute of `original` and the associated
  /// function kind.
  SILFunction *
  declareExternalDerivativeFunction(SILFunction *original,
                                    SILDifferentiableAttr *attr, StringRef name,
                                    AutoDiffDerivativeFunctionKind kind);

  template <typename ...T, typename ...U>
  InFlightDiagnostic diagnose(SourceLoc loc, Diag<T...> diag,
                              U &&...args) const {
    return getASTContext().Diags.diagnose(loc, diag, std::forward<U>(args)...);
  }

  /// Given an instruction and a differentiation task associated with the
  /// parent function, emits a "not differentiable" error based on the task. If
  /// the task is indirect, emits notes all the way up to the outermost task,
  /// and emits an error at the outer task. Otherwise, emits an error directly.
  template<typename ...T, typename ...U>
  InFlightDiagnostic emitNondifferentiabilityError(
      SILInstruction *inst, DifferentiationInvoker invoker,
      Diag<T...> diag, U &&...args);

  /// Given a value and a differentiation task associated with the parent
  /// function, emits a "not differentiable" error based on the task. If the
  /// task is indirect, emits notes all the way up to the outermost task, and
  /// emits an error at the outer task. Otherwise, emits an error directly.
  template<typename ...T, typename ...U>
  InFlightDiagnostic emitNondifferentiabilityError(
      SILValue value, DifferentiationInvoker invoker,
      Diag<T...> diag, U &&...args);

  /// Emit a "not differentiable" error based on the given differentiation task
  /// and diagnostic.
  template<typename ...T, typename ...U>
  InFlightDiagnostic emitNondifferentiabilityError(
      SourceLoc loc, DifferentiationInvoker invoker,
      Diag<T...> diag, U &&...args);
};
} // end anonymous namespace

ADContext::ADContext(SILModuleTransform &transform)
    : transform(transform), module(*transform.getModule()),
      passManager(*transform.getPassManager()) {}

template<typename ...T, typename ...U>
InFlightDiagnostic
ADContext::emitNondifferentiabilityError(SILValue value,
                                         DifferentiationInvoker invoker,
                                         Diag<T...> diag, U &&...args) {
  LLVM_DEBUG({
    getADDebugStream() << "Diagnosing non-differentiability.\n";
    getADDebugStream() << "For value:\n" << value;
    getADDebugStream() << "With invoker:\n" << invoker << '\n';
  });
  auto valueLoc = value.getLoc().getSourceLoc();
  // If instruction does not have a valid location, use the function location
  // as a fallback. Improves diagnostics in some cases.
  if (valueLoc.isInvalid())
    valueLoc = value->getFunction()->getLocation().getSourceLoc();
  return emitNondifferentiabilityError(valueLoc, invoker, diag,
                                       std::forward<U>(args)...);
}

template<typename ...T, typename ...U>
InFlightDiagnostic
ADContext::emitNondifferentiabilityError(SILInstruction *inst,
                                         DifferentiationInvoker invoker,
                                         Diag<T...> diag, U &&...args) {
  LLVM_DEBUG({
    getADDebugStream() << "Diagnosing non-differentiability.\n";
    getADDebugStream() << "For instruction:\n" << *inst;
    getADDebugStream() << "With invoker:\n" << invoker << '\n';
  });
  auto instLoc = inst->getLoc().getSourceLoc();
  // If instruction does not have a valid location, use the function location
  // as a fallback. Improves diagnostics for `ref_element_addr` generated in
  // synthesized stored property getters.
  if (instLoc.isInvalid())
    instLoc = inst->getFunction()->getLocation().getSourceLoc();
  return emitNondifferentiabilityError(instLoc, invoker, diag,
                                       std::forward<U>(args)...);
}

template<typename ...T, typename ...U>
InFlightDiagnostic
ADContext::emitNondifferentiabilityError(SourceLoc loc,
                                         DifferentiationInvoker invoker,
                                         Diag<T...> diag, U &&...args) {
  switch (invoker.getKind()) {
  // For `differentiable_function` instructions: if the `differentiable_function`
  // instruction comes from a differential operator, emit an error on the
  // expression and a note on the non-differentiable operation. Otherwise, emit
  // both an error and note on the non-differentiation operation.
  case DifferentiationInvoker::Kind::DifferentiableFunctionInst: {
    auto *inst = invoker.getDifferentiableFunctionInst();
    if (auto *expr = findDifferentialOperator(inst)) {
      diagnose(expr->getLoc(), diag::autodiff_function_not_differentiable_error)
          .highlight(expr->getSubExpr()->getSourceRange());
      return diagnose(loc, diag, std::forward<U>(args)...);
    }
    diagnose(loc, diag::autodiff_expression_not_differentiable_error);
    return diagnose(loc, diag, std::forward<U>(args)...);
  }

  // For `[differentiable]` attributes, try to find an AST function declaration
  // and `@differentiable` attribute. If they are found, emit an error on the
  // `@differentiable` attribute; otherwise, emit an error on the SIL function.
  // Emit a note at the non-differentiable operation.
  case DifferentiationInvoker::Kind::SILDifferentiableAttribute: {
    auto *attr = invoker.getSILDifferentiableAttribute();
    auto *original = attr->getOriginal();
    bool foundAttr = false;
    if (auto *declContext = original->getDeclContext()) {
      if (auto *fnDecl = declContext->getInnermostDeclarationDeclContext()) {
        if (auto *diffAttr =
                fnDecl->getAttrs().getAttribute<DifferentiableAttr>()) {
          diagnose(diffAttr->getLocation(),
                   diag::autodiff_function_not_differentiable_error)
              .highlight(diffAttr->getRangeWithAt());
          diagnose(original->getLocation().getSourceLoc(),
                   diag::autodiff_when_differentiating_function_definition);
          foundAttr = true;
        }
      }
    }
    // Fallback if we cannot find the expected attribute.
    if (!foundAttr)
      diagnose(original->getLocation().getSourceLoc(),
               diag::autodiff_function_not_differentiable_error);
    return diagnose(loc, diag, std::forward<U>(args)...);
  }

  // For indirect differentiation, emit a "not differentiable" note on the
  // expression first. Then emit an error at the source invoker of
  // differentiation, and a "when differentiating this" note at each indirect
  // invoker.
  case DifferentiationInvoker::Kind::IndirectDifferentiation: {
    SILInstruction *inst;
    SILDifferentiableAttr *attr;
    std::tie(inst, attr) = invoker.getIndirectDifferentiation();
    auto invokerLookup = invokers.find(attr);
    assert(invokerLookup != invokers.end() && "Expected parent invoker");
    emitNondifferentiabilityError(inst, invokerLookup->second,
        diag::autodiff_expression_not_differentiable_note);
    return diagnose(loc, diag::autodiff_when_differentiating_function_call);
  }
  }
}

//===----------------------------------------------------------------------===//
// Activity Analysis
//===----------------------------------------------------------------------===//

namespace {
class DifferentiableActivityCollection;

/// In many real situations, the end-users of AD need only the derivatives of
/// some selected outputs of `P` with respect to some selected inputs of `P`.
/// Whatever the differentiation mode (tangent, reverse,...), these restrictions
/// allow the AD tool to produce a much more efficient differentiated program.
/// Essentially, fixing some inputs and neglecting some outputs allows AD to
/// just forget about several intermediate differentiated variables.
///
/// Activity analysis is the specific analysis that detects these situations,
/// therefore allowing for a better differentiated code. Activity analysis is
/// present in all transformation-based AD tools.
///
/// To begin with, the end-user specifies that only some output variables (the
/// “dependent”) must be differentiated with respect to only some input
/// variables (the “independent”). We say that variable `y` depends on `x` when
/// the derivative of `y` with respect to `x` is not trivially null. We say that
/// a variable is “varied” if it depends on at least one independent. Conversely
/// we say that a variable is “useful” if at least one dependent depends on it.
/// Finally, we say that a variable is “active” if it is at the same time varied
/// and useful. In the special case of the tangent mode, it is easy to check
/// that when variable `v` is not varied at some place in the program, then its
/// derivative `v̇` at this place is certainly null. Conversely when variable `v`
/// is not useful, then whatever the value of `v̇`, this value does not matter
/// for the final result. Symmetric reasoning applies for the reverse mode of
/// AD: observing that differentiated variables go upstream, we see that a
/// useless variable has a null derivative, in other words the partial
/// derivative of the output with respect to this variable is null. Conversely
/// when variable `v` is not varied, then whatever the value of `v`, this value
/// does not matter for the final result.
///
/// Reference:
/// Laurent Hascoët. Automatic Differentiation by Program Transformation. 2007.
class DifferentiableActivityAnalysis
    : public FunctionAnalysisBase<DifferentiableActivityCollection> {
private:
  DominanceAnalysis *dominanceAnalysis = nullptr;
  PostDominanceAnalysis *postDominanceAnalysis = nullptr;

public:
  explicit DifferentiableActivityAnalysis()
      : FunctionAnalysisBase(SILAnalysisKind::DifferentiableActivity) {}

  static bool classof(const SILAnalysis *s) {
    return s->getKind() == SILAnalysisKind::DifferentiableActivity;
  }

  virtual bool shouldInvalidate(SILAnalysis::InvalidationKind k) override {
    return k & InvalidationKind::Everything;
  }

  virtual std::unique_ptr<DifferentiableActivityCollection>
  newFunctionAnalysis(SILFunction *f) override;

  virtual void initialize(SILPassManager *pm) override;
};
} // end anonymous namespace

namespace {
/// Represents the differentiation activity associated with a SIL value.
enum class ActivityFlags : unsigned {
  /// The value depends on a function parameter.
  Varied = 1 << 1,
  /// The value contributes to a result.
  Useful = 1 << 2,
  /// The value is both varied and useful.
  Active = Varied | Useful,
};

using Activity = OptionSet<ActivityFlags>;

/// Result of activity analysis on a function. Accepts queries for whether a
/// value is "varied", "useful" or "active" against certain differentiation
/// indices.
class DifferentiableActivityInfo {
private:
  DifferentiableActivityCollection &parent;

  /// The derivative generic signature.
  GenericSignature derivativeGenericSignature;

  /// Input values, i.e. parameters (both direct and indirect).
  SmallVector<SILValue, 4> inputValues;
  /// Output values, i.e. individual values (not the final tuple) being returned
  /// by the `return` instruction.
  SmallVector<SILValue, 4> outputValues;

  /// The set of varied variables, indexed by the corresponding independent
  /// value (input) index.
  SmallVector<SmallDenseSet<SILValue>, 4> variedValueSets;
  /// The set of useful variables, indexed by the corresponding dependent value
  /// (output) index.
  SmallVector<SmallDenseSet<SILValue>, 4> usefulValueSets;

  /// The original function.
  SILFunction &getFunction();

  /// Returns true if the given SILValue has a tangent space.
  bool hasTangentSpace(SILValue value) {
    auto type = value->getType().getASTType();
    // Remap archetypes in the derivative generic signature, if it exists.
    if (derivativeGenericSignature && type->hasArchetype()) {
      type = derivativeGenericSignature->getCanonicalTypeInContext(
          type->mapTypeOutOfContext());
    }
    // Look up conformance in the current module.
    auto lookupConformance =
        LookUpConformanceInModule(getFunction().getModule().getSwiftModule());
    return type->getAutoDiffAssociatedTangentSpace(
        lookupConformance).hasValue();
  }

  /// Perform analysis and populate variedness and usefulness sets.
  void analyze(DominanceInfo *di, PostDominanceInfo *pdi);

  /// Marks the given value as varied and propagates variedness to users.
  void setVariedAndPropagateToUsers(SILValue value,
                                    unsigned independentVariableIndex);
  /// Propagates variedness from the given operand to its user's results.
  void propagateVaried(Operand *operand, unsigned independentVariableIndex);
  /// Marks the given value as varied and recursively propagates variedness
  /// inwards (to operands) through projections. Skips `@noDerivative` struct
  /// field projections.
  void propagateVariedInwardsThroughProjections(
      SILValue value, unsigned independentVariableIndex);

  /// Marks the given value as useful for the given dependent variable index.
  void setUseful(SILValue value, unsigned dependentVariableIndex);
  /// Marks the given value as useful and recursively propagates usefulness to:
  /// - Defining instruction operands, if the value has a defining instruction.
  /// - Incoming values, if the value is a basic block argument.
  void setUsefulAndPropagateToOperands(SILValue value,
                                       unsigned dependentVariableIndex);
  /// Propagates usefulnesss to the operands of the given instruction.
  void propagateUseful(SILInstruction *inst, unsigned dependentVariableIndex);
  /// Marks the given address as useful and recursively propagates usefulness
  /// inwards (to operands) through projections. Skips `@noDerivative` struct
  /// field projections.
  void propagateUsefulThroughAddress(SILValue value,
                                     unsigned dependentVariableIndex);
  /// If the given value is an `array.uninitialized_intrinsic` application,
  /// selectively propagate usefulness through its `RawPointer` result.
<<<<<<< HEAD
  void setUsefulAcrossArrayInitialization(SILValue value,
                                          unsigned dependentVariableIndex);
=======
  void setUsefulThroughArrayInitialization(SILValue value,
                                           unsigned dependentVariableIndex);
>>>>>>> 958ecc6e

public:
  explicit DifferentiableActivityInfo(
      DifferentiableActivityCollection &parent,
      GenericSignature derivativeGenericSignature);

  /// Returns true if the given value is varied for the given independent
  /// variable index.
  bool isVaried(SILValue value, unsigned independentVariableIndex) const;

  /// Returns true if the given value is varied for any of the given parameter
  /// (independent variable) indices.
  bool isVaried(SILValue value, IndexSubset *parameterIndices) const;

  /// Returns true if the given value is useful for the given dependent variable
  /// index.
  bool isUseful(SILValue value, unsigned dependentVariableIndex) const;

  /// Returns true if the given value is active for the given
  /// `SILAutoDiffIndices` (parameter indices and result index).
  bool isActive(SILValue value, const SILAutoDiffIndices &indices) const;

  /// Returns the activity of the given value for the given `SILAutoDiffIndices`
  /// (parameter indices and result index).
  Activity getActivity(SILValue value,
                       const SILAutoDiffIndices &indices) const;
};

/// Given a parameter argument (not indirect result) and some differentiation
/// indices, figure out whether the parent function is being differentiated with
/// respect to this parameter, according to the indices.
static bool isDifferentiationParameter(SILArgument *argument,
                                       IndexSubset *indices) {
  if (!argument) return false;
  auto *function = argument->getFunction();
  auto paramArgs = function->getArgumentsWithoutIndirectResults();
  for (unsigned i : indices->getIndices())
    if (paramArgs[i] == argument)
      return true;
  return false;
}

/// For an `apply` instruction with active results, compute:
/// - The results of the `apply` instruction, in type order.
/// - The set of minimal parameter and result indices for differentiating the
///   `apply` instruction.
static void collectMinimalIndicesForFunctionCall(
    ApplyInst *ai, const SILAutoDiffIndices &parentIndices,
    const DifferentiableActivityInfo &activityInfo,
    SmallVectorImpl<SILValue> &results, SmallVectorImpl<unsigned> &paramIndices,
    SmallVectorImpl<unsigned> &resultIndices) {
  auto calleeFnTy = ai->getSubstCalleeType();
  auto calleeConvs = ai->getSubstCalleeConv();
  // Parameter indices are indices (in the callee type signature) of parameter
  // arguments that are varied or are arguments.
  // Record all parameter indices in type order.
  unsigned currentParamIdx = 0;
  for (auto applyArg : ai->getArgumentsWithoutIndirectResults()) {
    if (activityInfo.isVaried(applyArg, parentIndices.parameters) ||
        isDifferentiationParameter(dyn_cast<SILArgument>(applyArg),
                                   parentIndices.parameters))
      paramIndices.push_back(currentParamIdx);
    ++currentParamIdx;
  }
  // Result indices are indices (in the callee type signature) of results that
  // are useful.
  SmallVector<SILValue, 8> directResults;
  forEachApplyDirectResult(ai, [&](SILValue directResult) {
    directResults.push_back(directResult);
  });
  auto indirectResults = ai->getIndirectSILResults();
  // Record all results and result indices in type order.
  results.reserve(calleeFnTy->getNumResults());
  unsigned dirResIdx = 0;
  unsigned indResIdx = calleeConvs.getSILArgIndexOfFirstIndirectResult();
  for (auto &resAndIdx : enumerate(calleeConvs.getResults())) {
    auto &res = resAndIdx.value();
    unsigned idx = resAndIdx.index();
    if (res.isFormalDirect()) {
      results.push_back(directResults[dirResIdx]);
      if (auto dirRes = directResults[dirResIdx])
        if (dirRes && activityInfo.isUseful(dirRes, parentIndices.source))
          resultIndices.push_back(idx);
      ++dirResIdx;
    } else {
      results.push_back(indirectResults[indResIdx]);
      if (activityInfo.isUseful(indirectResults[indResIdx],
                                parentIndices.source))
        resultIndices.push_back(idx);
      ++indResIdx;
    }
  }
  // Make sure the function call has active results.
  assert(results.size() == calleeFnTy->getNumResults());
  assert(llvm::any_of(results, [&](SILValue result) {
    return activityInfo.isActive(result, parentIndices);
  }));
}

LinearMapInfo::LinearMapInfo(ADContext &context,
                             AutoDiffLinearMapKind kind,
                             SILFunction *original, SILFunction *derivative,
                             const SILAutoDiffIndices &indices,
                             const DifferentiableActivityInfo &activityInfo)
    : kind(kind), original(original), derivative(derivative),
      activityInfo(activityInfo), indices(indices),
      typeConverter(context.getTypeConverter()) {
  generateDifferentiationDataStructures(context, indices, derivative);
}

/// Returns a flag that indicates whether the `apply` instruction should be
/// differentiated, given the differentiation indices of the instruction's
/// parent function. Whether the `apply` should be differentiated is determined
/// sequentially from the following conditions:
/// 1. The instruction has an active `inout` argument.
/// 2. The instruction is a call to the array literal initialization intrinsic
///    ("array.uninitialized_intrinsic"), where the result is active and where
///    there is a `store` of an active value into the array's buffer.
/// 3. The instruction has both an active result (direct or indirect) and an
///    active argument.
bool LinearMapInfo::shouldDifferentiateApplyInst(ApplyInst *ai) {
  // Function applications with an inout argument should be differentiated.
  for (auto inoutArg : ai->getInoutArguments())
    if (activityInfo.isActive(inoutArg, indices))
      return true;

  bool hasActiveDirectResults = false;
  forEachApplyDirectResult(ai, [&](SILValue directResult) {
    hasActiveDirectResults |= activityInfo.isActive(directResult, indices);
  });
  bool hasActiveIndirectResults = llvm::any_of(ai->getIndirectSILResults(),
      [&](SILValue result) { return activityInfo.isActive(result, indices); });
  bool hasActiveResults = hasActiveDirectResults || hasActiveIndirectResults;

  // TODO: Pattern match to make sure there is at least one `store` to the
  // array's active buffer.
  if (isArrayLiteralIntrinsic(ai) && hasActiveResults)
    return true;

  auto arguments = ai->getArgumentsWithoutIndirectResults();
  bool hasActiveArguments = llvm::any_of(arguments,
      [&](SILValue arg) { return activityInfo.isActive(arg, indices); });
  return hasActiveResults && hasActiveArguments;
}

/// Returns a flag indicating whether the instruction should be differentiated,
/// given the differentiation indices of the instruction's parent function.
/// Whether the instruction should be differentiated is determined sequentially
/// from any of the following conditions:
/// 1. The instruction is an `apply` and `shouldDifferentiateApplyInst` returns
///    true.
/// 2. The instruction has a source operand and a destination operand, both
///    being active.
/// 3. The instruction is an allocation instruction and has an active result.
/// 4. The instruction performs reference counting, lifetime ending, access
///    ending, or destroying on an active operand.
/// 5. The instruction creates an SSA copy of an active operand.
bool LinearMapInfo::shouldDifferentiateInstruction(SILInstruction *inst) {
  // An `apply` with an active argument and an active result (direct or
  // indirect) should be differentiated.
  if (auto *ai = dyn_cast<ApplyInst>(inst))
    return shouldDifferentiateApplyInst(ai);
  // Anything with an active result and an active operand should be
  // differentiated.
  auto hasActiveOperands = llvm::any_of(inst->getAllOperands(),
      [&](Operand &op) { return activityInfo.isActive(op.get(), indices); });
  auto hasActiveResults = llvm::any_of(inst->getResults(),
      [&](SILValue val) { return activityInfo.isActive(val, indices); });
  if (hasActiveOperands && hasActiveResults)
    return true;
  // `store`-like instructions do not have an SSA result, but have two
  // operands that represent the source and the destination. We treat them as
  // the input and the output, respectively.
  // For `store`-like instructions whose destination is an element address from
  // an `array.uninitialized_intrinsic` application, return true if the
  // intrinsic application (representing the semantic destination) is active.
#define CHECK_INST_TYPE_ACTIVE_DEST(INST)                                      \
  if (auto *castInst = dyn_cast<INST##Inst>(inst))                             \
    return activityInfo.isActive(castInst->getDest(), indices);
  CHECK_INST_TYPE_ACTIVE_DEST(Store)
  CHECK_INST_TYPE_ACTIVE_DEST(StoreBorrow)
  CHECK_INST_TYPE_ACTIVE_DEST(CopyAddr)
  CHECK_INST_TYPE_ACTIVE_DEST(UnconditionalCheckedCastAddr)
#undef CHECK_INST_TYPE_ACTIVE_DEST
  // Should differentiate any allocation instruction that has an active result.
  if ((isa<AllocationInst>(inst) && hasActiveResults))
    return true;
  if (hasActiveOperands) {
    // Should differentiate any instruction that performs reference counting,
    // lifetime ending, access ending, or destroying on an active operand.
    if (isa<RefCountingInst>(inst) || isa<EndAccessInst>(inst) ||
        isa<EndBorrowInst>(inst) || isa<DeallocationInst>(inst) ||
        isa<DestroyValueInst>(inst) || isa<DestroyAddrInst>(inst))
      return true;
    // Should differentiate any instruction that creates an SSA copy of an
    // active operand.
    if (isa<CopyValueInst>(inst))
      return true;
  }
  return false;
}

void LinearMapInfo::addLinearMapToStruct(ADContext &context, ApplyInst *ai,
                                         const SILAutoDiffIndices &indices) {
  SmallVector<SILValue, 4> allResults;
  SmallVector<unsigned, 8> activeParamIndices;
  SmallVector<unsigned, 8> activeResultIndices;
  collectMinimalIndicesForFunctionCall(
      ai, indices, activityInfo, allResults, activeParamIndices,
      activeResultIndices);

  // Check if there are any active results or arguments. If not, skip
  // this instruction.
  auto hasActiveResults = llvm::any_of(allResults, [&](SILValue res) {
    return activityInfo.isActive(res, indices);
  });
  auto hasActiveArguments = llvm::any_of(
      ai->getArgumentsWithoutIndirectResults(), [&](SILValue arg) {
    return activityInfo.isActive(arg, indices);
  });
  if (!hasActiveResults || !hasActiveArguments)
    return;

  // Compute differentiation result index.
  auto source = activeResultIndices.front();
  // Compute differentiation parameters.
  // - If the callee has `@differentiable` function type, use differentiation
  //   parameters from the function type.
  // - Otherwise, use the active parameters.
  IndexSubset *parameters;
  auto origFnSubstTy = ai->getSubstCalleeType();
  auto remappedOrigFnSubstTy =
      remapTypeInDerivative(SILType::getPrimitiveObjectType(origFnSubstTy))
          .castTo<SILFunctionType>();
  if (remappedOrigFnSubstTy->isDifferentiable()) {
    parameters = remappedOrigFnSubstTy->getDifferentiationParameterIndices();
  } else {
    parameters = IndexSubset::get(
        original->getASTContext(),
        ai->getArgumentsWithoutIndirectResults().size(),
        activeParamIndices);
  }
  // Create autodiff indices for the `apply` instruction.
  SILAutoDiffIndices applyIndices(source, parameters);

  // Check for non-differentiable original function type.
  auto checkNondifferentiableOriginalFunctionType =
      [&](CanSILFunctionType origFnTy) {
        // Check non-differentiable arguments.
        for (unsigned paramIndex : range(origFnTy->getNumParameters())) {
          auto remappedParamType = origFnTy->getParameters()[paramIndex]
              .getSILStorageInterfaceType();
          if (applyIndices.isWrtParameter(paramIndex) &&
              !remappedParamType.isDifferentiable(derivative->getModule()))
            return true;
        }
        // Check non-differentiable results.
        auto remappedResultType = origFnTy->getResults()[applyIndices.source]
            .getSILStorageInterfaceType();
        if (!remappedResultType.isDifferentiable(derivative->getModule()))
          return true;
        return false;
      };
  if (checkNondifferentiableOriginalFunctionType(remappedOrigFnSubstTy))
    return;

  AutoDiffDerivativeFunctionKind derivativeFnKind(kind);
  auto derivativeFnType =
      remappedOrigFnSubstTy->getAutoDiffDerivativeFunctionType(
          parameters, source, derivativeFnKind, context.getTypeConverter(),
          LookUpConformanceInModule(derivative->getModule().getSwiftModule()));

  auto derivativeFnResultTypes =
      derivativeFnType->getAllResultsInterfaceType().castTo<TupleType>();
  auto linearMapSILType = SILType::getPrimitiveObjectType(
      derivativeFnResultTypes
          ->getElement(derivativeFnResultTypes->getElements().size() - 1)
          .getType()
          ->getCanonicalType());
  addLinearMapDecl(ai, linearMapSILType);
}

void LinearMapInfo::generateDifferentiationDataStructures(
    ADContext &context, const SILAutoDiffIndices &indices,
    SILFunction *derivativeFn) {
  auto &astCtx = original->getASTContext();
  auto *loopAnalysis = context.getPassManager().getAnalysis<SILLoopAnalysis>();
  auto *loopInfo = loopAnalysis->get(original);

  // Get the derivative function generic signature.
  CanGenericSignature derivativeFnGenSig = nullptr;
  if (auto *derivativeFnGenEnv = derivativeFn->getGenericEnvironment())
    derivativeFnGenSig =
        derivativeFnGenEnv->getGenericSignature()->getCanonicalSignature();

  // Create linear map struct for each original block.
  for (auto &origBB : *original) {
    auto *linearMapStruct =
        createLinearMapStruct(&origBB, indices, derivativeFnGenSig);
    linearMapStructs.insert({&origBB, linearMapStruct});
  }

  // Create branching trace enum for each original block and add it as a field
  // in the corresponding struct.
  StringRef traceEnumFieldName;
  switch (kind) {
  case AutoDiffLinearMapKind::Differential:
    traceEnumFieldName = "successor";
    break;
  case AutoDiffLinearMapKind::Pullback:
    traceEnumFieldName = "predecessor";
    break;
  }
  for (auto &origBB : *original) {
    auto *traceEnum = createBranchingTraceDecl(
        &origBB, indices, derivativeFnGenSig, loopInfo);
    branchingTraceDecls.insert({&origBB, traceEnum});
    if (origBB.isEntry())
      continue;
    // Add branching trace enum field to corresponding linear map struct.
    auto *linearMapStruct = getLinearMapStruct(&origBB);
    auto *traceEnumField =
        addVarDecl(linearMapStruct,
                   astCtx.getIdentifier(traceEnumFieldName).str(),
                   traceEnum->getDeclaredInterfaceType());
    linearMapStructEnumFields.insert({linearMapStruct, traceEnumField});
  }

  // Add linear map fields to the linear map structs.
  for (auto &origBB : *original) {
    for (auto &inst : origBB) {
      if (auto *ai = dyn_cast<ApplyInst>(&inst)) {
        // Skip `apply` instructions with active `inout` arguments.
        // TODO(TF-129): Support `inout` argument differentiation.
        bool hasActiveInoutArgument =
            llvm::any_of(ai->getInoutArguments(), [&](SILValue inoutArg) {
              return activityInfo.isActive(inoutArg, indices);
            });
        if (hasActiveInoutArgument)
          continue;

        // Add linear map field to struct for active `apply` instructions.
        // Skip array literal intrinsic applications since array literal
        // initialization is linear and handled separately.
        if (!shouldDifferentiateApplyInst(ai) || isArrayLiteralIntrinsic(ai))
          continue;

        LLVM_DEBUG(getADDebugStream() << "Adding linear map struct field for "
                                      << *ai);
        addLinearMapToStruct(context, ai, indices);
      }
    }
  }

  // Print generated linear map structs and branching trace enums.
  // These declarations do not show up with `-emit-sil` because they are
  // implicit. Instead, use `-Xllvm -debug-only=differentiation` to test
  // declarations with FileCheck.
  LLVM_DEBUG({
    auto &s = getADDebugStream();
    PrintOptions printOptions;
    printOptions.TypeDefinitions = true;
    printOptions.ExplodePatternBindingDecls = true;
    printOptions.SkipImplicit = false;
    s << "Generated linear map structs and branching trace enums for @"
      << original->getName() << ":\n";
    for (auto &origBB : *original) {
      auto *linearMapStruct = getLinearMapStruct(&origBB);
      linearMapStruct->print(s, printOptions); s << '\n';
    }
    for (auto &origBB : *original) {
      auto *traceEnum = getBranchingTraceDecl(&origBB);
      traceEnum->print(s, printOptions); s << '\n';
    }
  });
}

class DifferentiableActivityCollection {
public:
  SmallDenseMap<GenericSignature, DifferentiableActivityInfo> activityInfoMap;
  SILFunction &function;
  DominanceInfo *domInfo;
  PostDominanceInfo *postDomInfo;

  DifferentiableActivityInfo &getActivityInfo(
      GenericSignature assocGenSig, AutoDiffDerivativeFunctionKind kind) {
    auto activityInfoLookup = activityInfoMap.find(assocGenSig);
    if (activityInfoLookup != activityInfoMap.end())
      return activityInfoLookup->getSecond();
    auto insertion = activityInfoMap.insert(
        {assocGenSig, DifferentiableActivityInfo(*this, assocGenSig)});
    return insertion.first->getSecond();
  }

  explicit DifferentiableActivityCollection(SILFunction &f,
                                            DominanceInfo *di,
                                            PostDominanceInfo *pdi);
};

} // end anonymous namespace

std::unique_ptr<DifferentiableActivityCollection>
DifferentiableActivityAnalysis::newFunctionAnalysis(SILFunction *f) {
  assert(dominanceAnalysis && "Expect a valid dominance anaysis");
  assert(postDominanceAnalysis && "Expect a valid post-dominance anaysis");
  return llvm::make_unique<DifferentiableActivityCollection>(
      *f, dominanceAnalysis->get(f), postDominanceAnalysis->get(f));
}

void DifferentiableActivityAnalysis::initialize(SILPassManager *pm) {
  dominanceAnalysis = pm->getAnalysis<DominanceAnalysis>();
  postDominanceAnalysis = pm->getAnalysis<PostDominanceAnalysis>();
}

SILAnalysis *swift::createDifferentiableActivityAnalysis(SILModule *m) {
  return new DifferentiableActivityAnalysis();
}

DifferentiableActivityCollection::DifferentiableActivityCollection(
    SILFunction &f, DominanceInfo *di, PostDominanceInfo *pdi)
    : function(f), domInfo(di), postDomInfo(pdi) {}

DifferentiableActivityInfo::DifferentiableActivityInfo(
    DifferentiableActivityCollection &parent, GenericSignature derivGenSig)
    : parent(parent), derivativeGenericSignature(derivGenSig) {
  analyze(parent.domInfo, parent.postDomInfo);
}

SILFunction &DifferentiableActivityInfo::getFunction() {
  return parent.function;
}

void DifferentiableActivityInfo::analyze(DominanceInfo *di,
                                         PostDominanceInfo *pdi) {
  auto &function = getFunction();
  LLVM_DEBUG(getADDebugStream()
             << "Running activity analysis on @" << function.getName() << '\n');
  // Inputs are just function's arguments, count `n`.
  auto paramArgs = function.getArgumentsWithoutIndirectResults();
  for (auto value : paramArgs)
    inputValues.push_back(value);
  LLVM_DEBUG({
    auto &s = getADDebugStream();
    s << "Inputs in @" << function.getName() << ":\n";
    for (auto val : inputValues)
      s << val << '\n';
  });
  // Outputs are indirect result buffers and return values, count `m`.
  collectAllFormalResultsInTypeOrder(function, outputValues);
  LLVM_DEBUG({
    auto &s = getADDebugStream();
    s << "Outputs in @" << function.getName() << ":\n";
    for (auto val : outputValues)
      s << val << '\n';
  });

  // Propagate variedness starting from the inputs.
  assert(variedValueSets.empty());
  for (auto inputAndIdx : enumerate(inputValues)) {
    auto input = inputAndIdx.value();
    unsigned i = inputAndIdx.index();
    variedValueSets.push_back({});
    setVariedAndPropagateToUsers(input, i);
  }

  // Mark differentiable outputs as useful.
  assert(usefulValueSets.empty());
  for (auto outputAndIdx : enumerate(outputValues)) {
    auto output = outputAndIdx.value();
    unsigned i = outputAndIdx.index();
    usefulValueSets.push_back({});
    setUsefulAndPropagateToOperands(output, i);
  }
}

void DifferentiableActivityInfo::setVariedAndPropagateToUsers(
    SILValue value, unsigned independentVariableIndex) {
  // Skip already-varied values to prevent infinite recursion.
  if (isVaried(value, independentVariableIndex))
    return;
  // Set the value as varied.
  variedValueSets[independentVariableIndex].insert(value);
  // Propagate variedness to users.
  for (auto *use : value->getUses())
    propagateVaried(use, independentVariableIndex);
}

void DifferentiableActivityInfo::propagateVaried(
    Operand *operand, unsigned independentVariableIndex) {
  auto *inst = operand->getUser();
  // Propagate variedness for the given operand.
  // General rule: mark results as varied and recursively propagate variedness
  // to users of results.
  auto i = independentVariableIndex;
  // Handle `apply`.
  if (auto *ai = dyn_cast<ApplyInst>(inst)) {
    // If callee is non-varying, skip.
    if (isWithoutDerivative(ai->getCallee()))
      return;
    // If operand is varied, set all direct/indirect results and inout arguments
    // as varied.
    if (isVaried(operand->get(), i)) {
      for (auto indRes : ai->getIndirectSILResults())
        propagateVariedInwardsThroughProjections(indRes, i);
      for (auto inoutArg : ai->getInoutArguments())
        propagateVariedInwardsThroughProjections(inoutArg, i);
      forEachApplyDirectResult(ai, [&](SILValue directResult) {
        setVariedAndPropagateToUsers(directResult, i);
      });
    }
  }
  // Handle store-like instructions:
  //   `store`, `store_borrow`, `copy_addr`, `unconditional_checked_cast`
#define PROPAGATE_VARIED_THROUGH_STORE(INST) \
  else if (auto *si = dyn_cast<INST##Inst>(inst)) { \
    if (isVaried(si->getSrc(), i)) \
      propagateVariedInwardsThroughProjections(si->getDest(), i); \
  }
  PROPAGATE_VARIED_THROUGH_STORE(Store)
  PROPAGATE_VARIED_THROUGH_STORE(StoreBorrow)
  PROPAGATE_VARIED_THROUGH_STORE(CopyAddr)
  PROPAGATE_VARIED_THROUGH_STORE(UnconditionalCheckedCastAddr)
#undef PROPAGATE_VARIED_THROUGH_STORE
  // Handle `tuple_element_addr`.
  else if (auto *teai = dyn_cast<TupleElementAddrInst>(inst)) {
    if (isVaried(teai->getOperand(), i)) {
      // Propagate variedness only if the `tuple_element_addr` result has a
      // tangent space. Otherwise, the result does not need a derivative.
      if (hasTangentSpace(teai))
        setVariedAndPropagateToUsers(teai, i);
    }
  }
  // Handle `struct_extract` and `struct_element_addr` instructions.
  // - If the field is marked `@noDerivative`, do not set the result as
  //   varied because it does not need a derivative.
  // - Otherwise, propagate variedness from operand to result as usual.
#define PROPAGATE_VARIED_FOR_STRUCT_EXTRACTION(INST) \
  else if (auto *sei = dyn_cast<INST##Inst>(inst)) { \
    if (isVaried(sei->getOperand(), i) && \
        !sei->getField()->getAttrs().hasAttribute<NoDerivativeAttr>()) \
      setVariedAndPropagateToUsers(sei, i); \
  }
  PROPAGATE_VARIED_FOR_STRUCT_EXTRACTION(StructExtract)
  PROPAGATE_VARIED_FOR_STRUCT_EXTRACTION(StructElementAddr)
#undef PROPAGATE_VARIED_FOR_STRUCT_EXTRACTION
  // Handle `br`.
  else if (auto *bi = dyn_cast<BranchInst>(inst)) {
    if (isVaried(operand->get(), i))
      setVariedAndPropagateToUsers(bi->getArgForOperand(operand), i);
  }
  // Handle `cond_br`.
  else if (auto *cbi = dyn_cast<CondBranchInst>(inst)) {
    if (isVaried(operand->get(), i))
      if (auto *destBBArg = cbi->getArgForOperand(operand))
        setVariedAndPropagateToUsers(destBBArg, i);
  }
  // Handle `switch_enum`.
  else if (auto *sei = dyn_cast<SwitchEnumInst>(inst)) {
    if (isVaried(sei->getOperand(), i))
      for (auto *succBB : sei->getSuccessorBlocks())
        for (auto *arg : succBB->getArguments())
          setVariedAndPropagateToUsers(arg, i);
  }
  // Handle everything else.
  else {
    for (auto &op : inst->getAllOperands()) {
      if (isVaried(op.get(), i))
        for (auto result : inst->getResults())
          setVariedAndPropagateToUsers(result, i);
    }
  }
}

void DifferentiableActivityInfo::propagateVariedInwardsThroughProjections(
    SILValue value, unsigned independentVariableIndex) {
  // Skip `@noDerivative` struct projections.
#define SKIP_NODERIVATIVE(INST) \
  if (auto *sei = dyn_cast<INST##Inst>(value)) \
    if (sei->getField()->getAttrs().hasAttribute<NoDerivativeAttr>()) \
      return;
  SKIP_NODERIVATIVE(StructExtract)
  SKIP_NODERIVATIVE(StructElementAddr)
#undef SKIP_NODERIVATIVE
  // Set value as varied and propagate to users.
  setVariedAndPropagateToUsers(value, independentVariableIndex);
  auto *inst = value->getDefiningInstruction();
  if (!inst || isa<ApplyInst>(inst))
    return;
  // Standard propagation.
  for (auto &op : inst->getAllOperands())
    propagateVariedInwardsThroughProjections(
        op.get(), independentVariableIndex);
}

void DifferentiableActivityInfo::setUseful(SILValue value,
                                           unsigned dependentVariableIndex) {
  usefulValueSets[dependentVariableIndex].insert(value);
<<<<<<< HEAD
  setUsefulAcrossArrayInitialization(value, dependentVariableIndex);
=======
  setUsefulThroughArrayInitialization(value, dependentVariableIndex);
>>>>>>> 958ecc6e
}

void DifferentiableActivityInfo::setUsefulAndPropagateToOperands(
    SILValue value, unsigned dependentVariableIndex) {
  // Skip already-useful values to prevent infinite recursion.
  if (isUseful(value, dependentVariableIndex))
    return;
  if (value->getType().isAddress()) {
    propagateUsefulThroughAddress(value, dependentVariableIndex);
    return;
  }
  setUseful(value, dependentVariableIndex);
  // If the given value is a basic block argument, propagate usefulness to
  // incoming values.
  if (auto *bbArg = dyn_cast<SILPhiArgument>(value)) {
    SmallVector<SILValue, 4> incomingValues;
    bbArg->getSingleTerminatorOperands(incomingValues);
    for (auto incomingValue : incomingValues)
      setUsefulAndPropagateToOperands(incomingValue, dependentVariableIndex);
    return;
  }
  auto *inst = value->getDefiningInstruction();
  if (!inst)
    return;
  propagateUseful(inst, dependentVariableIndex);
}

void DifferentiableActivityInfo::propagateUseful(
    SILInstruction *inst, unsigned dependentVariableIndex) {
  // Propagate usefulness for the given instruction: mark operands as useful and
  // recursively propagate usefulness to defining instructions of operands.
  auto i = dependentVariableIndex;
  // Handle indirect results in `apply`.
  if (auto *ai = dyn_cast<ApplyInst>(inst)) {
    if (isWithoutDerivative(ai->getCallee()))
      return;
    for (auto arg : ai->getArgumentsWithoutIndirectResults())
      setUsefulAndPropagateToOperands(arg, i);
  }
  // Handle store-like instructions:
  //   `store`, `store_borrow`, `copy_addr`, `unconditional_checked_cast`
#define PROPAGATE_USEFUL_THROUGH_STORE(INST) \
  else if (auto *si = dyn_cast<INST##Inst>(inst)) { \
    setUsefulAndPropagateToOperands(si->getSrc(), i); \
  }
  PROPAGATE_USEFUL_THROUGH_STORE(Store)
  PROPAGATE_USEFUL_THROUGH_STORE(StoreBorrow)
  PROPAGATE_USEFUL_THROUGH_STORE(CopyAddr)
  PROPAGATE_USEFUL_THROUGH_STORE(UnconditionalCheckedCastAddr)
#undef PROPAGATE_USEFUL_THROUGH_STORE
  // Handle struct element extraction, skipping `@noDerivative` fields:
  //   `struct_extract`, `struct_element_addr`.
#define PROPAGATE_USEFUL_THROUGH_STRUCT_EXTRACTION(INST) \
  else if (auto *sei = dyn_cast<INST##Inst>(inst)) { \
    if (!sei->getField()->getAttrs().hasAttribute<NoDerivativeAttr>()) \
      setUsefulAndPropagateToOperands(sei->getOperand(), i); \
  }
  PROPAGATE_USEFUL_THROUGH_STRUCT_EXTRACTION(StructExtract)
  PROPAGATE_USEFUL_THROUGH_STRUCT_EXTRACTION(StructElementAddr)
#undef PROPAGATE_USEFUL_THROUGH_STRUCT_EXTRACTION
  // Handle everything else.
  else {
    for (auto &op : inst->getAllOperands())
      setUsefulAndPropagateToOperands(op.get(), i);
  }
}

void DifferentiableActivityInfo::propagateUsefulThroughAddress(
    SILValue value, unsigned dependentVariableIndex) {
  assert(value->getType().isAddress());
  // Skip already-useful values to prevent infinite recursion.
  if (isUseful(value, dependentVariableIndex))
    return;
  setUseful(value, dependentVariableIndex);
  if (auto *inst = value->getDefiningInstruction())
    propagateUseful(inst, dependentVariableIndex);
  // Recursively propagate usefulness through users that are projections or
  // `begin_access` instructions.
  for (auto use : value->getUses()) {
    // Propagate usefulness through user's operands.
    propagateUseful(use->getUser(), dependentVariableIndex);
    for (auto res : use->getUser()->getResults()) {
<<<<<<< HEAD
#define SKIP_NODERIVATIVE(INST) \
if (auto *sei = dyn_cast<INST##Inst>(res)) \
if (sei->getField()->getAttrs().hasAttribute<NoDerivativeAttr>()) \
continue;
=======
#define SKIP_NODERIVATIVE(INST)                                                \
      if (auto *sei = dyn_cast<INST##Inst>(res))                               \
        if (sei->getField()->getAttrs().hasAttribute<NoDerivativeAttr>())      \
          continue;
>>>>>>> 958ecc6e
      SKIP_NODERIVATIVE(StructExtract)
      SKIP_NODERIVATIVE(StructElementAddr)
#undef SKIP_NODERIVATIVE
      if (Projection::isAddressProjection(res) || isa<BeginAccessInst>(res))
        propagateUsefulThroughAddress(res, dependentVariableIndex);
    }
  }
}

<<<<<<< HEAD
void DifferentiableActivityInfo::setUsefulAcrossArrayInitialization(
=======
void DifferentiableActivityInfo::setUsefulThroughArrayInitialization(
>>>>>>> 958ecc6e
    SILValue value, unsigned dependentVariableIndex) {
  // Array initializer syntax is lowered to an intrinsic and one or more
  // stores to a `RawPointer` returned by the intrinsic.
  auto *uai = getAllocateUninitializedArrayIntrinsic(value);
  if (!uai) return;
  for (auto use : value->getUses()) {
    auto *dti = dyn_cast<DestructureTupleInst>(use->getUser());
    if (!dti) continue;
    // The second tuple field of the return value is the `RawPointer`.
    for (auto use : dti->getResult(1)->getUses()) {
      // The `RawPointer` passes through a `pointer_to_address`. That
      // instruction's first use is a `store` whose source is useful; its
      // subsequent uses are `index_addr`s whose only use is a useful `store`.
      auto *ptai = dyn_cast<PointerToAddressInst>(use->getUser());
      assert(ptai && "Expected `pointer_to_address` user for uninitialized "
                     "array intrinsic");
<<<<<<< HEAD
      // Propagate usefulness through `pointer_to_address` users' operands.
=======
      // Propagate usefulness through array element addresses.
      // - Find `store` and `copy_addr` instructions with array element
      //   address destinations.
      // - For each instruction, set destination (array element address) as
      //   useful and propagate usefulness through source.
      //
>>>>>>> 958ecc6e
      // Note: `propagateUseful(use->getUser(), ...)` is intentionally not used
      // because it marks more values than necessary as useful, including:
      // - The `RawPointer` result of the intrinsic.
      // - The `pointer_to_address` user of the `RawPointer`.
      // - `index_addr` and `integer_literal` instructions for indexing the
      //   `RawPointer`.
      for (auto use : ptai->getUses()) {
        auto *user = use->getUser();
        if (auto *si = dyn_cast<StoreInst>(user)) {
<<<<<<< HEAD
          setUsefulAndPropagateToOperands(si->getSrc(), dependentVariableIndex);
        } else if (auto *cai = dyn_cast<CopyAddrInst>(user)) {
=======
          setUseful(si->getDest(), dependentVariableIndex);
          setUsefulAndPropagateToOperands(si->getSrc(), dependentVariableIndex);
        } else if (auto *cai = dyn_cast<CopyAddrInst>(user)) {
          setUseful(cai->getDest(), dependentVariableIndex);
>>>>>>> 958ecc6e
          setUsefulAndPropagateToOperands(cai->getSrc(),
                                          dependentVariableIndex);
        } else if (auto *iai = dyn_cast<IndexAddrInst>(user)) {
          for (auto use : iai->getUses()) {
            auto *user = use->getUser();
            if (auto si = dyn_cast<StoreInst>(user)) {
<<<<<<< HEAD
              setUsefulAndPropagateToOperands(si->getSrc(),
                                              dependentVariableIndex);
            } else if (auto *cai = dyn_cast<CopyAddrInst>(user)) {
=======
              setUseful(si->getDest(), dependentVariableIndex);
              setUsefulAndPropagateToOperands(si->getSrc(),
                                              dependentVariableIndex);
            } else if (auto *cai = dyn_cast<CopyAddrInst>(user)) {
              setUseful(cai->getDest(), dependentVariableIndex);
>>>>>>> 958ecc6e
              setUsefulAndPropagateToOperands(cai->getSrc(),
                                              dependentVariableIndex);
            }
          }
        }
      }
    }
  }
}

bool DifferentiableActivityInfo::isVaried(
    SILValue value, unsigned independentVariableIndex) const {
  assert(independentVariableIndex < variedValueSets.size() &&
         "Independent variable index out of range");
  auto &set = variedValueSets[independentVariableIndex];
  return set.count(value);
}

bool DifferentiableActivityInfo::isVaried(
    SILValue value, IndexSubset *independentVariableIndices) const {
  for (auto i : independentVariableIndices->getIndices())
    if (isVaried(value, i))
      return true;
  return false;
}

bool DifferentiableActivityInfo::isUseful(
    SILValue value, unsigned dependentVariableIndex) const {
  assert(dependentVariableIndex < usefulValueSets.size() &&
         "Dependent variable index out of range");
  auto &set = usefulValueSets[dependentVariableIndex];
  return set.count(value);
}

bool DifferentiableActivityInfo::isActive(
    SILValue value, const SILAutoDiffIndices &indices) const {
  return isVaried(value, indices.parameters) && isUseful(value, indices.source);
}

Activity DifferentiableActivityInfo::getActivity(
    SILValue value, const SILAutoDiffIndices &indices) const {
  Activity activity;
  if (isVaried(value, indices.parameters))
    activity |= ActivityFlags::Varied;
  if (isUseful(value, indices.source))
    activity |= ActivityFlags::Useful;
  return activity;
}

static void dumpActivityInfo(SILValue value,
                             const SILAutoDiffIndices &indices,
                             const DifferentiableActivityInfo &activityInfo,
                             llvm::raw_ostream &s = llvm::dbgs()) {
  s << '[';
  auto activity = activityInfo.getActivity(value, indices);
  switch (activity.toRaw()) {
  case 0: s << "NONE"; break;
  case (unsigned)ActivityFlags::Varied: s << "VARIED"; break;
  case (unsigned)ActivityFlags::Useful: s << "USEFUL"; break;
  case (unsigned)ActivityFlags::Active: s << "ACTIVE"; break;
  }
  s << "] " << value;
}

static void dumpActivityInfo(SILFunction &fn,
                             const SILAutoDiffIndices &indices,
                             const DifferentiableActivityInfo &activityInfo,
                             llvm::raw_ostream &s = llvm::dbgs()) {
  s << "Activity info for " << fn.getName() << " at " << indices << '\n';
  for (auto &bb : fn) {
    s << "bb" << bb.getDebugID() << ":\n";
    for (auto *arg : bb.getArguments())
      dumpActivityInfo(arg, indices, activityInfo, s);
    for (auto &inst : bb)
      for (auto res : inst.getResults())
        dumpActivityInfo(res, indices, activityInfo, s);
    s << '\n';
  }
}

/// If the original function doesn't have a return, it cannot be differentiated.
/// Returns true if error is emitted.
static bool diagnoseNoReturn(ADContext &context, SILFunction *original,
                             DifferentiationInvoker invoker) {
  if (original->findReturnBB() != original->end())
    return false;
  context.emitNondifferentiabilityError(
      original->getLocation().getEndSourceLoc(), invoker,
      diag::autodiff_missing_return);
  return true;
}

/// If the original function contains unsupported control flow, emit a "control
/// flow unsupported" error at appropriate source locations. Returns true if
/// error is emitted.
///
/// Update as control flow support is added. Currently, branching terminators
/// other than `br`, `cond_br`, `switch_enum` are not supported.
static bool diagnoseUnsupportedControlFlow(ADContext &context,
                                           SILFunction *original,
                                           DifferentiationInvoker invoker) {
  if (original->getBlocks().size() <= 1)
    return false;
  // Diagnose unsupported branching terminators.
  for (auto &bb : *original) {
    auto *term = bb.getTerminator();
    // Supported terminators are: `br`, `cond_br`, `switch_enum`.
    if (isa<BranchInst>(term) || isa<CondBranchInst>(term) ||
        isa<SwitchEnumInst>(term))
      continue;
    // If terminator is an unsupported branching terminator, emit an error.
    if (term->isBranch()) {
      context.emitNondifferentiabilityError(
          term, invoker, diag::autodiff_control_flow_not_supported);
      return true;
    }
  }
  return false;
}

/// Check whether the given requirements are satisfied, with the given
/// derivative generic signature (containing requirements), original function,
/// and substitution map. Returns true if error is emitted.
static bool diagnoseUnsatisfiedRequirements(ADContext &context,
                                            GenericSignature derivativeGenSig,
                                            SILFunction *original,
                                            SubstitutionMap substMap,
                                            DifferentiationInvoker invoker,
                                            SourceLoc loc) {
  // If there are no derivative requirements, return false.
  if (!derivativeGenSig)
    return false;
  auto requirements = derivativeGenSig->getRequirements();
  if (requirements.empty())
    return false;
  // Iterate through all requirements and check whether they are satisfied.
  auto *swiftModule = context.getModule().getSwiftModule();
  SmallVector<Requirement, 2> unsatisfiedRequirements;
  for (auto req : requirements) {
    auto firstType = req.getFirstType();
    Type secondType;
    // Substitute first and second types using the given substitution map,
    // looking up conformances in the current module, if possible.
    if (auto substFirstType =
            firstType.subst(QuerySubstitutionMap{substMap},
                            LookUpConformanceInModule(swiftModule))) {
      firstType = substFirstType;
    }
    if (req.getKind() != RequirementKind::Layout) {
      secondType = req.getSecondType();
      if (auto substSecondType =
              secondType.subst(QuerySubstitutionMap{substMap},
                               LookUpConformanceInModule(swiftModule))) {
        secondType = substSecondType;
      }
    }
    switch (req.getKind()) {
    // Check layout requirements.
    case RequirementKind::Layout: {
      auto layout = req.getLayoutConstraint();
      switch (layout->getKind()) {
      case LayoutConstraintKind::Class:
        if (!firstType->satisfiesClassConstraint())
          unsatisfiedRequirements.push_back(req);
        continue;
      default:
        // TODO: Check other layout requirements. Note that `@differentiable`
        // attribute type-checking does not yet support layout requirements in
        // where clauses; layout requirements in derivative generic signatures
        // can be formed only from `differentiable_function` instructions whose
        // original function operand is generic with layout requirements.
        break;
      }
      continue;
    }
    // Check same type requirements.
    case RequirementKind::SameType:
      // If the first type does not equal the second type, then record the
      // unsatisfied requirement.
      if (!firstType->isEqual(secondType))
        unsatisfiedRequirements.push_back(req);
      continue;
    // Check superclass requirements.
    case RequirementKind::Superclass: {
      // If the second type is not an exact superclass of second type, then
      // record the unsatisfied requirement.
      if (!secondType->isExactSuperclassOf(firstType))
        unsatisfiedRequirements.push_back(req);
      continue;
    }
    // Check conformance requirements.
    case RequirementKind::Conformance: {
      auto protocolType = req.getSecondType()->castTo<ProtocolType>();
      auto protocol = protocolType->getDecl();
      assert(protocol && "Expected protocol in generic signature requirement");
      // If the first type does not conform to the second type in the current
      // module, then record the unsatisfied requirement.
      if (!swiftModule->lookupConformance(firstType, protocol))
        unsatisfiedRequirements.push_back(req);
      continue;
    }
    }
  }
  if (unsatisfiedRequirements.empty())
    return false;
  // Diagnose unsatisfied requirements.
  std::string reqText;
  llvm::raw_string_ostream stream(reqText);
  interleave(unsatisfiedRequirements,
             [&](Requirement req) { req.print(stream, PrintOptions()); },
             [&] { stream << ", "; });
  context.emitNondifferentiabilityError(
      loc, invoker, diag::autodiff_function_assoc_func_unmet_requirements,
      stream.str());
  return true;
}

//===----------------------------------------------------------------------===//
// Code emission utilities
//===----------------------------------------------------------------------===//

/// Given a value, extracts all elements to `results` from this value if it has
/// a tuple type. Otherwise, add this value directly to `results`.
static void extractAllElements(SILValue value, SILBuilder &builder,
                               SmallVectorImpl<SILValue> &results) {
  auto tupleType = value->getType().getAs<TupleType>();
  if (!tupleType) {
    results.push_back(value);
    return;
  }
  if (builder.hasOwnership()) {
    auto *dti = builder.createDestructureTuple(value.getLoc(), value);
    results.append(dti->getResults().begin(), dti->getResults().end());
    return;
  }
  for (auto i : range(tupleType->getNumElements()))
    results.push_back(builder.createTupleExtract(value.getLoc(), value, i));
}

/// Given a range of elements, joins these into a single value. If there's
/// exactly one element, returns that element. Otherwise, creates a tuple using
/// a `tuple` instruction.
static SILValue joinElements(ArrayRef<SILValue> elements, SILBuilder &builder,
                             SILLocation loc) {
  if (elements.size() == 1)
    return elements.front();
  return builder.createTuple(loc, elements);
}

/// Given an apply site, emit copies of all parameters and place them in
/// `copiedArgs`. Any buffers that need to be destroyed will be added to
/// `newArgsToDestroy`. Any new buffers that need to be deallocated will be
/// added to `newBuffersToDealloc`. This helper is used for duplicating an
/// apply site.
static void copyParameterArgumentsForApply(
    ApplySite applySite, SmallVectorImpl<SILValue> &copiedArgs,
    SmallVectorImpl<SILValue> &newArgsToDestroy,
    SmallVectorImpl<AllocStackInst *> &newBuffersToDealloc) {
  LLVM_DEBUG({
    auto &s = getADDebugStream() << "Copying arguments from apply site: ";
    applySite.getInstruction()->print(s);
  });
  auto loc = applySite.getLoc();
  copiedArgs.reserve(applySite.getNumArguments());
  SILBuilder copyBuilder(applySite.getInstruction());
  for (auto &argOperand : applySite.getArgumentOperands()) {
    auto arg = argOperand.get();
    auto argConv = applySite.getArgumentConvention(argOperand);
    auto collectNewArg = [&](SILValue newArg) {
      copiedArgs.push_back(newArg);
      if (argConv.isGuaranteedConvention() &&
          argConv != SILArgumentConvention::Indirect_InoutAliasable)
        newArgsToDestroy.push_back(newArg);
    };
    // Copy the argument if it's to be owned by the newly created closure.
    // Objects are to be retained.
    if (arg->getType().isObject()) {
      auto newArg = copyBuilder.emitCopyValueOperation(loc, arg);
      collectNewArg(newArg);
      continue;
    }
    // Addresses depend on argument conventions.
    // If the argument is an aliasable inout reference, do not copy the
    // argument since it's a `@noescape` capture.
    if (argConv == SILArgumentConvention::Indirect_InoutAliasable) {
      collectNewArg(arg);
      continue;
    }
    // Otherwise, it must be address-only. Create a new buffer and perform
    // `copy_addr`.
    auto *argCopy = copyBuilder.createAllocStack(loc, arg->getType());
    newBuffersToDealloc.push_back(argCopy);
    copyBuilder.createCopyAddr(loc, arg, argCopy, IsNotTake,
                               IsInitialization);
    collectNewArg(argCopy);
  }
}

/// When a function value is used in an instruction (usually `apply`), there's
/// some conversion instruction in between, e.g. `thin_to_thick_function`. Given
/// a new function value and an old function value, this helper function
/// recursively converts the new function just like how the old function is
/// converted. If the new function's generic signature is specified, it is used
/// to create substitution maps for reapplied `partial_apply` instructions.
static SILValue
reapplyFunctionConversion(
    SILValue newFunc, SILValue oldFunc, SILValue oldConvertedFunc,
    SILBuilder &builder, SILLocation loc,
    SmallVectorImpl<AllocStackInst *> &newBuffersToDealloc,
    GenericSignature newFuncGenSig = GenericSignature()) {
  // If the old func is the new func, then there's no conversion.
  if (oldFunc == oldConvertedFunc)
    return newFunc;
  // Handle a few instruction cases.
  // thin_to_thick_function
  if (auto *tttfi = dyn_cast<ThinToThickFunctionInst>(oldConvertedFunc)) {
    auto innerNewFunc = reapplyFunctionConversion(
        newFunc, oldFunc, tttfi->getOperand(), builder, loc,
        newBuffersToDealloc, newFuncGenSig);
    auto operandFnTy = innerNewFunc->getType().castTo<SILFunctionType>();
    auto thickTy = operandFnTy->getWithRepresentation(
        SILFunctionTypeRepresentation::Thick);
    auto silTy = SILType::getPrimitiveObjectType(thickTy);
    return builder.createThinToThickFunction(loc, innerNewFunc, silTy);
  }
  // partial_apply
  if (auto *pai = dyn_cast<PartialApplyInst>(oldConvertedFunc)) {
    SmallVector<SILValue, 8> newArgs;
    newArgs.reserve(pai->getNumArguments());
    SmallVector<SILValue, 1> newArgsToDestroy;
    copyParameterArgumentsForApply(pai, newArgs, newArgsToDestroy,
                                   newBuffersToDealloc);
    auto innerNewFunc = reapplyFunctionConversion(
        newFunc, oldFunc, pai->getCallee(), builder, loc, newBuffersToDealloc,
        newFuncGenSig);
    // If new function's generic signature is specified, use it to create
    // substitution map for reapplied `partial_apply` instruction.
    auto substMap = !newFuncGenSig
        ? pai->getSubstitutionMap()
        : SubstitutionMap::get(
              newFuncGenSig, QuerySubstitutionMap{pai->getSubstitutionMap()},
              LookUpConformanceInModule(builder.getModule().getSwiftModule()));
    return builder.createPartialApply(loc, innerNewFunc, substMap, newArgs,
                                      ParameterConvention::Direct_Guaranteed);
  }
  llvm_unreachable("Unhandled function conversion instruction");
}

/// Emits a reference to a derivative function of `original`, differentiated
/// with respect to a superset of `desiredIndices`. Returns the `SILValue` for
/// the derivative function and the actual indices that the derivative function
/// is with respect to.
///
/// Returns `None` on failure, signifying that a diagnostic has been emitted.
///
/// Creates new differentiation tasks, if necessary, using `invoker` as the
/// invoker. Calls `taskCallback` for all newly-created tasks (but may also call
/// `taskCallback` for already-existing tasks), so that the caller can make sure
/// that the task actually gets executed.
///
/// FIXME: This is too complicated and needs to be rewritten.
static Optional<std::pair<SILValue, SILAutoDiffIndices>>
emitDerivativeFunctionReference(
    ADContext &context, SILBuilder &builder, SILAutoDiffIndices desiredIndices,
    AutoDiffDerivativeFunctionKind kind, SILValue original,
    DifferentiationInvoker invoker,
    SmallVectorImpl<AllocStackInst *> &newBuffersToDealloc) {

  SILValue functionSource = original;

  // If `original` is itself an `DifferentiableFunctionExtractInst` whose kind
  // matches the given kind and desired differentiation parameter indices,
  // simply extract the derivative function of its function operand, retain the
  // derivative function, and return it.
  if (auto *inst = original->getDefiningInstruction())
    if (auto *dfei = dyn_cast<DifferentiableFunctionExtractInst>(inst))
      if (dfei->getExtractee() ==
              NormalDifferentiableFunctionTypeComponent::Original)
        functionSource = dfei->getFunctionOperand();

  // If `functionSource` is a `@differentiable` function, just extract the
  // derivative function.
  if (auto diffableFnType =
          functionSource->getType().castTo<SILFunctionType>()) {
    if (diffableFnType->isDifferentiable()) {
      auto paramIndices = diffableFnType->getDifferentiationParameterIndices();
      for (auto i : desiredIndices.parameters->getIndices()) {
        if (!paramIndices->contains(i)) {
          context.emitNondifferentiabilityError(functionSource, invoker,
              diag::autodiff_function_nondiff_parameter_not_differentiable);
          return None;
        }
      }
      auto borrowedDiffFunc = builder.emitBeginBorrowOperation(
          functionSource.getLoc(), functionSource);
      SILValue derivativeFn = builder.createDifferentiableFunctionExtract(
          borrowedDiffFunc.getLoc(), kind, borrowedDiffFunc);
      derivativeFn =
          builder.emitCopyValueOperation(functionSource.getLoc(), derivativeFn);
      builder.emitEndBorrowOperation(functionSource.getLoc(), borrowedDiffFunc);
      SILAutoDiffIndices indices(0, desiredIndices.parameters);
      return std::make_pair(derivativeFn, indices);
    }
  }

  // Find local function reference.
  if (auto *originalFRI =
          peerThroughFunctionConversions<FunctionRefInst>(original)) {
    auto loc = originalFRI->getLoc();
    auto *originalFn = originalFRI->getReferencedFunctionOrNull();
    // Attempt to look up a `[differentiable]` attribute that minimally
    // satisfies the specified indices.
    // TODO(TF-482): Change `lookUpMinimalDifferentiableAttr` to additionally
    // check whether `[differentiable]` attribute generic requirements are
    // satisfied.
    auto *minimalAttr =
        context.lookUpMinimalDifferentiableAttr(originalFn, desiredIndices);
    if (!minimalAttr) {
      // If the function is intentionally marked as being opaque to
      // differentiation, then we should not create a task for it.
      if (originalFn->hasSemanticsAttr("autodiff.opaque")) {
        context.emitNondifferentiabilityError(original, invoker,
            diag::autodiff_opaque_function_not_differentiable);
        return None;
      }
      // Check and diagnose non-differentiable arguments.
      auto originalFnTy = originalFn->getLoweredFunctionType();
      for (unsigned paramIndex : range(originalFnTy->getNumParameters())) {
        if (desiredIndices.isWrtParameter(paramIndex) &&
            !originalFnTy->getParameters()[paramIndex]
                 .getSILStorageInterfaceType()
                 .isDifferentiable(context.getModule())) {
          auto diag = context.emitNondifferentiabilityError(
              original, invoker, diag::autodiff_nondifferentiable_argument);
          return None;
        }
      }
      // Check and diagnose non-differentiable results.
      if (!originalFnTy->getResults()[desiredIndices.source]
               .getSILStorageInterfaceType()
               .isDifferentiable(context.getModule())) {
        context.emitNondifferentiabilityError(
            original, invoker, diag::autodiff_nondifferentiable_result);
        return None;
      }
      // Check and diagnose external declarations.
      if (originalFn->isExternalDeclaration()) {
        context.emitNondifferentiabilityError(
            original, invoker,
            diag::autodiff_external_nondifferentiable_function);
        return None;
      }
      // Sanity check passed. Create a new `[differentiable]` attribute and
      // process it it.
      GenericSignature contextualDerivativeGenSig = GenericSignature();
      if (invoker.getKind() ==
          DifferentiationInvoker::Kind::IndirectDifferentiation)
        contextualDerivativeGenSig = invoker.getIndirectDifferentiation().second
            ->getDerivativeGenericSignature();
      auto *newAttr = context.getOrCreateDifferentiableAttr(
          originalFn, desiredIndices, contextualDerivativeGenSig);
      if (context.processDifferentiableAttribute(originalFn, newAttr, invoker))
        return None;
      minimalAttr = newAttr;
    }
    assert(minimalAttr);
    // TODO(TF-482): Move generic requirement checking logic to
    // `lookUpMinimalDifferentiableAttr`.
    // Get the substitution map for checking unmet generic requirements.
    // By default, use the forwarding substitution map of the original function.
    // If the original callee is a `partial_apply` or `apply` instruction, use
    // its substitution map instead.
    auto substMap = original->getFunction()->getForwardingSubstitutionMap();
    if (auto *pai = dyn_cast<PartialApplyInst>(original)) {
      substMap = pai->getSubstitutionMap();
    } else if (auto *ai = dyn_cast<ApplyInst>(original)) {
      substMap = ai->getSubstitutionMap();
    }
    if (diagnoseUnsatisfiedRequirements(
            context, minimalAttr->getDerivativeGenericSignature(), originalFn,
            substMap, invoker, original.getLoc().getSourceLoc()))
      return None;
    if (context.processDifferentiableAttribute(
            originalFn, minimalAttr, invoker))
      return None;
    SILFunction *derivativeFn = nullptr;
    switch (kind) {
    case AutoDiffDerivativeFunctionKind::JVP:
      assert(!minimalAttr->getJVPName().empty() && "Expected JVP name");
      derivativeFn = context.getModule().lookUpFunction(minimalAttr->getJVPName());
      break;
    case AutoDiffDerivativeFunctionKind::VJP:
      assert(!minimalAttr->getVJPName().empty() && "Expected VJP name");
      derivativeFn = context.getModule().lookUpFunction(minimalAttr->getVJPName());
      break;
    }
    auto *derivativeFnRef = builder.createFunctionRef(loc, derivativeFn);
    // FIXME(TF-201): Handle direct differentiation of reabstraction thunks.
    // Tentative solution: clone a new reabstraction thunk where function
    // argument has a `@differentiable` function type.
    if (originalFn->isThunk() == IsReabstractionThunk) {
      // Handle here.
    }
    auto convertedRef = reapplyFunctionConversion(
        derivativeFnRef, originalFRI, original, builder, loc,
        newBuffersToDealloc,
        derivativeFn->getLoweredFunctionType()->getSubstGenericSignature());
    return std::make_pair(convertedRef, minimalAttr->getIndices());
  }

  // Find witness method retrieval.
  if (auto *witnessMethod =
          peerThroughFunctionConversions<WitnessMethodInst>(original)) {
    auto loc = witnessMethod->getLoc();
    auto requirementDeclRef = witnessMethod->getMember();
    auto *requirementDecl = requirementDeclRef.getDecl();
    auto witnessMethodType = witnessMethod->getType().castTo<SILFunctionType>();
    // If requirement declaration does not have any `@differentiable`
    // attributes, produce an error.
    if (!requirementDecl->getAttrs().hasAttribute<DifferentiableAttr>()) {
      context.emitNondifferentiabilityError(
          original, invoker, diag::autodiff_protocol_member_not_differentiable);
      return None;
    }
    // Get the minimal `@differentiable` attribute and parameter index subset.
    const DifferentiableAttr *minimalAttr;
    IndexSubset *minimalParamIndexSet;
    std::tie(minimalAttr, minimalParamIndexSet) =
        context.lookUpMinimalASTDifferentiableAttrAndIndexSubset(
            requirementDeclRef, witnessMethodType, desiredIndices);
    SILAutoDiffIndices minimalIndices(/*source*/ 0, minimalParamIndexSet);
    // If minimal `@differentiable` attribute does not exist, then no attribute
    // exists with a superset of the desired indices. Produce an error.
    if (!minimalAttr) {
      context.emitNondifferentiabilityError(
          original, invoker,
          diag::autodiff_member_subset_indices_not_differentiable);
      return None;
    }
    // Emit a `witness_method` instruction for the derivative function.
    auto originalType = witnessMethod->getType().castTo<SILFunctionType>();
    auto assocType = originalType->getAutoDiffDerivativeFunctionType(
        minimalIndices.parameters, minimalIndices.source,
        kind, context.getTypeConverter(),
        LookUpConformanceInModule(builder.getModule().getSwiftModule()));
    auto *autoDiffFuncId = AutoDiffDerivativeFunctionIdentifier::get(
        kind, minimalAttr->getParameterIndices(), context.getASTContext());
    auto *ref = builder.createWitnessMethod(
        loc, witnessMethod->getLookupType(), witnessMethod->getConformance(),
        requirementDeclRef.asAutoDiffDerivativeFunction(autoDiffFuncId),
        SILType::getPrimitiveObjectType(assocType));
    auto convertedRef =
        reapplyFunctionConversion(ref, witnessMethod, original, builder, loc,
                                  newBuffersToDealloc);
    return std::make_pair(convertedRef, minimalIndices);
  }

  // Find class method.
  if (auto *classMethodInst =
          peerThroughFunctionConversions<ClassMethodInst>(original)) {
    auto loc = classMethodInst->getLoc();
    auto methodDeclRef = classMethodInst->getMember();
    auto *methodDecl = methodDeclRef.getDecl();
    auto classMethodType = classMethodInst->getType().castTo<SILFunctionType>();
    // If method declaration does not have any `@differentiable` attributes,
    // produce an error.
    if (!methodDecl->getAttrs().hasAttribute<DifferentiableAttr>()) {
      context.emitNondifferentiabilityError(
          original, invoker, diag::autodiff_class_member_not_differentiable);
      return None;
    }
    // Get the minimal `@differentiable` attribute and parameter index subset.
    const DifferentiableAttr *minimalAttr;
    IndexSubset *minimalParamIndexSet;
    std::tie(minimalAttr, minimalParamIndexSet) =
        context.lookUpMinimalASTDifferentiableAttrAndIndexSubset(
            methodDeclRef, classMethodType, desiredIndices);
    SILAutoDiffIndices minimalIndices(/*source*/ 0, minimalParamIndexSet);
    // If minimal `@differentiable` attribute does not exist, then no attribute
    // exists with a superset of the desired indices. Produce an error.
    if (!minimalAttr) {
      context.emitNondifferentiabilityError(
          original, invoker,
          diag::autodiff_member_subset_indices_not_differentiable);
      return None;
    }
    // Emit a `class_method` instruction for the derivative function.
    auto originalType = classMethodInst->getType().castTo<SILFunctionType>();
    auto assocType = originalType->getAutoDiffDerivativeFunctionType(
        minimalIndices.parameters, minimalIndices.source,
        kind, context.getTypeConverter(),
        LookUpConformanceInModule(builder.getModule().getSwiftModule()));
    auto *autoDiffFuncId = AutoDiffDerivativeFunctionIdentifier::get(
        kind, minimalAttr->getParameterIndices(),
        context.getASTContext());
    auto *ref = builder.createClassMethod(
        loc, classMethodInst->getOperand(),
        methodDeclRef.asAutoDiffDerivativeFunction(autoDiffFuncId),
        SILType::getPrimitiveObjectType(assocType));
    auto convertedRef =
        reapplyFunctionConversion(ref, classMethodInst, original, builder, loc,
                                  newBuffersToDealloc);
    return std::make_pair(convertedRef, minimalIndices);
  }

  // Emit the general opaque function error.
  context.emitNondifferentiabilityError(original, invoker,
      diag::autodiff_opaque_function_not_differentiable);
  return None;
}

/// Emit a zero value into the given buffer access by calling
/// `AdditiveArithmetic.zero`. The given type must conform to
/// `AdditiveArithmetic`.
static void emitZeroIntoBuffer(
    SILBuilder &builder, CanType type, SILValue bufferAccess,
    SILLocation loc) {
  auto &astCtx = builder.getASTContext();
  auto *swiftMod = builder.getModule().getSwiftModule();
  auto &typeConverter = builder.getModule().Types;
  // Look up conformance to `AdditiveArithmetic`.
  auto *additiveArithmeticProto =
      astCtx.getProtocol(KnownProtocolKind::AdditiveArithmetic);
  auto confRef = swiftMod->lookupConformance(type, additiveArithmeticProto);
  assert(!confRef.isInvalid() && "Missing conformance to `AdditiveArithmetic`");
  // Look up `AdditiveArithmetic.zero.getter`.
  auto zeroDeclLookup = additiveArithmeticProto->lookupDirect(astCtx.Id_zero);
  auto *zeroDecl = cast<VarDecl>(zeroDeclLookup.front());
  assert(zeroDecl->isProtocolRequirement());
  auto *accessorDecl = zeroDecl->getAccessor(AccessorKind::Get);
  SILDeclRef accessorDeclRef(accessorDecl, SILDeclRef::Kind::Func);
  auto silFnType = typeConverter.getConstantType(accessorDeclRef);
  // %wm = witness_method ...
  auto *getter = builder.createWitnessMethod(
      loc, type, confRef, accessorDeclRef, silFnType);
  // %metatype = metatype $T
  auto metatypeType = CanMetatypeType::get(
      type, MetatypeRepresentation::Thick);
  auto metatype = builder.createMetatype(
      loc, SILType::getPrimitiveObjectType(metatypeType));
  auto subMap = SubstitutionMap::getProtocolSubstitutions(
      additiveArithmeticProto, type, confRef);
  builder.createApply(loc, getter, subMap, {bufferAccess, metatype},
                      /*isNonThrowing*/ false);
  builder.emitDestroyValueOperation(loc, getter);
}

//===----------------------------------------------------------------------===//
// Thunk helpers
//===----------------------------------------------------------------------===//
// These helpers are copied/adapted from SILGen. They should be refactored and
// moved to a shared location.
//===----------------------------------------------------------------------===//

static CanGenericSignature
buildThunkSignature(SILFunction *fn,
                    bool inheritGenericSig,
                    OpenedArchetypeType *openedExistential,
                    GenericEnvironment *&genericEnv,
                    SubstitutionMap &contextSubs,
                    SubstitutionMap &interfaceSubs,
                    ArchetypeType *&newArchetype) {
  // If there's no opened existential, we just inherit the generic environment
  // from the parent function.
  if (openedExistential == nullptr) {
    auto genericSig = fn->getLoweredFunctionType()->getSubstGenericSignature();
    genericEnv = fn->getGenericEnvironment();
    interfaceSubs = fn->getForwardingSubstitutionMap();
    contextSubs = interfaceSubs;
    return genericSig;
  }

  auto &ctx = fn->getASTContext();
  GenericSignatureBuilder builder(ctx);

  // Add the existing generic signature.
  int depth = 0;
  if (inheritGenericSig) {
    if (auto genericSig =
            fn->getLoweredFunctionType()->getSubstGenericSignature()) {
      builder.addGenericSignature(genericSig);
      depth = genericSig->getGenericParams().back()->getDepth() + 1;
    }
  }

  // Add a new generic parameter to replace the opened existential.
  auto *newGenericParam = GenericTypeParamType::get(depth, 0, ctx);

  builder.addGenericParameter(newGenericParam);
  Requirement newRequirement(RequirementKind::Conformance, newGenericParam,
                             openedExistential->getOpenedExistentialType());
  auto source =
      GenericSignatureBuilder::FloatingRequirementSource::forAbstract();
  builder.addRequirement(newRequirement, source, nullptr);

  auto genericSig = std::move(builder).computeGenericSignature(
      SourceLoc(), /*allowConcreteGenericParams=*/true);
  genericEnv = genericSig->getGenericEnvironment();

  newArchetype = genericEnv->mapTypeIntoContext(newGenericParam)
      ->castTo<ArchetypeType>();

  // Calculate substitutions to map the caller's archetypes to the thunk's
  // archetypes.
  if (auto calleeGenericSig =
          fn->getLoweredFunctionType()->getSubstGenericSignature()) {
    contextSubs = SubstitutionMap::get(
        calleeGenericSig,
        [&](SubstitutableType *type) -> Type {
          return genericEnv->mapTypeIntoContext(type);
        },
        MakeAbstractConformanceForGenericType());
  }

  // Calculate substitutions to map interface types to the caller's archetypes.
  interfaceSubs = SubstitutionMap::get(
      genericSig,
      [&](SubstitutableType *type) -> Type {
        if (type->isEqual(newGenericParam))
          return openedExistential;
        return fn->mapTypeIntoContext(type);
      },
      MakeAbstractConformanceForGenericType());

  return genericSig->getCanonicalSignature();

}

/// The thunk kinds used in the differentiation transform.
enum class DifferentiationThunkKind {
  /// A reabstraction thunk.
  ///
  /// Reabstraction thunks transform a function-typed value to another one with
  /// different parameter/result abstraction patterns. This is identical to the
  /// thunks generated by SILGen.
  Reabstraction,

  /// An index subset thunk.
  ///
  /// An index subset thunk is used transform JVP/VJPs into a version that is
  /// "wrt" fewer differentiation parameters.
  /// - Differentials of thunked JVPs use zero for non-requested differentiation
  //    parameters.
  /// - Pullbacks of thunked VJPs discard results for non-requested
  ///   differentiation parameters.
  IndexSubset
};

/// Build the type of a function transformation thunk.
static CanSILFunctionType buildThunkType(SILFunction *fn,
                                         CanSILFunctionType &sourceType,
                                         CanSILFunctionType &expectedType,
                                         GenericEnvironment *&genericEnv,
                                         SubstitutionMap &interfaceSubs,
                                         bool withoutActuallyEscaping,
                                         DifferentiationThunkKind thunkKind) {
  assert(!expectedType->isPolymorphic());
  assert(!sourceType->isPolymorphic());

  auto &module = fn->getModule();
  auto origType = sourceType;

  // Cannot build a reabstraction thunk without context. Ownership semantics
  // on the result type are required.
  if (thunkKind == DifferentiationThunkKind::Reabstraction)
    assert(expectedType->getExtInfo().hasContext());

  // This may inherit @noescape from the expected type. The `@noescape`
  // attribute is only stripped when using this type to materialize a new decl.
  // Use `@convention(thin)` if:
  // - Building a reabstraction thunk type.
  // - Building an index subset thunk type, where the expected type has context
  //   (i.e. is `@convention(thick)`).
  auto extInfo = expectedType->getExtInfo();
  if (thunkKind == DifferentiationThunkKind::Reabstraction ||
      extInfo.hasContext()) {
    extInfo = extInfo.withRepresentation(
        SILFunctionType::Representation::Thin);
  }
  if (withoutActuallyEscaping)
    extInfo = extInfo.withNoEscape(false);

  // Does the thunk type involve archetypes other than opened existentials?
  bool hasArchetypes = false;
  // Does the thunk type involve an open existential type?
  CanOpenedArchetypeType openedExistential;
  auto archetypeVisitor = [&](CanType t) {
    if (auto archetypeTy = dyn_cast<OpenedArchetypeType>(t)) {
      if (auto opened = dyn_cast<OpenedArchetypeType>(archetypeTy)) {
        assert((openedExistential == CanArchetypeType() ||
                openedExistential == opened) &&
               "one too many open existentials");
        openedExistential = opened;
      } else {
        hasArchetypes = true;
      }
    }
  };

  // Use the generic signature from the context if the thunk involves
  // generic parameters.
  CanGenericSignature genericSig;
  SubstitutionMap contextSubs;
  ArchetypeType *newArchetype = nullptr;

  if (expectedType->hasArchetype() || sourceType->hasArchetype()) {
    expectedType.visit(archetypeVisitor);
    sourceType.visit(archetypeVisitor);
    genericSig = buildThunkSignature(
        fn, hasArchetypes, openedExistential, genericEnv, contextSubs,
        interfaceSubs, newArchetype);
  }

  // Utility function to apply contextSubs, and also replace the
  // opened existential with the new archetype.
  auto substIntoThunkContext = [&](CanType t) -> CanType {
    return t.subst(
        [&](SubstitutableType *type) -> Type {
          if (CanType(type) == openedExistential)
            return newArchetype;
          return Type(type).subst(contextSubs);
        },
        LookUpConformanceInSubstitutionMap(contextSubs),
        SubstFlags::AllowLoweredTypes)->getCanonicalType();
  };

  sourceType = cast<SILFunctionType>(substIntoThunkContext(sourceType));
  expectedType = cast<SILFunctionType>(substIntoThunkContext(expectedType));

  // If our parent function was pseudogeneric, this thunk must also be
  // pseudogeneric, since we have no way to pass generic parameters.
  if (genericSig)
    if (origType->isPseudogeneric())
      extInfo = extInfo.withIsPseudogeneric();

  // Add the function type as the parameter.
  auto contextConvention =
      SILType::getPrimitiveObjectType(sourceType).isTrivial(*fn)
          ? ParameterConvention::Direct_Unowned
          : ParameterConvention::Direct_Guaranteed;
  SmallVector<SILParameterInfo, 4> params;
  params.append(expectedType->getParameters().begin(),
                expectedType->getParameters().end());
  // Add reabstraction function parameter only if building a reabstraction thunk
  // type.
  if (thunkKind == DifferentiationThunkKind::Reabstraction)
    params.push_back({sourceType, sourceType->getExtInfo().hasContext()
                                      ? contextConvention
                                      : ParameterConvention::Direct_Unowned});

  // Map the parameter and expected types out of context to get the interface
  // type of the thunk.
  SmallVector<SILParameterInfo, 4> interfaceParams;
  interfaceParams.reserve(params.size());
  for (auto &param : params) {
    auto paramIfaceTy = param.getInterfaceType()->mapTypeOutOfContext();
    interfaceParams.push_back(SILParameterInfo(
        paramIfaceTy->getCanonicalType(genericSig), param.getConvention()));
  }

  SmallVector<SILYieldInfo, 4> interfaceYields;
  for (auto &yield : expectedType->getYields()) {
    auto yieldIfaceTy = yield.getInterfaceType()->mapTypeOutOfContext();
    auto interfaceYield =
        yield.getWithInterfaceType(yieldIfaceTy->getCanonicalType(genericSig));
    interfaceYields.push_back(interfaceYield);
  }

  SmallVector<SILResultInfo, 4> interfaceResults;
  for (auto &result : expectedType->getResults()) {
    auto resultIfaceTy = result.getInterfaceType()->mapTypeOutOfContext();
    auto interfaceResult =
        result.getWithInterfaceType(resultIfaceTy->getCanonicalType(genericSig));
    interfaceResults.push_back(interfaceResult);
  }

  Optional<SILResultInfo> interfaceErrorResult;
  if (expectedType->hasErrorResult()) {
    auto errorResult = expectedType->getErrorResult();
    auto errorIfaceTy = errorResult.getInterfaceType()->mapTypeOutOfContext();
    interfaceErrorResult =
        SILResultInfo(errorIfaceTy->getCanonicalType(genericSig),
                      expectedType->getErrorResult().getConvention());
  }

  // The type of the thunk function.
  return SILFunctionType::get(
      genericSig, extInfo, expectedType->getCoroutineKind(),
      ParameterConvention::Direct_Unowned, interfaceParams, interfaceYields,
      interfaceResults, interfaceErrorResult, {}, false, module.getASTContext());
}

/// Get or create a reabstraction thunk from `fromType` to `toType`, to be
/// called in `caller`.
static SILFunction *getOrCreateReabstractionThunk(SILOptFunctionBuilder &fb,
                                                  SILModule &module,
                                                  SILLocation loc,
                                                  SILFunction *caller,
                                                  CanSILFunctionType fromType,
                                                  CanSILFunctionType toType) {
  SubstitutionMap interfaceSubs;
  GenericEnvironment *genericEnv = nullptr;
  auto thunkType = buildThunkType(
      caller, fromType, toType, genericEnv, interfaceSubs,
      /*withoutActuallyEscaping*/ false,
      DifferentiationThunkKind::Reabstraction);
  auto thunkDeclType =
      thunkType->getWithExtInfo(thunkType->getExtInfo().withNoEscape(false));

  auto fromInterfaceType = fromType->mapTypeOutOfContext()->getCanonicalType();
  auto toInterfaceType = toType->mapTypeOutOfContext()->getCanonicalType();

  Mangle::ASTMangler mangler;
  std::string name = mangler.mangleReabstractionThunkHelper(
      thunkType, fromInterfaceType, toInterfaceType,
      Type(), module.getSwiftModule());

  auto *thunk = fb.getOrCreateSharedFunction(
      loc, name, thunkDeclType, IsBare, IsTransparent, IsSerialized,
      ProfileCounter(), IsReabstractionThunk, IsNotDynamic);
  if (!thunk->empty())
    return thunk;

  thunk->setGenericEnvironment(genericEnv);
  thunk->setOwnershipEliminated();
  auto *entry = thunk->createBasicBlock();
  SILBuilder builder(entry);
  createEntryArguments(thunk);

  SILFunctionConventions fromConv(fromType, module);
  SILFunctionConventions toConv(toType, module);
  assert(toConv.useLoweredAddresses());

  auto *fnArg = thunk->getArgumentsWithoutIndirectResults().back();

  SmallVector<SILValue, 4> arguments;
  auto toArgIter = thunk->getArguments().begin();
  auto useNextArgument = [&]() {
    arguments.push_back(*toArgIter++);
  };

  SmallVector<AllocStackInst *, 4> localAllocations;
  auto createAllocStack = [&](SILType type) {
    auto *alloc = builder.createAllocStack(loc, type);
    localAllocations.push_back(alloc);
    return alloc;
  };

  // Handle indirect results.
  assert(fromType->getNumResults() == toType->getNumResults());
  for (unsigned resIdx : range(toType->getNumResults())) {
    auto fromRes = fromConv.getResults()[resIdx];
    auto toRes = toConv.getResults()[resIdx];
    // No abstraction mismatch.
    if (fromRes.isFormalIndirect() == toRes.isFormalIndirect()) {
      // If result types are indirect, directly pass as next argument.
      if (toRes.isFormalIndirect())
        useNextArgument();
      continue;
    }
    // Convert indirect result to direct result.
    if (fromRes.isFormalIndirect()) {
      SILType resultTy = fromConv.getSILType(fromRes);
      assert(resultTy.isAddress());
      auto *indRes = createAllocStack(resultTy);
      arguments.push_back(indRes);
      continue;
    }
    // Convert direct result to indirect result.
    // Increment thunk argument iterator; reabstraction handled later.
    toArgIter++;
  }

  // Reabstract parameters.
  assert(toType->getNumParameters() == fromType->getNumParameters());
  for (unsigned paramIdx : range(toType->getNumParameters())) {
    auto fromParam = fromConv.getParameters()[paramIdx];
    auto toParam = toConv.getParameters()[paramIdx];
    // No abstraction mismatch. Directly use next argument.
    if (fromParam.isFormalIndirect() == toParam.isFormalIndirect()) {
      useNextArgument();
      continue;
    }
    // Convert indirect parameter to direct parameter.
    if (fromParam.isFormalIndirect()) {
      auto paramTy = fromConv.getSILType(fromType->getParameters()[paramIdx]);
      if (!paramTy.hasArchetype())
        paramTy = thunk->mapTypeIntoContext(paramTy);
      assert(paramTy.isAddress());
      auto *toArg = *toArgIter++;
      auto *buf = createAllocStack(toArg->getType());
      builder.createStore(loc, toArg, buf,
                          StoreOwnershipQualifier::Unqualified);
      arguments.push_back(buf);
      continue;
    }
    // Convert direct parameter to indirect parameter.
    assert(toParam.isFormalIndirect());
    auto *toArg = *toArgIter++;
    auto *load = builder.createLoad(loc, toArg,
                                    LoadOwnershipQualifier::Unqualified);
    arguments.push_back(load);
  }

  auto *apply = builder.createApply(
      loc, fnArg, SubstitutionMap(), arguments, /*isNonThrowing*/ false);

  // Get return elements.
  SmallVector<SILValue, 4> results;
  // Extract all direct results.
  SmallVector<SILValue, 4> directResults;
  extractAllElements(apply, builder, directResults);

  auto fromDirResultsIter = directResults.begin();
  auto fromIndResultsIter = apply->getIndirectSILResults().begin();
  auto toIndResultsIter = thunk->getIndirectResults().begin();
  // Reabstract results.
  for (unsigned resIdx : range(toType->getNumResults())) {
    auto fromRes = fromConv.getResults()[resIdx];
    auto toRes = toConv.getResults()[resIdx];
    // No abstraction mismatch.
    if (fromRes.isFormalIndirect() == toRes.isFormalIndirect()) {
      // If result types are direct, add call result as direct thunk result.
      if (toRes.isFormalDirect())
        results.push_back(*fromDirResultsIter++);
      // If result types are indirect, increment indirect result iterators.
      else {
        ++fromIndResultsIter;
        ++toIndResultsIter;
      }
      continue;
    }
    // Load direct results from indirect results.
    if (fromRes.isFormalIndirect()) {
      auto indRes = *fromIndResultsIter++;
      auto *load = builder.createLoad(loc, indRes,
                                      LoadOwnershipQualifier::Unqualified);
      results.push_back(load);
      continue;
    }
    // Store direct results to indirect results.
    assert(toRes.isFormalIndirect());
    SILType resultTy = toConv.getSILType(toRes);
    assert(resultTy.isAddress());
    auto indRes = *toIndResultsIter++;
    builder.createStore(loc, *fromDirResultsIter++, indRes,
                        StoreOwnershipQualifier::Unqualified);
  }
  auto retVal = joinElements(results, builder, loc);

  // Deallocate local allocations.
  for (auto *alloc : llvm::reverse(localAllocations))
    builder.createDeallocStack(loc, alloc);

  // Create return.
  builder.createReturn(loc, retVal);

  LLVM_DEBUG(auto &s = getADDebugStream() << "Created reabstraction thunk.\n";
             s << "  From type: " << fromType << '\n';
             s << "  To type: " << toType << '\n';
             s << '\n' << *thunk);

  return thunk;
}

namespace {
class VJPEmitter final
    : public TypeSubstCloner<VJPEmitter, SILOptFunctionBuilder> {
  friend class PullbackEmitter;

private:
  /// The global context.
  ADContext &context;

  /// The original function.
  SILFunction *const original;

  /// The `[differentiable]` attribute.
  SILDifferentiableAttr *const attr;

  /// The VJP function.
  SILFunction *const vjp;

  /// The pullback function.
  SILFunction *pullback;

  /// The differentiation invoker.
  DifferentiationInvoker invoker;

  /// Info from activity analysis on the original function.
  const DifferentiableActivityInfo &activityInfo;

  /// The linear map info.
  LinearMapInfo pullbackInfo;

  /// Caches basic blocks whose phi arguments have been remapped (adding a
  /// predecessor enum argument).
  SmallPtrSet<SILBasicBlock *, 4> remappedBasicBlocks;

  /// A pair of a trampoline block phi argument and its corresponding
  /// destination block phi argument.
  struct TrampolinedArgumentPair {
    SILPhiArgument *trampolineArgument;
    SILPhiArgument *destinationArgument;
  };
  /// An array that keeps track of all `@guaranteed` phi arguments in any
  /// trampoline blocks we've added. Each of these arguments needs to have a
  /// lifetime-ending use past its destination argument's lifetime-ending use,
  /// so we keep track of these pairs of arguments and emit `end_borrow`s when
  /// function cloning is finished.
  SmallVector<TrampolinedArgumentPair, 8> trampolinedGuaranteedPhiArguments;

  bool errorOccurred = false;

  /// Mapping from original blocks to pullback values. Used to build pullback
  /// struct instances.
  DenseMap<SILBasicBlock *, SmallVector<SILValue, 8>> pullbackValues;

  ASTContext &getASTContext() const { return vjp->getASTContext(); }
  SILModule &getModule() const { return vjp->getModule(); }
  const SILAutoDiffIndices &getIndices() const { return attr->getIndices(); }

  static SubstitutionMap getSubstitutionMap(SILFunction *original,
                                            SILFunction *vjp) {
    auto substMap = original->getForwardingSubstitutionMap();
    if (auto *vjpGenEnv = vjp->getGenericEnvironment()) {
      auto vjpSubstMap = vjpGenEnv->getForwardingSubstitutionMap();
      substMap = SubstitutionMap::get(
          vjpGenEnv->getGenericSignature(), QuerySubstitutionMap{vjpSubstMap},
          LookUpConformanceInSubstitutionMap(vjpSubstMap));
    }
    return substMap;
  }

  static const DifferentiableActivityInfo &getActivityInfo(
      ADContext &context, SILFunction *original,
      const SILAutoDiffIndices &indices, SILFunction *vjp) {
    // Get activity info of the original function.
    auto &passManager = context.getPassManager();
    auto *activityAnalysis =
        passManager.getAnalysis<DifferentiableActivityAnalysis>();
    auto &activityCollection = *activityAnalysis->get(original);
    auto &activityInfo = activityCollection.getActivityInfo(
        vjp->getLoweredFunctionType()->getSubstGenericSignature(),
        AutoDiffDerivativeFunctionKind::VJP);
    LLVM_DEBUG(
        dumpActivityInfo(*original, indices, activityInfo, getADDebugStream()));
    return activityInfo;
  }

public:
  explicit VJPEmitter(ADContext &context, SILFunction *original,
                      SILDifferentiableAttr *attr, SILFunction *vjp,
                      DifferentiationInvoker invoker)
      : TypeSubstCloner(*vjp, *original, getSubstitutionMap(original, vjp)),
        context(context), original(original), attr(attr), vjp(vjp),
        invoker(invoker), activityInfo(getActivityInfo(
                              context, original, attr->getIndices(), vjp)),
        pullbackInfo(context, AutoDiffLinearMapKind::Pullback, original, vjp,
                     attr->getIndices(), activityInfo) {
    // Create empty pullback function.
    pullback = createEmptyPullback();
    context.getGeneratedFunctions().push_back(pullback);
  }

  SILFunction *createEmptyPullback() {
    auto &module = context.getModule();
    auto origTy = original->getLoweredFunctionType();
    auto lookupConformance = LookUpConformanceInModule(module.getSwiftModule());

    // RAII that pushes the original function's generic signature to
    // `module.Types` so that the calls to `module.Types.getTypeLowering()`
    // below will know the original function's generic parameter types.
    Lowering::GenericContextScope genericContextScope(
        module.Types, origTy->getSubstGenericSignature());

    // Given a type, returns its formal SIL parameter info.
    auto getTangentParameterInfoForOriginalResult = [&](
        CanType tanType, ResultConvention origResConv) -> SILParameterInfo {
      auto &tl = context.getTypeConverter().getTypeLowering(
          tanType, ResilienceExpansion::Minimal);
      ParameterConvention conv;
      switch (origResConv) {
      case ResultConvention::Owned:
      case ResultConvention::Autoreleased:
        conv = tl.isTrivial()
            ? ParameterConvention::Direct_Unowned
            : ParameterConvention::Direct_Guaranteed;
        break;
      case ResultConvention::Unowned:
      case ResultConvention::UnownedInnerPointer:
        conv = ParameterConvention::Direct_Unowned;
        break;
      case ResultConvention::Indirect:
        conv = ParameterConvention::Indirect_In_Guaranteed;
        break;
      }
      return {tanType, conv};
    };

    // Given a type, returns its formal SIL result info.
    auto getTangentResultInfoForOriginalParameter = [&](
        CanType tanType, ParameterConvention origParamConv) -> SILResultInfo {
      auto &tl = context.getTypeConverter().getTypeLowering(
          tanType, ResilienceExpansion::Minimal);
      ResultConvention conv;
      switch (origParamConv) {
      case ParameterConvention::Direct_Owned:
      case ParameterConvention::Direct_Guaranteed:
      case ParameterConvention::Direct_Unowned:
        conv = tl.isTrivial()
            ? ResultConvention::Unowned
            : ResultConvention::Owned;
        break;
      case ParameterConvention::Indirect_In:
      case ParameterConvention::Indirect_Inout:
      case ParameterConvention::Indirect_In_Constant:
      case ParameterConvention::Indirect_In_Guaranteed:
      case ParameterConvention::Indirect_InoutAliasable:
        conv = ResultConvention::Indirect;
        break;
      }
      return {tanType, conv};
    };

    // Parameters of the pullback are:
    // - the tangent vectors of the original results, and
    // - a pullback struct.
    // Results of the pullback are in the tangent space of the original
    // parameters.
    SmallVector<SILParameterInfo, 8> pbParams;
    SmallVector<SILResultInfo, 8> adjResults;
    auto origParams = origTy->getParameters();
    auto indices = attr->getIndices();

    // Add pullback parameter for the seed.
    auto origResInfo = origTy->getResults()[indices.source];
    pbParams.push_back(getTangentParameterInfoForOriginalResult(
        origResInfo.getInterfaceType()
            ->getAutoDiffAssociatedTangentSpace(lookupConformance)
            ->getCanonicalType(), origResInfo.getConvention()));

    // Accept a pullback struct in the pullback parameter list. This is the
    // returned pullback's closure context.
    auto *origExit = &*original->findReturnBB();
    auto *pbStruct = pullbackInfo.getLinearMapStruct(origExit);
    auto pbStructType = pbStruct->getDeclaredInterfaceType()
        ->getCanonicalType();
    pbParams.push_back({pbStructType, ParameterConvention::Direct_Owned});

    // Add pullback results for the requested wrt parameters.
    for (auto i : indices.parameters->getIndices()) {
      auto origParam = origParams[i];
      adjResults.push_back(getTangentResultInfoForOriginalParameter(
          origParam.getInterfaceType()
              ->getAutoDiffAssociatedTangentSpace(lookupConformance)
              ->getCanonicalType(), origParam.getConvention()));
    }

    Mangle::ASTMangler mangler;
    auto pbName = original->getASTContext().getIdentifier(
        mangler.mangleAutoDiffLinearMapHelper(
            original->getName(), AutoDiffLinearMapKind::Pullback,
            indices)).str();
    auto pbGenericSig = getDerivativeGenericSignature(attr, original);
    auto *pbGenericEnv =
        pbGenericSig ? pbGenericSig->getGenericEnvironment() : nullptr;
    auto pbType = SILFunctionType::get(
        pbGenericSig, origTy->getExtInfo(), origTy->getCoroutineKind(),
        origTy->getCalleeConvention(), pbParams, {}, adjResults, None,
        origTy->getSubstitutions(), origTy->isGenericSignatureImplied(),
        original->getASTContext());

    SILOptFunctionBuilder fb(context.getTransform());
    // The generated pullback linkage is set to Hidden because generated
    // pullbacks are never called cross-module.
    auto linkage = SILLinkage::Hidden;
    auto *pullback = fb.createFunction(
        linkage, pbName, pbType, pbGenericEnv, original->getLocation(),
        original->isBare(), IsNotTransparent, original->isSerialized(),
        original->isDynamicallyReplaceable());
    pullback->setDebugScope(new (module)
                                SILDebugScope(original->getLocation(),
                                              pullback));
    return pullback;
  }

  /// Run VJP generation. Returns true on error.
  bool run();

  void postProcess(SILInstruction *orig, SILInstruction *cloned) {
    if (errorOccurred)
      return;
    SILClonerWithScopes::postProcess(orig, cloned);
  }

  /// Remap original basic blocks, adding predecessor enum arguments.
  SILBasicBlock *remapBasicBlock(SILBasicBlock *bb) {
    auto *vjpBB = BBMap[bb];
    // If error has occurred, or if block has already been remapped, return
    // remapped, return remapped block.
    if (errorOccurred || remappedBasicBlocks.count(bb))
      return vjpBB;
    // Add predecessor enum argument to the remapped block.
    auto *predEnum = pullbackInfo.getBranchingTraceDecl(bb);
    auto enumTy = getOpASTType(predEnum->getDeclaredInterfaceType()
                                 ->getCanonicalType());
    auto enumLoweredTy = context.getTypeConverter().getLoweredType(
        enumTy, ResilienceExpansion::Minimal);
    vjpBB->createPhiArgument(enumLoweredTy, ValueOwnershipKind::Owned);
    remappedBasicBlocks.insert(bb);
    return vjpBB;
  }

  /// General visitor for all instructions. If any error is emitted by previous
  /// visits, bail out.
  void visit(SILInstruction *inst) {
    if (errorOccurred)
      return;
    TypeSubstCloner::visit(inst);
  }

  void visitSILInstruction(SILInstruction *inst) {
    context.emitNondifferentiabilityError(inst, invoker,
        diag::autodiff_expression_not_differentiable_note);
    errorOccurred = true;
  }

private:
  /// Get the lowered SIL type of the given nominal type declaration.
  SILType getNominalDeclLoweredType(NominalTypeDecl *nominal) {
    auto nomType = getOpASTType(
        nominal->getDeclaredInterfaceType()->getCanonicalType());
    auto nomSILType = context.getTypeConverter().getLoweredType(
        nomType, ResilienceExpansion::Minimal);
    return nomSILType;
  }

  /// Build a pullback struct value for the original block corresponding to the
  /// given terminator.
  StructInst *buildPullbackValueStructValue(TermInst *termInst) {
    assert(termInst->getFunction() == original);
    auto loc = termInst->getFunction()->getLocation();
    auto *origBB = termInst->getParent();
    auto *vjpBB = BBMap[origBB];
    auto *pbStruct = pullbackInfo.getLinearMapStruct(origBB);
    auto structLoweredTy = getNominalDeclLoweredType(pbStruct);
    auto bbPullbackValues = pullbackValues[origBB];
    if (!origBB->isEntry()) {
      auto *predEnumArg = vjpBB->getArguments().back();
      bbPullbackValues.insert(bbPullbackValues.begin(), predEnumArg);
    }
    return getBuilder().createStruct(loc, structLoweredTy, bbPullbackValues);
  }

  /// Build a predecessor enum instance using the given builder for the given
  /// original predecessor/successor blocks and pullback struct value.
  EnumInst *buildPredecessorEnumValue(SILBuilder &builder,
                                      SILBasicBlock *predBB,
                                      SILBasicBlock *succBB,
                                      SILValue pbStructVal) {
    auto loc = pbStructVal.getLoc();
    auto *succEnum = pullbackInfo.getBranchingTraceDecl(succBB);
    auto enumLoweredTy = getNominalDeclLoweredType(succEnum);
    auto *enumEltDecl =
        pullbackInfo.lookUpBranchingTraceEnumElement(predBB, succBB);
    auto enumEltType = getOpType(
        enumLoweredTy.getEnumElementType(enumEltDecl, getModule()));
    // If the enum element type does not have a box type (i.e. the enum case is
    // not indirect), then directly create an enum.
    auto boxType = dyn_cast<SILBoxType>(enumEltType.getASTType());
    if (!boxType)
      return builder.createEnum(loc, pbStructVal, enumEltDecl, enumLoweredTy);
    // Otherwise, box the pullback struct value and create an enum.
    auto *newBox = builder.createAllocBox(loc, boxType);
    builder.emitScopedBorrowOperation(
        loc, newBox, [&](SILValue borrowedBox) {
      auto *projectBox = builder.createProjectBox(loc, newBox, /*index*/ 0);
      builder.emitStoreValueOperation(loc, pbStructVal, projectBox,
                                      StoreOwnershipQualifier::Init);
    });
    return builder.createEnum(loc, newBox, enumEltDecl, enumLoweredTy);
  }

public:
  void visitReturnInst(ReturnInst *ri) {
    auto loc = ri->getOperand().getLoc();
    auto *origExit = ri->getParent();
    auto &builder = getBuilder();
    auto *pbStructVal = buildPullbackValueStructValue(ri);

    // Get the value in the VJP corresponding to the original result.
    auto *origRetInst = cast<ReturnInst>(origExit->getTerminator());
    auto origResult = getOpValue(origRetInst->getOperand());
    SmallVector<SILValue, 8> origResults;
    extractAllElements(origResult, builder, origResults);

    // Get and partially apply the pullback.
    auto vjpGenericEnv = vjp->getGenericEnvironment();
    auto vjpSubstMap = vjpGenericEnv
        ? vjpGenericEnv->getForwardingSubstitutionMap()
        : vjp->getForwardingSubstitutionMap();
    auto *pullbackRef = builder.createFunctionRef(loc, pullback);
    auto *pullbackPartialApply = builder.createPartialApply(
        loc, pullbackRef, vjpSubstMap, {pbStructVal},
        ParameterConvention::Direct_Guaranteed);

    // Return a tuple of the original result and pullback.
    SmallVector<SILValue, 8> directResults;
    directResults.append(origResults.begin(), origResults.end());
    directResults.push_back(pullbackPartialApply);
    builder.createReturn(
        ri->getLoc(), joinElements(directResults, builder, loc));
  }

  void visitBranchInst(BranchInst *bi) {
    // Build pullback struct value for original block.
    // Build predecessor enum value for destination block.
    auto *origBB = bi->getParent();
    auto *pbStructVal = buildPullbackValueStructValue(bi);
    auto *enumVal = buildPredecessorEnumValue(
        getBuilder(), origBB, bi->getDestBB(), pbStructVal);

    // Remap arguments, appending the new enum values.
    SmallVector<SILValue, 8> args;
    for (auto origArg : bi->getArgs())
      args.push_back(getOpValue(origArg));
    args.push_back(enumVal);

    // Create a new `br` instruction.
    getBuilder().createBranch(
        bi->getLoc(), getOpBasicBlock(bi->getDestBB()), args);
  }

  void visitCondBranchInst(CondBranchInst *cbi) {
    // Build pullback struct value for original block.
    // Build predecessor enum values for true/false blocks.
    auto *origBB = cbi->getParent();
    auto *pbStructVal = buildPullbackValueStructValue(cbi);

    // Creates a trampoline block for given original successor block. The
    // trampoline block has the same arguments as the VJP successor block but
    // drops the last predecessor enum argument. The generated `switch_enum`
    // instruction branches to the trampoline block, and the trampoline block
    // constructs a predecessor enum value and branches to the VJP successor
    // block.
    auto createTrampolineBasicBlock =
        [&](SILBasicBlock *origSuccBB) -> SILBasicBlock * {
      auto *vjpSuccBB = getOpBasicBlock(origSuccBB);
      // Create the trampoline block.
      auto *trampolineBB = vjp->createBasicBlockBefore(vjpSuccBB);
      for (auto *arg : vjpSuccBB->getArguments().drop_back())
        trampolineBB->createPhiArgument(arg->getType(),
                                        arg->getOwnershipKind());
      // Build predecessor enum value for successor block and branch to it.
      SILBuilder trampolineBuilder(trampolineBB);
      auto *succEnumVal = buildPredecessorEnumValue(
          trampolineBuilder, origBB, origSuccBB, pbStructVal);
      SmallVector<SILValue, 4> forwardedArguments(
          trampolineBB->getArguments().begin(),
          trampolineBB->getArguments().end());
      forwardedArguments.push_back(succEnumVal);
      trampolineBuilder.createBranch(cbi->getLoc(), vjpSuccBB,
                                     forwardedArguments);
      return trampolineBB;
    };

    // Create a new `cond_br` instruction.
    getBuilder().createCondBranch(
        cbi->getLoc(), getOpValue(cbi->getCondition()),
        createTrampolineBasicBlock(cbi->getTrueBB()),
        createTrampolineBasicBlock(cbi->getFalseBB()));
  }

  void visitSwitchEnumInst(SwitchEnumInst *sei) {
    // Build pullback struct value for original block.
    auto *origBB = sei->getParent();
    auto *pbStructVal = buildPullbackValueStructValue(sei);

    // Creates a trampoline block for given original successor block. The
    // trampoline block has the same arguments as the VJP successor block but
    // drops the last predecessor enum argument. The generated `switch_enum`
    // instruction branches to the trampoline block, and the trampoline block
    // constructs a predecessor enum value and branches to the VJP successor
    // block.
    auto createTrampolineBasicBlock =
        [&](SILBasicBlock *origSuccBB) -> SILBasicBlock * {
      auto *vjpSuccBB = getOpBasicBlock(origSuccBB);
      // Create the trampoline block.
      auto *trampolineBB = vjp->createBasicBlockBefore(vjpSuccBB);
      for (auto *destArg : vjpSuccBB->getArguments().drop_back()) {
        auto *trampolineArg = trampolineBB->createPhiArgument(
            destArg->getType(), destArg->getOwnershipKind());
        // Each `@guaranteed` trampoline argument needs to have a
        // lifetime-ending use past its destination argument's lifetime-ending
        // uses, so we keep track of these pairs of arguments in
        // `trampolinedGuaranteedPhiArguments` and emit `end_borrow`s when
        // function cloning is finished.
        if (trampolineArg->getOwnershipKind() == ValueOwnershipKind::Guaranteed)
          trampolinedGuaranteedPhiArguments.push_back(
              {trampolineArg, cast<SILPhiArgument>(destArg)});
      }
      // Build predecessor enum value for successor block and branch to it.
      SILBuilder trampolineBuilder(trampolineBB);
      auto *succEnumVal = buildPredecessorEnumValue(
          trampolineBuilder, origBB, origSuccBB, pbStructVal);
      SmallVector<SILValue, 4> forwardedArguments(
          trampolineBB->getArguments().begin(),
          trampolineBB->getArguments().end());
      forwardedArguments.push_back(succEnumVal);
      trampolineBuilder.createBranch(sei->getLoc(), vjpSuccBB,
                                     forwardedArguments);
      return trampolineBB;
    };

    // Create trampoline successor basic blocks.
    SmallVector<std::pair<EnumElementDecl *, SILBasicBlock *>, 4> caseBBs;
    for (unsigned i : range(sei->getNumCases())) {
      auto caseBB = sei->getCase(i);
      auto *trampolineBB = createTrampolineBasicBlock(caseBB.second);
      caseBBs.push_back({caseBB.first, trampolineBB});
    }
    // Create trampoline default basic block.
    SILBasicBlock *newDefaultBB = nullptr;
    if (auto *defaultBB = sei->getDefaultBBOrNull().getPtrOrNull())
      newDefaultBB = createTrampolineBasicBlock(defaultBB);

    // Create a new `switch_enum` instruction.
    getBuilder().createSwitchEnum(
        sei->getLoc(), getOpValue(sei->getOperand()), newDefaultBB, caseBBs);
  }

  // If an `apply` has active results or active inout arguments, replace it
  // with an `apply` of its VJP.
  void visitApplyInst(ApplyInst *ai) {
    // If the function should not be differentiated or its the array literal
    // initialization intrinsic, just do standard cloning.
    if (!pullbackInfo.shouldDifferentiateApplyInst(ai) ||
        isArrayLiteralIntrinsic(ai)) {
      LLVM_DEBUG(getADDebugStream() << "No active results:\n" << *ai << '\n');
      TypeSubstCloner::visitApplyInst(ai);
      return;
    }

    // Diagnose functions with active inout arguments.
    // TODO(TF-129): Support `inout` argument differentiation.
    for (auto inoutArg : ai->getInoutArguments()) {
      if (activityInfo.isActive(inoutArg, getIndices())) {
        context.emitNondifferentiabilityError(ai, invoker,
            diag::autodiff_cannot_differentiate_through_inout_arguments);
        errorOccurred = true;
        return;
      }
    }

    LLVM_DEBUG(getADDebugStream() << "VJP-transforming:\n" << *ai << '\n');

    // Get the minimal parameter and result indices required for differentiating
    // this `apply`.
    SmallVector<SILValue, 4> allResults;
    SmallVector<unsigned, 8> activeParamIndices;
    SmallVector<unsigned, 8> activeResultIndices;
    collectMinimalIndicesForFunctionCall(ai, getIndices(), activityInfo,
                                         allResults, activeParamIndices,
                                         activeResultIndices);
    assert(!activeParamIndices.empty() && "Parameter indices cannot be empty");
    assert(!activeResultIndices.empty() && "Result indices cannot be empty");
    LLVM_DEBUG(auto &s = getADDebugStream() << "Active indices: params={";
               interleave(activeParamIndices.begin(), activeParamIndices.end(),
                          [&s](unsigned i) { s << i; }, [&s] { s << ", "; });
               s << "}, results={"; interleave(
                   activeResultIndices.begin(), activeResultIndices.end(),
                   [&s](unsigned i) { s << i; }, [&s] { s << ", "; });
               s << "}\n";);
    // FIXME: We don't support multiple active results yet.
    if (activeResultIndices.size() > 1) {
      context.emitNondifferentiabilityError(
          ai, invoker, diag::autodiff_expression_not_differentiable_note);
      errorOccurred = true;
      return;
    }

    // Form expected indices, assuming there's only one result.
    SILAutoDiffIndices indices(
        activeResultIndices.front(),
        IndexSubset::get(
            getASTContext(), ai->getArgumentsWithoutIndirectResults().size(),
            activeParamIndices));

    // Emit the VJP.
    auto loc = ai->getLoc();
    auto &builder = getBuilder();
    auto original = getOpValue(ai->getCallee());
    SILValue vjpValue;
    // If functionSource is a `@differentiable` function, just extract it.
    auto originalFnTy = original->getType().castTo<SILFunctionType>();
    if (originalFnTy->isDifferentiable()) {
      auto paramIndices = originalFnTy->getDifferentiationParameterIndices();
      for (auto i : indices.parameters->getIndices()) {
        if (!paramIndices->contains(i)) {
          context.emitNondifferentiabilityError(original, invoker,
              diag::autodiff_function_nondiff_parameter_not_differentiable);
          errorOccurred = true;
          return;
        }
      }
      auto borrowedDiffFunc = builder.emitBeginBorrowOperation(loc, original);
      vjpValue = builder.createDifferentiableFunctionExtract(
          loc, NormalDifferentiableFunctionTypeComponent::VJP,
          borrowedDiffFunc);
      vjpValue = builder.emitCopyValueOperation(loc, vjpValue);
    }

    // Check and diagnose non-differentiable original function type.
    auto diagnoseNondifferentiableOriginalFunctionType =
        [&](CanSILFunctionType origFnTy) {
          // Check and diagnose non-differentiable arguments.
          for (unsigned paramIndex : range(originalFnTy->getNumParameters())) {
            if (indices.isWrtParameter(paramIndex) &&
                    !originalFnTy->getParameters()[paramIndex]
                    .getSILStorageInterfaceType()
                    .isDifferentiable(getModule())) {
              context.emitNondifferentiabilityError(
                  ai->getArgumentsWithoutIndirectResults()[paramIndex], invoker,
                  diag::autodiff_nondifferentiable_argument);
              errorOccurred = true;
              return true;
            }
          }
          // Check and diagnose non-differentiable results.
          if (!originalFnTy->getResults()[indices.source]
                  .getSILStorageInterfaceType()
                  .isDifferentiable(getModule())) {
            context.emitNondifferentiabilityError(
                original, invoker, diag::autodiff_nondifferentiable_result);
            errorOccurred = true;
            return true;
          }
          return false;
        };
    if (diagnoseNondifferentiableOriginalFunctionType(originalFnTy))
      return;

    // If VJP has not yet been found, emit an `differentiable_function`
    // instruction on the remapped original function operand and
    // an `differentiable_function_extract` instruction to get the VJP.
    // The `differentiable_function` instruction will be canonicalized during
    // the transform main loop.
    if (!vjpValue) {
      // FIXME: Handle indirect differentiation invokers. This may require some
      // redesign: currently, each original function + attribute pair is mapped
      // only to one invoker.
      /*
      DifferentiationInvoker indirect(ai, attr);
      auto insertion =
          context.getInvokers().try_emplace({this->original, attr}, indirect);
      auto &invoker = insertion.first->getSecond();
      invoker = indirect;
      */

      // If the original `apply` instruction has a substitution map, then the
      // applied function is specialized.
      // In the VJP, specialization is also necessary for parity. The original
      // function operand is specialized with a remapped version of same
      // substitution map using an argument-less `partial_apply`.
      if (ai->getSubstitutionMap().empty()) {
        original = builder.emitCopyValueOperation(loc, original);
      } else {
        auto substMap = getOpSubstitutionMap(ai->getSubstitutionMap());
        auto vjpPartialApply = getBuilder().createPartialApply(
            ai->getLoc(), original, substMap, {},
            ParameterConvention::Direct_Guaranteed);
        original = vjpPartialApply;
        originalFnTy = original->getType().castTo<SILFunctionType>();
        // Diagnose if new original function type is non-differentiable.
        if (diagnoseNondifferentiableOriginalFunctionType(originalFnTy))
          return;
      }

      auto *diffFuncInst = context.createDifferentiableFunction(
          getBuilder(), loc, indices.parameters, original);

      // Record the `differentiable_function` instruction.
      context.getDifferentiableFunctionInsts().push_back(diffFuncInst);
      // TODO(TF-689): Make `differentiable_function` store result indices and
      // remove `ADContext::resultIndices`.
      context.getResultIndices()[diffFuncInst] = activeResultIndices.front();

      auto borrowedADFunc =
          builder.emitBeginBorrowOperation(loc, diffFuncInst);
      auto extractedVJP = getBuilder().createDifferentiableFunctionExtract(
          loc, NormalDifferentiableFunctionTypeComponent::VJP,
          borrowedADFunc);
      vjpValue = builder.emitCopyValueOperation(loc, extractedVJP);
      builder.emitEndBorrowOperation(loc, borrowedADFunc);
      builder.emitDestroyValueOperation(loc, diffFuncInst);
    }

    // Record desired/actual VJP indices.
    // Temporarily set original pullback type to `None`.
    NestedApplyInfo info{indices, /*originalPullbackType*/ None};
    auto insertion = context.getNestedApplyInfo().try_emplace(ai, info);
    auto &nestedApplyInfo = insertion.first->getSecond();
    nestedApplyInfo = info;

    // Call the VJP using the original parameters.
    SmallVector<SILValue, 8> vjpArgs;
    auto vjpFnTy = getOpType(vjpValue->getType()).castTo<SILFunctionType>();
    auto numVJPArgs =
        vjpFnTy->getNumParameters() + vjpFnTy->getNumIndirectFormalResults();
    vjpArgs.reserve(numVJPArgs);
    // Collect substituted arguments.
    for (auto origArg : ai->getArguments())
      vjpArgs.push_back(getOpValue(origArg));
    assert(vjpArgs.size() == numVJPArgs);
    // Apply the VJP.
    // The VJP should be specialized, so no substitution map is necessary.
    auto *vjpCall = getBuilder().createApply(loc, vjpValue, SubstitutionMap(),
                                             vjpArgs, ai->isNonThrowing());
    LLVM_DEBUG(getADDebugStream() << "Applied vjp function\n" << *vjpCall);
    builder.emitDestroyValueOperation(loc, vjpValue);

    // Get the VJP results (original results and pullback).
    SmallVector<SILValue, 8> vjpDirectResults;
    extractAllElements(vjpCall, getBuilder(), vjpDirectResults);
    ArrayRef<SILValue> originalDirectResults =
        ArrayRef<SILValue>(vjpDirectResults).drop_back(1);
    SILValue originalDirectResult = joinElements(originalDirectResults,
                                                 getBuilder(),
                                                 vjpCall->getLoc());
    SILValue pullback = vjpDirectResults.back();

    // Store the original result to the value map.
    mapValue(ai, originalDirectResult);

    // Checkpoint the pullback.
    auto *pullbackDecl = pullbackInfo.lookUpLinearMapDecl(ai);

    // If actual pullback type does not match lowered pullback type, reabstract
    // the pullback using a thunk.
    auto actualPullbackType =
        getOpType(pullback->getType()).getAs<SILFunctionType>();
    auto vjpGenSig = SubsMap.getGenericSignature()
        ? SubsMap.getGenericSignature()->getCanonicalSignature()
        : nullptr;
    Lowering::GenericContextScope genericContextScope(
        context.getTypeConverter(), vjpGenSig);
    auto loweredPullbackType =
        getOpType(context.getTypeConverter().getLoweredType(
                      pullbackDecl->getInterfaceType()->getCanonicalType(),
                      ResilienceExpansion::Minimal))
            .castTo<SILFunctionType>();
    if (!loweredPullbackType->isEqual(actualPullbackType)) {
      // Set non-reabstracted original pullback type in nested apply info.
      nestedApplyInfo.originalPullbackType = actualPullbackType;
      SILOptFunctionBuilder fb(context.getTransform());
      auto *thunk = getOrCreateReabstractionThunk(
          fb, getModule(), loc, /*caller*/ vjp, actualPullbackType,
          loweredPullbackType);
      auto *thunkRef = getBuilder().createFunctionRef(loc, thunk);
      pullback = getBuilder().createPartialApply(
          ai->getLoc(), thunkRef,
          getOpSubstitutionMap(thunk->getForwardingSubstitutionMap()),
          {pullback}, actualPullbackType->getCalleeConvention());
    }
    pullbackValues[ai->getParent()].push_back(pullback);

    // Some instructions that produce the callee may have been cloned.
    // If the original callee did not have any users beyond this `apply`,
    // recursively kill the cloned callee.
    if (auto *origCallee = cast_or_null<SingleValueInstruction>(
            ai->getCallee()->getDefiningInstruction()))
      if (origCallee->hasOneUse())
        recursivelyDeleteTriviallyDeadInstructions(
            getOpValue(origCallee)->getDefiningInstruction());
  }

  void visitDifferentiableFunctionInst(DifferentiableFunctionInst *dfi) {
    // Clone `differentiable_function` from original to VJP, then add the cloned
    // instruction to the `differentiable_function` worklist.
    TypeSubstCloner::visitDifferentiableFunctionInst(dfi);
    auto *newDFI = cast<DifferentiableFunctionInst>(getOpValue(dfi));
    context.getDifferentiableFunctionInsts().push_back(newDFI);
  }
};
} // end anonymous namespace

//===----------------------------------------------------------------------===//
// AdjointValue - a symbolic representation for adjoint values that allows
// for efficient differentiation of aggregates.
//===----------------------------------------------------------------------===//

namespace {
class PullbackEmitter;
class AdjointValue;

enum AdjointValueKind {
  /// An empty adjoint, i.e. zero. This case exists due to its special
  /// mathematical properties: `0 + x = x`. This is a guaranteed optimization
  /// when we combine a zero adjoint with another (e.g. differentiating a
  /// fanout).
  Zero,

  /// An aggregate of adjoint values.
  Aggregate,

  /// A concrete SIL value.
  Concrete,
};

class AdjointValueBase {
  friend class AdjointValue;

  /// The kind of this adjoint value.
  AdjointValueKind kind;

  /// The type of this value as if it were materialized as a SIL value.
  SILType type;

  /// The underlying value.
  union Value {
    ArrayRef<AdjointValue> aggregate;
    SILValue concrete;
    Value(ArrayRef<AdjointValue> v) : aggregate(v) {}
    Value(SILValue v) : concrete(v) {}
    Value() {}
  } value;

  explicit AdjointValueBase(SILType type,
                            ArrayRef<AdjointValue> aggregate)
      : kind(AdjointValueKind::Aggregate), type(type), value(aggregate) {}

  explicit AdjointValueBase(SILValue v)
      : kind(AdjointValueKind::Concrete), type(v->getType()), value(v) {}

  explicit AdjointValueBase(SILType type)
      : kind(AdjointValueKind::Zero), type(type) {}
};

/// A symbolic adjoint value that is capable of representing zero value 0 and
/// 1, in addition to a materialized SILValue. This is expected to be passed
/// around by value in most cases, as it's two words long.
class AdjointValue final {
  friend class PullbackEmitter;

private:
  /// The kind of this adjoint value.
  AdjointValueBase *base;
  /*implicit*/ AdjointValue(AdjointValueBase *base = nullptr) : base(base) {}

public:
  AdjointValueBase *operator->() const { return base; }
  AdjointValueBase &operator*() const { return *base; }

  static AdjointValue createConcrete(llvm::BumpPtrAllocator &allocator,
                                     SILValue value) {
    return new (allocator.Allocate<AdjointValueBase>()) AdjointValueBase(value);
  }

  template<typename EltRange>
  static AdjointValue createAggregate(llvm::BumpPtrAllocator &allocator,
                                      SILType type, EltRange elements) {
    AdjointValue *buf = reinterpret_cast<AdjointValue *>(allocator.Allocate(
        elements.size() * sizeof(AdjointValue), alignof(AdjointValue)));
    MutableArrayRef<AdjointValue> elementsCopy(buf, elements.size());
    std::uninitialized_copy(elements.begin(), elements.end(),
                            elementsCopy.begin());
    return new (allocator.Allocate<AdjointValueBase>())
        AdjointValueBase(type, elementsCopy);
  }

  static AdjointValue createZero(llvm::BumpPtrAllocator &allocator,
                                 SILType type) {
    return new (allocator.Allocate<AdjointValueBase>()) AdjointValueBase(type);
  }

  AdjointValueKind getKind() const { return base->kind; }
  SILType getType() const { return base->type; }
  CanType getSwiftType() const { return getType().getASTType(); }

  NominalTypeDecl *getAnyNominal() const {
    return getSwiftType()->getAnyNominal();
  }

  bool isZero() const { return getKind() == AdjointValueKind::Zero; }
  bool isAggregate() const { return getKind() == AdjointValueKind::Aggregate; }
  bool isConcrete() const { return getKind() == AdjointValueKind::Concrete; }

  unsigned getNumAggregateElements() const {
    assert(isAggregate());
    return base->value.aggregate.size();
  }

  AdjointValue getAggregateElement(unsigned i) const {
    assert(isAggregate());
    return base->value.aggregate[i];
  }

  ArrayRef<AdjointValue> getAggregateElements() const {
    return base->value.aggregate;
  }

  SILValue getConcreteValue() const {
    assert(isConcrete());
    return base->value.concrete;
  }

  void print(llvm::raw_ostream &s) const {
    switch (getKind()) {
    case AdjointValueKind::Zero:
      s << "Zero";
      break;
    case AdjointValueKind::Aggregate:
      s << "Aggregate<";
      if (auto *decl =
            getType().getASTType()->getStructOrBoundGenericStruct()) {
        s << "Struct>(";
        interleave(llvm::zip(decl->getStoredProperties(),
                             base->value.aggregate),
                             [&s](std::tuple<VarDecl *,
                                             const AdjointValue &> elt) {
                               s << std::get<0>(elt)->getName() << ": ";
                               std::get<1>(elt).print(s);
                             }, [&s] { s << ", "; });
      } else if (auto tupleType = getType().getAs<TupleType>()) {
        s << "Tuple>(";
        interleave(base->value.aggregate,
                   [&s](const AdjointValue &elt) { elt.print(s); },
                   [&s] { s << ", "; });
      } else {
        llvm_unreachable("Invalid aggregate");
      }
      s << ')';
      break;
    case AdjointValueKind::Concrete:
      s << "Concrete(" << base->value.concrete << ')';
      break;
    }
  }
};

inline llvm::raw_ostream &operator<<(llvm::raw_ostream &os,
                                     const AdjointValue &adjVal) {
  adjVal.print(os);
  return os;
}

} // end anonymous namespace

namespace {

class JVPEmitter final
    : public TypeSubstCloner<JVPEmitter, SILOptFunctionBuilder> {
private:
  /// The global context.
  ADContext &context;

  /// The original function.
  SILFunction *const original;

  /// The `[differentiable]` attribute.
  SILDifferentiableAttr *const attr;

  /// The JVP function.
  SILFunction *const jvp;

  llvm::BumpPtrAllocator allocator;

  /// The differentiation invoker.
  DifferentiationInvoker invoker;

  /// Info from activity analysis on the original function.
  const DifferentiableActivityInfo &activityInfo;

  /// The differential info.
  LinearMapInfo differentialInfo;

  bool errorOccurred = false;

  //--------------------------------------------------------------------------//
  // Differential generation related fields
  //--------------------------------------------------------------------------//

  /// The builder for the differential function.
  SILBuilder differentialBuilder;

  /// Mapping from original basic blocks to corresponding differential basic
  /// blocks.
  DenseMap<SILBasicBlock *, SILBasicBlock *> diffBBMap;

  /// Mapping from original basic blocks and original values to corresponding
  /// tangent values.
  DenseMap<SILValue, AdjointValue> tangentValueMap;

  /// Mapping from original basic blocks and original buffers to corresponding
  /// tangent buffers.
  DenseMap<std::pair<SILBasicBlock *, SILValue>, SILValue> bufferMap;

  /// Mapping from differential basic blocks to differential struct arguments.
  DenseMap<SILBasicBlock *, SILArgument *> differentialStructArguments;

  /// Mapping from differential struct field declarations to differential struct
  /// elements destructured from the linear map basic block argument. In the
  /// beginning of each differential basic block, the block's differential
  /// struct is destructured into the individual elements stored here.
  DenseMap<VarDecl *, SILValue> differentialStructElements;

  /// An auxiliary differential local allocation builder.
  SILBuilder diffLocalAllocBuilder;

  /// Stack buffers allocated for storing local tangent values.
  SmallVector<SILValue, 8> differentialLocalAllocations;

  /// Mapping from original blocks to differential values. Used to build
  /// differential struct instances.
  DenseMap<SILBasicBlock *, SmallVector<SILValue, 8>> differentialValues;

  //--------------------------------------------------------------------------//
  // Getters
  //--------------------------------------------------------------------------//

  ASTContext &getASTContext() const { return jvp->getASTContext(); }
  SILModule &getModule() const { return jvp->getModule(); }
  const SILAutoDiffIndices &getIndices() const { return attr->getIndices(); }
  SILBuilder &getDifferentialBuilder() { return differentialBuilder; }
  SILFunction &getDifferential() {
    return differentialBuilder.getFunction();
  }
  SILArgument *getDifferentialStructArgument(SILBasicBlock *origBB) {
#ifndef NDEBUG
    auto *diffStruct = differentialStructArguments[origBB]->getType()
        .getStructOrBoundGenericStruct();
    assert(diffStruct == differentialInfo.getLinearMapStruct(origBB));
#endif
    return differentialStructArguments[origBB];
  }

  //--------------------------------------------------------------------------//
  // Initialization helpers
  //--------------------------------------------------------------------------//

  static SubstitutionMap getSubstitutionMap(SILFunction *original,
                                            SILFunction *jvp) {
    auto substMap = original->getForwardingSubstitutionMap();
    if (auto *jvpGenEnv = jvp->getGenericEnvironment()) {
      auto jvpSubstMap = jvpGenEnv->getForwardingSubstitutionMap();
      substMap = SubstitutionMap::get(
          jvpGenEnv->getGenericSignature(), QuerySubstitutionMap{jvpSubstMap},
          LookUpConformanceInSubstitutionMap(jvpSubstMap));
    }
    return substMap;
  }

  /// Returns the activity info about the SILValues in the original function.
  static const DifferentiableActivityInfo &getActivityInfo(
      ADContext &context, SILFunction *original,
      const SILAutoDiffIndices &indices, SILFunction *jvp) {
    // Get activity info of the original function.
    auto &passManager = context.getPassManager();
    auto *activityAnalysis =
        passManager.getAnalysis<DifferentiableActivityAnalysis>();
    auto &activityCollection = *activityAnalysis->get(original);
    auto &activityInfo = activityCollection.getActivityInfo(
        jvp->getLoweredFunctionType()->getSubstGenericSignature(),
        AutoDiffDerivativeFunctionKind::JVP);
    LLVM_DEBUG(
        dumpActivityInfo(*original, indices, activityInfo, getADDebugStream()));
    return activityInfo;
  }

  //--------------------------------------------------------------------------//
  // Differential struct mapping
  //--------------------------------------------------------------------------//

  void initializeDifferentialStructElements(SILBasicBlock *origBB,
                                            SILInstructionResultArray values) {
    auto *diffStructDecl = differentialInfo.getLinearMapStruct(origBB);
    assert(diffStructDecl->getStoredProperties().size() == values.size() &&
           "The number of differential struct fields must equal the number of "
           "differential struct element values");
    for (auto pair : llvm::zip(diffStructDecl->getStoredProperties(), values)) {
      assert(
          std::get<1>(pair).getOwnershipKind() != ValueOwnershipKind::Guaranteed
              && "Differential struct elements must be @owned");
      auto insertion = differentialStructElements.insert({std::get<0>(pair),
                                                          std::get<1>(pair)});
      (void)insertion;
      assert(insertion.second &&
             "A differential struct element mapping already exists!");
    }
  }

  SILValue getDifferentialStructElement(SILBasicBlock *origBB, VarDecl *field) {
    assert(differentialInfo.getLinearMapStruct(origBB) ==
               cast<StructDecl>(field->getDeclContext()));
    assert(differentialStructElements.count(field) &&
           "Differential struct element for this field does not exist!");
    return differentialStructElements.lookup(field);
  }

  //--------------------------------------------------------------------------//
  // General utilities
  //--------------------------------------------------------------------------//

  SILBasicBlock::iterator getNextDifferentialLocalAllocationInsertionPoint() {
    // If there are no local allocations, insert at the beginning of the tangent
    // entry.
    if (differentialLocalAllocations.empty())
      return getDifferential().getEntryBlock()->begin();
    // Otherwise, insert before the last local allocation. Inserting before
    // rather than after ensures that allocation and zero initialization
    // instructions are grouped together.
    auto lastLocalAlloc = differentialLocalAllocations.back();
    auto it = lastLocalAlloc->getDefiningInstruction()->getIterator();
    return it;
  }

  /// Get the lowered SIL type of the given nominal type declaration.
  SILType getNominalDeclLoweredType(NominalTypeDecl *nominal) {
    auto nomType =
        getOpASTType(nominal->getDeclaredInterfaceType()->getCanonicalType());
    auto nomSILType = context.getTypeConverter().getLoweredType(
        nomType, ResilienceExpansion::Minimal);
    return nomSILType;
  }

  /// Build a differential struct value for the original block corresponding to
  /// the given terminator.
  StructInst *buildDifferentialValueStructValue(TermInst *termInst) {
    assert(termInst->getFunction() == original);
    auto loc = termInst->getFunction()->getLocation();
    auto *origBB = termInst->getParent();
    auto *jvpBB = BBMap[origBB];
    assert(jvpBB && "Basic block mapping should exist");
    auto *diffStruct = differentialInfo.getLinearMapStruct(origBB);
    assert(diffStruct && "The differential struct should have been declared");
    auto structLoweredTy = getNominalDeclLoweredType(diffStruct);
    auto bbDifferentialValues = differentialValues[origBB];
    if (!origBB->isEntry()) {
      auto *enumArg = jvpBB->getArguments().back();
      bbDifferentialValues.insert(bbDifferentialValues.begin(), enumArg);
    }
    return getBuilder().createStruct(loc, structLoweredTy,
                                     bbDifferentialValues);
  }

  //--------------------------------------------------------------------------//
  // Tangent value factory methods
  //--------------------------------------------------------------------------//

  AdjointValue makeZeroTangentValue(SILType type) {
    return AdjointValue::createZero(
        allocator, remapSILTypeInDifferential(type));
  }

  AdjointValue makeConcreteTangentValue(SILValue value) {
    return AdjointValue::createConcrete(allocator, value);
  }

  //--------------------------------------------------------------------------//
  // Tangent materialization
  //--------------------------------------------------------------------------//

  void emitZeroIndirect(CanType type, SILValue bufferAccess,
                        SILLocation loc) {
    auto builder = getDifferentialBuilder();
    auto tangentSpace = getTangentSpace(type);
    assert(tangentSpace && "No tangent space for this type");
    switch (tangentSpace->getKind()) {
    case VectorSpace::Kind::Vector:
      emitZeroIntoBuffer(builder, type, bufferAccess, loc);
      return;
    case VectorSpace::Kind::Tuple: {
      auto tupleType = tangentSpace->getTuple();
      SmallVector<SILValue, 8> zeroElements;
      for (unsigned i : range(tupleType->getNumElements())) {
        auto eltAddr = builder.createTupleElementAddr(loc, bufferAccess, i);
        emitZeroIndirect(tupleType->getElementType(i)->getCanonicalType(),
                         eltAddr, loc);
      }
      return;
    }
    case VectorSpace::Kind::Function: {
      llvm_unreachable(
          "Unimplemented: Emit thunks for abstracting zero initialization");
    }
    }
  }

  SILValue emitZeroDirect(CanType type, SILLocation loc) {
    auto diffBuilder = getDifferentialBuilder();
    auto silType = getModule().Types.getLoweredLoadableType(
        type, ResilienceExpansion::Minimal, getModule());
    auto *buffer = diffBuilder.createAllocStack(loc, silType);
    emitZeroIndirect(type, buffer, loc);
    auto loaded = diffBuilder.emitLoadValueOperation(
        loc, buffer, LoadOwnershipQualifier::Take);
    diffBuilder.createDeallocStack(loc, buffer);
    return loaded;
  }

  SILValue materializeTangentDirect(AdjointValue val, SILLocation loc) {
    assert(val.getType().isObject());
    LLVM_DEBUG(getADDebugStream()
               << "Materializing tangents for " << val << '\n');
    switch (val.getKind()) {
    case AdjointValueKind::Zero: {
      auto zeroVal = emitZeroDirect(val.getSwiftType(), loc);
      return zeroVal;
    }
    case AdjointValueKind::Aggregate:
      llvm_unreachable(
          "Tuples and structs are not supported in forward mode yet.");
    case AdjointValueKind::Concrete:
      return val.getConcreteValue();
  }
  }

  SILValue materializeTangent(AdjointValue val, SILLocation loc) {
    if (val.isConcrete()) {
      LLVM_DEBUG(getADDebugStream()
                 << "Materializing tangent: Value is concrete.\n");
      return val.getConcreteValue();
    }
    LLVM_DEBUG(getADDebugStream() << "Materializing tangent: Value is "
                                     "non-concrete. Materializing directly.\n");
    return materializeTangentDirect(val, loc);
  }

  //--------------------------------------------------------------------------//
  // Tangent buffer mapping
  //--------------------------------------------------------------------------//

  void setTangentBuffer(SILBasicBlock *origBB, SILValue originalBuffer,
                        SILValue tangentBuffer) {
    assert(originalBuffer->getType().isAddress());
    auto insertion =
        bufferMap.try_emplace({origBB, originalBuffer}, tangentBuffer);
    assert(insertion.second && "tangent buffer already exists.");
    (void)insertion;
  }

  SILValue &getTangentBuffer(SILBasicBlock *origBB, SILValue originalBuffer) {
    assert(originalBuffer->getType().isAddress());
    assert(originalBuffer->getFunction() == original);
    auto insertion = bufferMap.try_emplace({origBB, originalBuffer},
                                           SILValue());
    assert(!insertion.second && "tangent buffer should already exist");
    return insertion.first->getSecond();
  }

  //--------------------------------------------------------------------------//
  // Differential type calculations
  //--------------------------------------------------------------------------//

  /// Substitutes all replacement types of the given substitution map using the
  /// tangent function's substitution map.
  SubstitutionMap remapSubstitutionMapInDifferential(SubstitutionMap substMap) {
    return substMap.subst(getDifferential().getForwardingSubstitutionMap());
  }

  /// Remap any archetypes into the differential function's context.
  Type remapTypeInDifferential(Type ty) {
    if (ty->hasArchetype())
      return getDifferential().mapTypeIntoContext(ty->mapTypeOutOfContext());
    return getDifferential().mapTypeIntoContext(ty);
  }

  /// Remap any archetypes into the differential function's context.
  SILType remapSILTypeInDifferential(SILType ty) {
    if (ty.hasArchetype())
      return getDifferential().mapTypeIntoContext(ty.mapTypeOutOfContext());
    return getDifferential().mapTypeIntoContext(ty);
  }

  /// Find the tangent space of a given canonical type.
  Optional<VectorSpace> getTangentSpace(CanType type) {
    return type->getAutoDiffAssociatedTangentSpace(
        LookUpConformanceInModule(getModule().getSwiftModule()));
  }

  /// Assuming the given type conforms to `Differentiable` after remapping,
  /// returns the associated tangent space SIL type.
  SILType getRemappedTangentType(SILType type) {
    return SILType::getPrimitiveType(
        getTangentSpace(remapSILTypeInDifferential(type).getASTType())
            ->getCanonicalType(),
        type.getCategory());
  }

  //--------------------------------------------------------------------------//
  // Tangent value mapping
  //--------------------------------------------------------------------------//

  /// Get the tangent for an original value. The given value must be in the
  /// original function.
  ///
  /// This method first tries to find an entry in `tangentValueMap`. If an entry
  /// doesn't exist, create a zero tangent.
  AdjointValue getTangentValue(SILValue originalValue) {
    assert(originalValue->getType().isObject());
    assert(originalValue->getFunction() == original);
    auto insertion = tangentValueMap.try_emplace(
        originalValue, makeZeroTangentValue(
        getRemappedTangentType(originalValue->getType())));
    return insertion.first->getSecond();
  }

  /// Map the tangent value to the given original value.
  void setTangentValue(SILBasicBlock *origBB, SILValue originalValue,
                       AdjointValue newTangentValue) {
    if (auto *defInst = originalValue->getDefiningInstruction()) {
      bool isTupleTypedApplyResult =
          isa<ApplyInst>(defInst) && originalValue->getType().is<TupleType>();
      assert(!isTupleTypedApplyResult &&
             "Should not set tangent value for tuple-typed result from `apply` "
             "instruction; use `destructure_tuple` on `apply` result and set "
             "tangent value for `destructure_tuple` results instead.");
    }
    assert(originalValue->getType().isObject());
    assert(newTangentValue.getType().isObject());
    assert(originalValue->getFunction() == original);
    LLVM_DEBUG(getADDebugStream() << "Adding tangent for " << originalValue);
    // The tangent value must be in the tangent space.
    assert(newTangentValue.getType() ==
           getRemappedTangentType(originalValue->getType()));
    auto insertion =
        tangentValueMap.try_emplace(originalValue, newTangentValue);
    auto inserted = insertion.second;
    assert(inserted && "The tangent value should not already exist.");
  }

  //--------------------------------------------------------------------------//
  // Tangent emission helpers
  //--------------------------------------------------------------------------//
public:
#define CLONE_AND_EMIT_TANGENT(INST, ID) \
  void visit##INST##Inst(INST##Inst *inst) { \
    TypeSubstCloner::visit##INST##Inst(inst); \
    if (differentialInfo.shouldDifferentiateInstruction(inst)) \
      emitTangentFor##INST##Inst(inst); \
  } \
  void emitTangentFor##INST##Inst(INST##Inst *(ID))

  CLONE_AND_EMIT_TANGENT(BeginBorrow, bbi) {
    auto &diffBuilder = getDifferentialBuilder();
    auto loc = bbi->getLoc();
    auto tanVal = materializeTangent(getTangentValue(bbi->getOperand()), loc);
    auto tanValBorrow = diffBuilder.emitBeginBorrowOperation(loc, tanVal);
    setTangentValue(bbi->getParent(), bbi,
                    makeConcreteTangentValue(tanValBorrow));
  }

  CLONE_AND_EMIT_TANGENT(EndBorrow, ebi) {
    auto &diffBuilder = getDifferentialBuilder();
    auto loc = ebi->getLoc();
    auto tanVal = materializeTangent(getTangentValue(ebi->getOperand()), loc);
    diffBuilder.emitEndBorrowOperation(loc, tanVal);
  }

  CLONE_AND_EMIT_TANGENT(DestroyValue, dvi) {
    auto &diffBuilder = getDifferentialBuilder();
    auto loc = dvi->getLoc();
    auto tanVal = materializeTangent(getTangentValue(dvi->getOperand()), loc);
    diffBuilder.emitDestroyValue(loc, tanVal);
  }

  CLONE_AND_EMIT_TANGENT(CopyValue, cvi) {
    auto &diffBuilder = getDifferentialBuilder();
    auto tan = getTangentValue(cvi->getOperand());
    auto tanVal = materializeTangent(tan, cvi->getLoc());
    auto tanValCopy = diffBuilder.emitCopyValueOperation(cvi->getLoc(), tanVal);
    setTangentValue(cvi->getParent(), cvi,
                    makeConcreteTangentValue(tanValCopy));
  }

  /// Handle `load` instruction.
  ///   Original: y = load x
  ///    Tangent: tan[y] = load tan[x]
  CLONE_AND_EMIT_TANGENT(Load, li) {
    auto &diffBuilder = getDifferentialBuilder();
    auto *bb = li->getParent();
    auto loc = li->getLoc();
    auto tanBuf = getTangentBuffer(bb, li->getOperand());
    auto tanVal = diffBuilder.emitLoadValueOperation(
        loc, tanBuf, li->getOwnershipQualifier());
    setTangentValue(bb, li, makeConcreteTangentValue(tanVal));
  }

  /// Handle `load_borrow` instruction.
  ///   Original: y = load_borrow x
  ///    Tangent: tan[y] = load_borrow tan[x]
  CLONE_AND_EMIT_TANGENT(LoadBorrow, lbi) {
    auto &diffBuilder = getDifferentialBuilder();
    auto *bb = lbi->getParent();
    auto loc = lbi->getLoc();
    auto tanBuf = getTangentBuffer(bb, lbi->getOperand());
    auto tanVal = diffBuilder.emitLoadBorrowOperation(
        loc, tanBuf);
    setTangentValue(bb, lbi, makeConcreteTangentValue(tanVal));
  }

  /// Handle `store` instruction in the differential.
  ///   Original: store x to y
  ///     Tangent: store tan[x] to tan[y]
  CLONE_AND_EMIT_TANGENT(Store, si) {
    auto &diffBuilder = getDifferentialBuilder();
    auto loc = si->getLoc();
    auto tanValSrc = materializeTangent(getTangentValue(si->getSrc()), loc);
    auto &tanValDest = getTangentBuffer(si->getParent(), si->getDest());
    diffBuilder.emitStoreValueOperation(
        loc, tanValSrc, tanValDest, si->getOwnershipQualifier());
  }

  /// Handle `store_borrow` instruction in the differential.
  ///   Original: store_borrow x to y
  ///    Tangent: store_borrow tan[x] to tan[y]
  CLONE_AND_EMIT_TANGENT(StoreBorrow, sbi) {
     auto &diffBuilder = getDifferentialBuilder();
     auto loc = sbi->getLoc();
     auto tanValSrc = materializeTangent(getTangentValue(sbi->getSrc()), loc);
     auto &tanValDest = getTangentBuffer(sbi->getParent(), sbi->getDest());
    diffBuilder.createStoreBorrow(loc, tanValSrc, tanValDest);
  }

  /// Handle `copy_addr` instruction.
  ///   Original: copy_addr x to y
  ///    Tangent: copy_addr tan[x] to tan[y]
  CLONE_AND_EMIT_TANGENT(CopyAddr, cai) {
    auto *diffGenEnv = getDifferential().getGenericEnvironment();
    auto diffGenSig = diffGenEnv
        ? diffGenEnv->getGenericSignature()->getCanonicalSignature()
        : nullptr;
    Lowering::GenericContextScope genericContextScope(
        context.getTypeConverter(), diffGenSig);

    auto diffBuilder = getDifferentialBuilder();
    auto loc = cai->getLoc();
    auto *bb = cai->getParent();
    auto &tanSrc = getTangentBuffer(bb, cai->getSrc());
    auto tanDest = getTangentBuffer(bb, cai->getDest());

    diffBuilder.createCopyAddr(loc, tanSrc, tanDest, cai->isTakeOfSrc(),
                               cai->isInitializationOfDest());
  }

  /// Handle `unconditional_checked_cast_addr` instruction.
  ///   Original: unconditional_checked_cast_addr $X in x to $Y in y
  ///    Tangent: unconditional_checked_cast_addr $X.Tan in tan[x]
  ///                                          to $Y.Tan in tan[y]
  CLONE_AND_EMIT_TANGENT(UnconditionalCheckedCastAddr, uccai) {
    auto diffBuilder = getDifferentialBuilder();
    auto loc = uccai->getLoc();
    auto *bb = uccai->getParent();
    auto &tanSrc = getTangentBuffer(bb, uccai->getSrc());
    auto tanDest = getTangentBuffer(bb, uccai->getDest());

    diffBuilder.createUnconditionalCheckedCastAddr(
        loc, tanSrc, tanSrc->getType().getASTType(), tanDest,
        tanDest->getType().getASTType());
  }

  /// Handle `begin_access` instruction (and do differentiability checks).
  ///   Original: y = begin_access x
  ///    Tangent: tan[y] = begin_access tan[x]
  CLONE_AND_EMIT_TANGENT(BeginAccess, bai) {
    // Check for non-differentiable writes.
    if (bai->getAccessKind() == SILAccessKind::Modify) {
      if (auto *gai = dyn_cast<GlobalAddrInst>(bai->getSource())) {
        context.emitNondifferentiabilityError(bai, invoker,
            diag::autodiff_cannot_differentiate_writes_to_global_variables);
        errorOccurred = true;
        return;
      }
      if (auto *pbi = dyn_cast<ProjectBoxInst>(bai->getSource())) {
        context.emitNondifferentiabilityError(bai, invoker,
            diag::autodiff_cannot_differentiate_writes_to_mutable_captures);
        errorOccurred = true;
        return;
      }
    }

    auto &diffBuilder = getDifferentialBuilder();
    auto *bb = bai->getParent();

    auto tanSrc = getTangentBuffer(bb, bai->getSource());
    auto *tanDest = diffBuilder.createBeginAccess(
        bai->getLoc(), tanSrc, bai->getAccessKind(), bai->getEnforcement(),
        bai->hasNoNestedConflict(), bai->isFromBuiltin());
    setTangentBuffer(bb, bai, tanDest);
  }

  /// Handle `end_access` instruction.
  ///   Original: begin_access x
  ///    Tangent: end_access tan[x]
  CLONE_AND_EMIT_TANGENT(EndAccess, eai) {
    auto &diffBuilder = getDifferentialBuilder();
    auto *bb = eai->getParent();
    auto loc = eai->getLoc();
    auto tanSrc = getTangentBuffer(bb, eai->getOperand());
    diffBuilder.createEndAccess(loc, tanSrc, eai->isAborting());
  }

  /// Handle `alloc_stack` instruction.
  ///   Original: y = alloc_stack $T
  ///    Tangent: tan[y] = alloc_stack $T.Tangent
  CLONE_AND_EMIT_TANGENT(AllocStack, asi) {
    auto &diffBuilder = getDifferentialBuilder();
    auto *mappedAllocStackInst = diffBuilder.createAllocStack(
        asi->getLoc(), getRemappedTangentType(asi->getElementType()),
        asi->getVarInfo());
    bufferMap.try_emplace({asi->getParent(), asi},
                          mappedAllocStackInst);
  }

  /// Handle `dealloc_stack` instruction.
  ///   Original: dealloc_stack x
  ///    Tangent: dealloc_stack tan[x]
  CLONE_AND_EMIT_TANGENT(DeallocStack, dsi) {
    auto &diffBuilder = getDifferentialBuilder();
    auto tanBuf = getTangentBuffer(dsi->getParent(), dsi->getOperand());
    diffBuilder.createDeallocStack(dsi->getLoc(), tanBuf);
  }

  /// Handle `destroy_addr` instruction.
  ///   Original: destroy_addr x
  ///    Tangent: destroy_addr tan[x]
  CLONE_AND_EMIT_TANGENT(DestroyAddr, dai) {
    auto &diffBuilder = getDifferentialBuilder();
    auto tanBuf = getTangentBuffer(dai->getParent(), dai->getOperand());
    diffBuilder.createDestroyAddr(dai->getLoc(), tanBuf);
  }

  /// Handle `struct` instruction.
  ///   Original: y = struct $T (x0, x1, x2, ...)
  ///    Tangent: tan[y] = struct $T.Tangent (tan[x0], tan[x1], tan[x2], ...)
  CLONE_AND_EMIT_TANGENT(Struct, si) {
    auto &diffBuilder = getDifferentialBuilder();
    SmallVector<SILValue, 4> tangentElements;
    for (auto elem : si->getElements())
      tangentElements.push_back(getTangentValue(elem).getConcreteValue());
    auto tanExtract = diffBuilder.createStruct(
        si->getLoc(), getRemappedTangentType(si->getType()), tangentElements);
    setTangentValue(si->getParent(), si, makeConcreteTangentValue(tanExtract));
  }

  /// Handle `struct_extract` instruction.
  ///   Original: y = struct_extract x, #field
  ///    Tangent: tan[y] = struct_extract tan[x], #field'
  ///                                             ^~~~~~~
  ///                          field in tangent space corresponding to #field
  CLONE_AND_EMIT_TANGENT(StructExtract, sei) {
    assert(!sei->getField()->getAttrs().hasAttribute<NoDerivativeAttr>() &&
           "`struct_extract` with `@noDerivative` field should not be "
           "differentiated; activity analysis should not marked as varied.");

    auto diffBuilder = getDifferentialBuilder();;
    auto tangentVectorTy =
        getRemappedTangentType(sei->getOperand()->getType());
    auto *tangentVectorDecl =
        tangentVectorTy.getStructOrBoundGenericStruct();

    // Find the corresponding field in the tangent space.
    VarDecl *tanField = nullptr;
    // If the tangent space is the original struct, then field is the same.
    if (tangentVectorDecl == sei->getStructDecl())
      tanField = sei->getField();
    // Otherwise, look up the field by name.
    else {
      auto tanFieldLookup =
          tangentVectorDecl->lookupDirect(sei->getField()->getName());
      if (tanFieldLookup.empty()) {
        context.emitNondifferentiabilityError(
            sei, invoker,
            diag::autodiff_stored_property_no_corresponding_tangent,
            sei->getStructDecl()->getNameStr(),
            sei->getField()->getNameStr());
        errorOccurred = true;
        return;
      }
      tanField = cast<VarDecl>(tanFieldLookup.front());
    }
    // Emit tangent `struct_extract`.
    auto tanStruct =
        materializeTangent(getTangentValue(sei->getOperand()), sei->getLoc());
    auto tangentInst =
        diffBuilder.createStructExtract(sei->getLoc(), tanStruct, tanField);
    // Update tangent value mapping for `struct_extract` result.
    auto tangentResult =  makeConcreteTangentValue(tangentInst);
    setTangentValue(sei->getParent(), sei, tangentResult);
  }

  /// Handle `struct_element_addr` instruction.
  ///   Original: y = struct_element_addr x, #field
  ///    Tangent: tan[y] = struct_element_addr tan[x], #field'
  ///                                                  ^~~~~~~
  ///                          field in tangent space corresponding to #field
  CLONE_AND_EMIT_TANGENT(StructElementAddr, seai) {
    assert(!seai->getField()->getAttrs().hasAttribute<NoDerivativeAttr>() &&
           "`struct_element_addr` with `@noDerivative` field should not be "
           "differentiated; activity analysis should not marked as varied.");

    auto diffBuilder = getDifferentialBuilder();
    auto *bb = seai->getParent();
    auto tangentVectorTy =
        getRemappedTangentType(seai->getOperand()->getType());
    auto *tangentVectorDecl =
        tangentVectorTy.getStructOrBoundGenericStruct();

    // Find the corresponding field in the tangent space.
    VarDecl *tanField = nullptr;
    // If the tangent space is the original struct, then field is the same.
    if (tangentVectorDecl == seai->getStructDecl())
      tanField = seai->getField();
    // Otherwise, look up the field by name.
    else {
      auto tanFieldLookup =
          tangentVectorDecl->lookupDirect(seai->getField()->getName());
      if (tanFieldLookup.empty()) {
        context.emitNondifferentiabilityError(
            seai, invoker,
            diag::autodiff_stored_property_no_corresponding_tangent,
            seai->getStructDecl()->getNameStr(),
            seai->getField()->getNameStr());
        errorOccurred = true;
        return;
      }
      tanField = cast<VarDecl>(tanFieldLookup.front());
    }

    // Emit tangent `struct_element_addr`.
    auto tanOperand = getTangentBuffer(bb, seai->getOperand());
    auto tangentInst = diffBuilder.createStructElementAddr(
        seai->getLoc(), tanOperand, tanField);
    // Update tangent buffer map for `struct_element_addr`.
    setTangentBuffer(bb, seai, tangentInst);
  }

  /// Handle `tuple` instruction.
  ///   Original: y = tuple (x0, x1, x2, ...)
  ///    Tangent: tan[y] = tuple (tan[x0], tan[x1], tan[x2], ...)
  CLONE_AND_EMIT_TANGENT(Tuple, ti) {
    auto diffBuilder = getDifferentialBuilder();

    // Get the tangents of all the tuple elements.
    SmallVector<SILValue, 8> tangentTupleElements;
    for (auto elem : ti->getElements()) {
      tangentTupleElements.push_back(
          materializeTangent(getTangentValue(elem), ti->getLoc()));
    }

    // Emit the instruction and add the tangent mapping.
    auto tanTuple = diffBuilder.createTuple(ti->getLoc(), tangentTupleElements);
    setTangentValue(ti->getParent(), ti, makeConcreteTangentValue(tanTuple));
  }

  /// Handle `tuple_extract` instruction.
  ///   Original: y = tuple_extract x, <n>
  ///    Tangent: tan[y] = tuple_extract tan[x], <n'>
  ///                                            ^~~~
  ///                         tuple tangent space index corresponding to n
  CLONE_AND_EMIT_TANGENT(TupleExtract, tei) {
    auto &diffBuilder = getDifferentialBuilder();
    auto loc = tei->getLoc();
    auto origTupleTy = tei->getOperand()->getType().castTo<TupleType>();
    unsigned tanIndex = 0;
    for (unsigned i : range(tei->getFieldNo())) {
      if (getTangentSpace(
              origTupleTy->getElement(i).getType()->getCanonicalType()))
        ++tanIndex;
    }
    auto tanType = getRemappedTangentType(tei->getType());
    auto tanSource = materializeTangent(
        getTangentValue(tei->getOperand()), loc);
    SILValue tanBuf;
    // If the tangent buffer of the source does not have a tuple type, then
    // it must represent a "single element tuple type". Use it directly.
    if (!tanSource->getType().is<TupleType>()) {
      setTangentValue(tei->getParent(), tei,
                      makeConcreteTangentValue(tanSource));
    } else {
      tanBuf = diffBuilder.createTupleExtract(loc, tanSource, tanIndex, tanType);
      bufferMap.try_emplace({tei->getParent(), tei}, tanBuf);
    }
  }

  /// Handle `tuple_element_addr` instruction.
  ///   Original: y = tuple_element_addr x, <n>
  ///    Tangent: tan[y] = tuple_element_addr tan[x], <n'>
  ///                                                ^~~~
  ///                            tuple tangent space index corresponding to n
  CLONE_AND_EMIT_TANGENT(TupleElementAddr, teai) {
    auto &diffBuilder = getDifferentialBuilder();
    auto origTupleTy = teai->getOperand()->getType().castTo<TupleType>();
    unsigned tanIndex = 0;
    for (unsigned i : range(teai->getFieldNo())) {
      if (getTangentSpace(
              origTupleTy->getElement(i).getType()->getCanonicalType()))
        ++tanIndex;
    }
    auto tanType = getRemappedTangentType(teai->getType());
    auto tanSource = getTangentBuffer(teai->getParent(), teai->getOperand());
    SILValue tanBuf;
    // If the tangent buffer of the source does not have a tuple type, then
    // it must represent a "single element tuple type". Use it directly.
    if (!tanSource->getType().is<TupleType>()) {
      tanBuf = tanSource;
    } else {
      tanBuf = diffBuilder.createTupleElementAddr(
          teai->getLoc(), tanSource, tanIndex, tanType);
    }
    bufferMap.try_emplace({teai->getParent(), teai}, tanBuf);
  }

  /// Handle `destructure_tuple` instruction.
  ///   Original: (y0, y1, ...)  = destructure_tuple x, <n>
  ///    Tangent: (tan[y0], tan[y1], ...) = destructure_tuple tan[x], <n'>
  ///                                                                 ^~~~
  ///                              tuple tangent space index corresponding to n
  CLONE_AND_EMIT_TANGENT(DestructureTuple, dti) {
    auto &diffBuilder = getDifferentialBuilder();
    auto *bb = dti->getParent();
    auto loc = dti->getLoc();

    SmallVector<SILValue, 2> activeOrigResults;
    bool hasActiveResult = false;
    for (auto result : dti->getResults()) {
      if (activityInfo.isActive(result, getIndices())) {
        activeOrigResults.push_back(result);
        hasActiveResult = true;
        break;
      }
    }
    assert(!activeOrigResults.empty() &&
           "original 'destructure_tuple' should have at least one active "
           "result");

    auto tanTuple =
        materializeTangent(getTangentValue(dti->getOperand()), loc);
    auto *tupleElements = diffBuilder.createDestructureTuple(loc, tanTuple);
    for (auto i : range(tupleElements->getNumResults())) {
      auto origElem = dti->getResult(i);
      auto tanElem = tupleElements->getResult(i);
      setTangentValue(bb, origElem, makeConcreteTangentValue(tanElem));
    }
  }

#undef CLONE_AND_EMIT_TANGENT

  /// Handle `apply` instruction.
  ///   Original: y = apply f(x0, x1, ...)
  ///    Tangent: tan[y] = apply diff_f(tan[x0], tan[x1], ...)
  void emitTangentForApplyInst(ApplyInst *ai,
                               const SILAutoDiffIndices &actualIndices,
                               CanSILFunctionType originalDifferentialType) {
    assert(differentialInfo.shouldDifferentiateApplyInst(ai));
    auto *bb = ai->getParent();
    auto loc = ai->getLoc();
    auto &diffBuilder = getDifferentialBuilder();

    // Get the differential value.
    auto *field = differentialInfo.lookUpLinearMapDecl(ai);
    assert(field);
    SILValue differential = getDifferentialStructElement(bb, field);
    auto differentialType = remapSILTypeInDifferential(differential->getType())
        .castTo<SILFunctionType>();

    // Get the differential arguments.
    SmallVector<SILValue, 8> diffArgs;

    for (auto indRes : ai->getIndirectSILResults())
      diffArgs.push_back(getTangentBuffer(bb, indRes));

    auto paramArgs = ai->getArgumentsWithoutIndirectResults();
    // Get the tangent value of the original arguments.
    for (auto i : indices(paramArgs)) {
      auto origArg = paramArgs[i];
      // If the argument is not active:
      // - Skip the element, if it is not differentiable.
      // - Otherwise, add a zero value to that location.
      if (!activityInfo.isActive(origArg, getIndices())) {
        auto origCalleeType = ai->getSubstCalleeType();
        if (!origCalleeType->isDifferentiable())
          continue;
        auto actualOrigCalleeIndices =
            origCalleeType->getDifferentiationParameterIndices();
        if (actualOrigCalleeIndices->contains(i)) {
          SILValue tanParam;
          if (origArg->getType().isObject()) {
            tanParam = emitZeroDirect(
                getRemappedTangentType(origArg->getType()).getASTType(), loc);
            diffArgs.push_back(tanParam);
          } else {
            tanParam = diffBuilder.createAllocStack(
                loc, getRemappedTangentType(origArg->getType()));
            emitZeroIndirect(
                getRemappedTangentType(origArg->getType()).getASTType(), tanParam,
                loc);
          }
        }
      }
      // Otherwise, if the argument is active, handle the argument normally by
      // getting its tangent value.
      else {
        SILValue tanParam;
        if (origArg->getType().isObject()) {
          tanParam = materializeTangent(getTangentValue(origArg), loc);
        } else {
          tanParam = getTangentBuffer(ai->getParent(), origArg);
        }
        diffArgs.push_back(tanParam);
        if (errorOccurred)
          return;
      }
    }

    // If callee differential was reabstracted in JVP, reabstract the callee
    // differential.
    if (!differentialType->isEqual(originalDifferentialType)) {
      SILOptFunctionBuilder fb(context.getTransform());
      auto *thunk = getOrCreateReabstractionThunk(
          fb, context.getModule(), loc, &getDifferential(),
          differentialType, originalDifferentialType);
      auto *thunkRef = diffBuilder.createFunctionRef(loc, thunk);
      differential = diffBuilder.createPartialApply(
         loc, thunkRef,
         remapSubstitutionMapInDifferential(
             thunk->getForwardingSubstitutionMap()),
         {differential}, differentialType->getCalleeConvention());
    }

    // Call the differential.
    auto *differentialCall = diffBuilder.createApply(
        loc, differential, SubstitutionMap(), diffArgs,
        /*isNonThrowing*/ false);
    diffBuilder.emitDestroyValueOperation(loc, differential);
    assert(differentialCall->getNumResults() == 1 &&
           "Expected differential to return one result");

    // Get the original results of the `apply` instructions.
    SmallVector<SILValue, 8> origDirectResults;
    forEachApplyDirectResult(ai, [&](SILValue directResult) {
      origDirectResults.push_back(directResult);
    });
    SmallVector<SILValue, 8> origAllResults;
    collectAllActualResultsInTypeOrder(ai, origDirectResults, origAllResults);
    auto origResult = origAllResults[actualIndices.source];

    // Get the differential results of the `apply` instructions.
    SmallVector<SILValue, 8> differentialDirectResults;
    forEachApplyDirectResult(differentialCall, [&](SILValue directResult) {
      differentialDirectResults.push_back(directResult);
    });
    SmallVector<SILValue, 8> differentialAllResults;
    collectAllActualResultsInTypeOrder(differentialCall,
                                       differentialDirectResults,
                                       differentialAllResults);
    auto differentialResult = differentialAllResults.front();

    // Add tangent for original result.
    if (origResult->getType().isObject()) {
      if (!origResult->getType().is<TupleType>()) {
        setTangentValue(bb, origResult,
            makeConcreteTangentValue(differentialResult));
      } else if (auto *dti = getSingleDestructureTupleUser(ai)) {
        bool notSetValue = true;
        for (auto result : dti->getResults()) {
          if (activityInfo.isActive(result, getIndices())) {
            assert(notSetValue &&
                   "This was incorrectly set, should only have one active "
                   "result from the tuple.");
            notSetValue = false;
            setTangentValue(bb, result,
                            makeConcreteTangentValue(differentialResult));
          }
        }
      }
    }
  }

  /// Generate a `return` instruction in the current differential basic block.
  void emitReturnInstForDifferential() {
    auto &differential = getDifferential();
    auto diffLoc = differential.getLocation();
    auto &diffBuilder = getDifferentialBuilder();

    SmallVector<SILValue, 2> activeResults;

    // This vector will contain all the materialized return elements.
    SmallVector<SILValue, 8> retElts;
    SmallVector<SILValue, 2> originalResults;
    collectAllDirectResultsInTypeOrder(*original, originalResults);

    // Materializes the return element corresponding to the result
    // `resultIndex` into the `retElts` vector.
    auto addActiveResult = [&](unsigned resultIndex) -> void {
      auto origResult = originalResults[resultIndex];
      assert(origResult->getType().isObject() &&
             "Should only be handling direct results for 'return' "
             "instruction.");
      if (activityInfo.isActive(origResult, getIndices())) {
        activeResults.push_back(origResult);
      }
    };
    // Create an array of the direct tangent values of the original results.
    for (auto i : range(originalResults.size()))
      addActiveResult(i);
    assert(activeResults.size() <= 1);

    if (activeResults.empty() && !originalResults.empty()) {
      // Create zero tangent value for direct result.
      auto origResult = originalResults[getIndices().source];
      assert(origResult->getType().isObject() &&
             "Should only be handling direct results for 'return' "
             "instruction.");
      auto zeroType = origResult->getType().getASTType();
      auto zero =
          emitZeroDirect(getTangentSpace(zeroType)->getCanonicalType(),
                         diffLoc);
      retElts.push_back(zero);
    } else if (!activeResults.empty()) {
      auto diffVal = getTangentValue(activeResults.front());
      auto val = materializeTangent(diffVal, diffLoc);
      retElts.push_back(val);
    }

    diffBuilder.createReturn(
        diffLoc, joinElements(retElts, diffBuilder, diffLoc));
  }

private:

  /// Set up the differential function. This includes:
  /// - Creating all differential blocks.
  /// - Creating differential entry block arguments based on the function type.
  /// - Creating tangent value mapping for original/differential parameters.
  /// - Checking for unvaried result and emitting related warnings.
  void prepareForDifferentialGeneration() {
    // Create differential blocks and arguments.
    auto *diffGenEnv = getDifferential().getGenericEnvironment();
    auto diffGenSig = diffGenEnv
        ? diffGenEnv->getGenericSignature()->getCanonicalSignature()
        : nullptr;
    auto &differential = getDifferential();
    auto *origEntry = original->getEntryBlock();
    for (auto &origBB : *original) {
      auto *diffBB = differential.createBasicBlock();
      diffBBMap.insert({&origBB, diffBB});
      {
        Lowering::GenericContextScope genericContextScope(
            context.getTypeConverter(), diffGenSig);
        auto diffStructLoweredType = remapSILTypeInDifferential(
            differentialInfo.getLinearMapStructLoweredType(&origBB));

        // If the BB is the original entry, then the differential block that we
        // just created must be the differential function's entry. Create
        // differential entry arguments and continue.
        if (&origBB == origEntry) {
          assert(diffBB->isEntry());
          createEntryArguments(&differential);
          auto *lastArg = diffBB->getArguments().back();
          assert(lastArg->getType() == diffStructLoweredType);
          differentialStructArguments[&origBB] = lastArg;
        }
      }

      LLVM_DEBUG({
        auto &s = getADDebugStream()
                  << "Original bb" + std::to_string(origBB.getDebugID())
                  << ": To differentiate or not to differentiate?\n";
        for (auto &inst : origBB) {
          s << (differentialInfo.shouldDifferentiateInstruction(&inst)
                    ? "[∂] " : "[ ] ")
            << inst;
        }
      });
    }

    assert(diffBBMap.size() == 1 &&
           "Can only currently handle single basic block functions");

    // The differential function has type:
    // (arg0', ..., argn', entry_df_struct) -> result'.
    auto diffParamArgs =
        differential.getArgumentsWithoutIndirectResults().drop_back();
    assert(diffParamArgs.size() ==
           attr->getIndices().parameters->getNumIndices());
    auto origParamArgs = original->getArgumentsWithoutIndirectResults();

    // TODO(TF-788): Re-enable non-varied result warning.
    /*
    // Check if result is not varied.
    SmallVector<SILValue, 8> origFormalResults;
    collectAllFormalResultsInTypeOrder(*original, origFormalResults);
    auto origResult = origFormalResults[getIndices().source];
    // Emit warning if original result is not varied, because it will always
    // have a zero derivative.
    if (!activityInfo.isVaried(origResult, getIndices().parameters)) {
      // Emit fixit if original result has a valid source location.
      auto startLoc = origResult.getLoc().getStartSourceLoc();
      auto endLoc = origResult.getLoc().getEndSourceLoc();
      if (startLoc.isValid() && endLoc.isValid()) {
        context.diagnose(startLoc, diag::autodiff_nonvaried_result_fixit)
            .fixItInsert(startLoc, "withoutDerivative(at:")
            .fixItInsertAfter(endLoc, ")");
      }
    }
    */

    // Initialize tangent mapping for parameters.
    auto diffParamsIt = getIndices().parameters->begin();
    for (auto index : range(diffParamArgs.size())) {
      auto *diffArg = diffParamArgs[index];
      auto *origArg = origParamArgs[*diffParamsIt];
      diffParamsIt++;
      if (diffArg->getType().isAddress()) {
        setTangentBuffer(origEntry, origArg, diffArg);
      } else {
        setTangentValue(
            origEntry, origArg, makeConcreteTangentValue(diffArg));
      }
      LLVM_DEBUG(getADDebugStream()
                 << "Assigned parameter " << *diffArg
                 << " as the tangent of original result " << *origArg);
    }

    // Initialize tangent mapping for indirect results.
    auto origIndResults = original->getIndirectResults();
    auto diffIndResults = differential.getIndirectResults();
    assert(origIndResults.size() == diffIndResults.size());

    for (auto &origBB : *original)
      for (auto i : indices(diffIndResults))
        setTangentBuffer(&origBB, origIndResults[i], diffIndResults[i]);
  }

public:
  explicit JVPEmitter(ADContext &context, SILFunction *original,
                      SILDifferentiableAttr *attr, SILFunction *jvp,
                      DifferentiationInvoker invoker)
      : TypeSubstCloner(*jvp, *original, getSubstitutionMap(original, jvp)),
        context(context), original(original), attr(attr), jvp(jvp),
        invoker(invoker), activityInfo(getActivityInfo(
                              context, original, attr->getIndices(), jvp)),
        differentialInfo(context, AutoDiffLinearMapKind::Differential, original,
                         jvp, attr->getIndices(), activityInfo),
        differentialBuilder(SILBuilder(*createEmptyDifferential(
            context, original, attr, &differentialInfo))),
        diffLocalAllocBuilder(getDifferential()) {
    // Create empty differential function.
    context.getGeneratedFunctions().push_back(&getDifferential());
  }

  static SILFunction *createEmptyDifferential(ADContext &context,
                                              SILFunction *original,
                                              SILDifferentiableAttr *attr,
                                              LinearMapInfo *linearMapInfo) {
    auto &module = context.getModule();
    auto origTy = original->getLoweredFunctionType();
    auto lookupConformance = LookUpConformanceInModule(module.getSwiftModule());

    // RAII that pushes the original function's generic signature to
    // `module.Types` so that calls to `module.Types.getTypeLowering()` below
    // will know the original function's generic parameter types.
    Lowering::GenericContextScope genericContextScope(
        module.Types, origTy->getSubstGenericSignature());

    // Parameters of the differential are:
    // - the tangent values of the wrt parameters.
    // - the differential struct for the original entry.
    // Result of the differential is in the tangent space of the original
    // result.
    SmallVector<SILParameterInfo, 8> dfParams;
    SmallVector<SILResultInfo, 8> dfResults;
    auto origParams = origTy->getParameters();
    auto indices = attr->getIndices();

    // Add differential results.
    auto origResInfo = origTy->getResults()[indices.source];
    dfResults.push_back(
        SILResultInfo(origResInfo.getInterfaceType()
                          ->getAutoDiffAssociatedTangentSpace(lookupConformance)
                          ->getCanonicalType(),
                      origResInfo.getConvention()));

    // Add differential parameters for the requested wrt parameters.
    for (auto i : indices.parameters->getIndices()) {
      auto origParam = origParams[i];
      dfParams.push_back(SILParameterInfo(
          origParam.getInterfaceType()
              ->getAutoDiffAssociatedTangentSpace(lookupConformance)
              ->getCanonicalType(),
          origParam.getConvention()));
    }

    // Accept a differential struct in the differential parameter list. This is
    // the returned differential's closure context.
    auto *origEntry = original->getEntryBlock();
    auto *dfStruct = linearMapInfo->getLinearMapStruct(origEntry);
    auto dfStructType =
        dfStruct->getDeclaredInterfaceType()->getCanonicalType();
    dfParams.push_back({dfStructType, ParameterConvention::Direct_Owned});

    Mangle::ASTMangler mangler;
    auto diffName = original->getASTContext().getIdentifier(
        mangler.mangleAutoDiffLinearMapHelper(
            original->getName(), AutoDiffLinearMapKind::Differential,
            indices)).str();
    auto diffGenericSig = getDerivativeGenericSignature(attr, original);
    auto *diffGenericEnv =
        diffGenericSig ? diffGenericSig->getGenericEnvironment() : nullptr;
    auto diffType = SILFunctionType::get(
        diffGenericSig, origTy->getExtInfo(), origTy->getCoroutineKind(),
        origTy->getCalleeConvention(), dfParams, {}, dfResults, None,
        origTy->getSubstitutions(), origTy->isGenericSignatureImplied(),
        original->getASTContext());

    SILOptFunctionBuilder fb(context.getTransform());
    // The generated tangent linkage is set to Hidden because generated tangent
    // are never called cross-module.
    auto linkage = SILLinkage::Hidden;
    auto *differential = fb.createFunction(
        linkage, diffName, diffType, diffGenericEnv, original->getLocation(),
        original->isBare(), IsNotTransparent, original->isSerialized(),
        original->isDynamicallyReplaceable());
    differential->setDebugScope(
        new (module) SILDebugScope(original->getLocation(), differential));

    return differential;
  }

  /// Run JVP generation. Returns true on error.
  bool run() {
    PrettyStackTraceSILFunction trace("generating JVP and differential for",
                                      original);
    LLVM_DEBUG(getADDebugStream()
               << "Cloning original @" << original->getName()
               << " to jvp @" << jvp->getName() << '\n');
    // Create JVP and differential entry and arguments.
    auto *entry = jvp->createBasicBlock();
    createEntryArguments(jvp);
    prepareForDifferentialGeneration();
    // Clone.
    SmallVector<SILValue, 4> entryArgs(entry->getArguments().begin(),
                                       entry->getArguments().end());
    cloneFunctionBody(original, entry, entryArgs);
    emitReturnInstForDifferential();
    // If errors occurred, back out.
    if (errorOccurred)
      return true;
    LLVM_DEBUG(getADDebugStream() << "Generated JVP for "
               << original->getName() << ":\n" << *jvp);
    LLVM_DEBUG(getADDebugStream() << "Generated differential for "
               << original->getName() << ":\n" << getDifferential());
    return errorOccurred;
  }

  void postProcess(SILInstruction *orig, SILInstruction *cloned) {
    if (errorOccurred)
      return;
    SILClonerWithScopes::postProcess(orig, cloned);
  }

  /// Remap original basic blocks.
  SILBasicBlock *remapBasicBlock(SILBasicBlock *bb) {
    auto *jvpBB = BBMap[bb];
    return jvpBB;
  }

  /// General visitor for all instructions. If any error is emitted by previous
  /// visits, bail out.
  void visit(SILInstruction *inst) {
    auto diffBuilder = getDifferentialBuilder();
    if (errorOccurred)
      return;
    if (differentialInfo.shouldDifferentiateInstruction(inst)) {
      LLVM_DEBUG(getADDebugStream() << "JVPEmitter visited:\n[ORIG]" << *inst);
#ifndef NDEBUG
      auto beforeInsertion = std::prev(diffBuilder.getInsertionPoint());
#endif
      TypeSubstCloner::visit(inst);
      LLVM_DEBUG({
        auto &s = llvm::dbgs() << "[TAN] Emitted in differential:\n";
        auto afterInsertion = diffBuilder.getInsertionPoint();
        for (auto it = ++beforeInsertion; it != afterInsertion; ++it)
          s << *it;
      });
    } else {
      TypeSubstCloner::visit(inst);
    }
  }

  void visitSILInstruction(SILInstruction *inst) {
    context.emitNondifferentiabilityError(inst, invoker,
        diag::autodiff_expression_not_differentiable_note);
    errorOccurred = true;
  }

  void visitInstructionsInBlock(SILBasicBlock *bb) {
    // Destructure the differential struct to get the elements.
    auto &diffBuilder = getDifferentialBuilder();
    auto diffLoc = getDifferential().getLocation();
    auto *diffBB = diffBBMap.lookup(bb);
    auto *mainDifferentialStruct = diffBB->getArguments().back();
    diffBuilder.setInsertionPoint(diffBB);
    auto *dsi = diffBuilder.createDestructureStruct(
        diffLoc, mainDifferentialStruct);
    initializeDifferentialStructElements(bb, dsi->getResults());
    TypeSubstCloner::visitInstructionsInBlock(bb);
  }

  // If an `apply` has active results or active inout parameters, replace it
  // with an `apply` of its JVP.
  void visitApplyInst(ApplyInst *ai) {
    // If the function should not be differentiated or its the array literal
    // initialization intrinsic, just do standard cloning.
    if (!differentialInfo.shouldDifferentiateApplyInst(ai) ||
        isArrayLiteralIntrinsic(ai)) {
      LLVM_DEBUG(getADDebugStream() << "No active results:\n" << *ai << '\n');
      TypeSubstCloner::visitApplyInst(ai);
      return;
    }

    // Diagnose functions with active inout arguments.
    // TODO(TF-129): Support `inout` argument differentiation.
    for (auto inoutArg : ai->getInoutArguments()) {
      if (activityInfo.isActive(inoutArg, getIndices())) {
        context.emitNondifferentiabilityError(ai, invoker,
            diag::autodiff_cannot_differentiate_through_inout_arguments);
        errorOccurred = true;
        return;
      }
    }

    LLVM_DEBUG(getADDebugStream() << "JVP-transforming:\n" << *ai << '\n');

    // Get the minimal parameter and result indices required for differentiating
    // this `apply`.
    SmallVector<SILValue, 4> allResults;
    SmallVector<unsigned, 8> activeParamIndices;
    SmallVector<unsigned, 8> activeResultIndices;
    collectMinimalIndicesForFunctionCall(ai, getIndices(), activityInfo,
                                         allResults, activeParamIndices,
                                         activeResultIndices);
    assert(!activeParamIndices.empty() && "Parameter indices cannot be empty");
    assert(!activeResultIndices.empty() && "Result indices cannot be empty");
    LLVM_DEBUG(auto &s = getADDebugStream() << "Active indices: params={";
               interleave(activeParamIndices.begin(), activeParamIndices.end(),
                          [&s](unsigned i) { s << i; }, [&s] { s << ", "; });
               s << "}, results={"; interleave(
                   activeResultIndices.begin(), activeResultIndices.end(),
                   [&s](unsigned i) { s << i; }, [&s] { s << ", "; });
               s << "}\n";);
    // FIXME: We don't support multiple active results yet.
    if (activeResultIndices.size() > 1) {
      context.emitNondifferentiabilityError(
          ai, invoker, diag::autodiff_expression_not_differentiable_note);
      errorOccurred = true;
      return;
    }
    // Form expected indices, assuming there's only one result.
    SILAutoDiffIndices indices(
        activeResultIndices.front(),
        IndexSubset::get(
            getASTContext(), ai->getArgumentsWithoutIndirectResults().size(),
            activeParamIndices));

    // Emit the JVP.
    auto loc = ai->getLoc();
    auto &builder = getBuilder();
    auto original = getOpValue(ai->getCallee());
    SILValue jvpValue;
    // If functionSource is a `@differentiable` function, just extract it.
    auto originalFnTy = original->getType().castTo<SILFunctionType>();
    if (originalFnTy->isDifferentiable()) {
      auto paramIndices = originalFnTy->getDifferentiationParameterIndices();
      for (auto i : indices.parameters->getIndices()) {
        if (!paramIndices->contains(i)) {
          context.emitNondifferentiabilityError(original, invoker,
              diag::autodiff_function_nondiff_parameter_not_differentiable);
          errorOccurred = true;
          return;
        }
      }
      auto borrowedDiffFunc = builder.emitBeginBorrowOperation(loc, original);
      jvpValue = builder.createDifferentiableFunctionExtract(
          loc, NormalDifferentiableFunctionTypeComponent::JVP,
          borrowedDiffFunc);
      jvpValue = builder.emitCopyValueOperation(loc, jvpValue);
    }

    // If JVP has not yet been found, emit an `differentiable_function`
    // instruction on the remapped original function operand and
    // an `differentiable_function_extract` instruction to get the JVP.
    // The `differentiable_function` instruction will be canonicalized during
    // the transform main loop.
    if (!jvpValue) {
      // FIXME: Handle indirect differentiation invokers. This may require some
      // redesign: currently, each original function + attribute pair is mapped
      // only to one invoker.
      /*
       DifferentiationInvoker indirect(ai, attr);
       auto insertion =
           context.getInvokers().try_emplace({this->original, attr}, indirect);
       auto &invoker = insertion.first->getSecond();
       invoker = indirect;
       */

      // If the original `apply` instruction has a substitution map, then the
      // applied function is specialized.
      // In the JVP, specialization is also necessary for parity. The original
      // function operand is specialized with a remapped version of same
      // substitution map using an argument-less `partial_apply`.
      if (ai->getSubstitutionMap().empty()) {
        original = builder.emitCopyValueOperation(loc, original);
      } else {
        auto substMap = getOpSubstitutionMap(ai->getSubstitutionMap());
        auto jvpPartialApply = getBuilder().createPartialApply(
            ai->getLoc(), original, substMap, {},
            ParameterConvention::Direct_Guaranteed);
        original = jvpPartialApply;
      }

      // Check and diagnose non-differentiable original function type.
      auto diagnoseNondifferentiableOriginalFunctionType =
          [&](CanSILFunctionType origFnTy) {
            // Check and diagnose non-differentiable arguments.
            for (unsigned paramIndex : range(originalFnTy->getNumParameters())) {
              if (indices.isWrtParameter(paramIndex) &&
                      !originalFnTy->getParameters()[paramIndex]
                      .getSILStorageInterfaceType()
                      .isDifferentiable(getModule())) {
                context.emitNondifferentiabilityError(
                    ai->getArgumentsWithoutIndirectResults()[paramIndex], invoker,
                    diag::autodiff_nondifferentiable_argument);
                errorOccurred = true;
                return true;
              }
            }
            // Check and diagnose non-differentiable results.
            if (!originalFnTy->getResults()[indices.source]
                    .getSILStorageInterfaceType()
                    .isDifferentiable(getModule())) {
              context.emitNondifferentiabilityError(
                  original, invoker, diag::autodiff_nondifferentiable_result);
              errorOccurred = true;
              return true;
            }
            return false;
          };
      if (diagnoseNondifferentiableOriginalFunctionType(originalFnTy))
        return;

      auto *diffFuncInst = context.createDifferentiableFunction(
          builder, loc, indices.parameters, original);

      // Record the `differentiable_function` instruction.
      context.getDifferentiableFunctionInsts().push_back(diffFuncInst);
      // TODO(TF-689): Make `differentiable_function` store result indices and
      // remove `ADContext::resultIndices`.
      context.getResultIndices()[diffFuncInst] = activeResultIndices.front();

      auto borrowedADFunc =
          builder.emitBeginBorrowOperation(loc, diffFuncInst);
      auto extractedJVP = builder.createDifferentiableFunctionExtract(
          loc, NormalDifferentiableFunctionTypeComponent::JVP,
          borrowedADFunc);
      jvpValue = builder.emitCopyValueOperation(loc, extractedJVP);
      builder.emitEndBorrowOperation(loc, borrowedADFunc);
      builder.emitDestroyValueOperation(loc, diffFuncInst);
    }

    // Call the JVP using the original parameters.
    SmallVector<SILValue, 8> jvpArgs;
    auto jvpFnTy = getOpType(jvpValue->getType()).castTo<SILFunctionType>();
    auto numJVPArgs =
        jvpFnTy->getNumParameters() + jvpFnTy->getNumIndirectFormalResults();
    jvpArgs.reserve(numJVPArgs);
    // Collect substituted arguments.
    for (auto origArg : ai->getArguments())
      jvpArgs.push_back(getOpValue(origArg));
    assert(jvpArgs.size() == numJVPArgs);
    // Apply the JVP.
    // The JVP should be specialized, so no substitution map is necessary.
    auto *jvpCall = getBuilder().createApply(loc, jvpValue, SubstitutionMap(),
                                             jvpArgs, ai->isNonThrowing());
    LLVM_DEBUG(getADDebugStream() << "Applied jvp function\n" << *jvpCall);

    // Release the differentiable function.
    builder.emitDestroyValueOperation(loc, jvpValue);

    // Get the JVP results (original results and differential).
    SmallVector<SILValue, 8> jvpDirectResults;
    extractAllElements(jvpCall, builder, jvpDirectResults);
    auto originalDirectResults =
        ArrayRef<SILValue>(jvpDirectResults).drop_back(1);
    auto originalDirectResult =
        joinElements(originalDirectResults, getBuilder(), jvpCall->getLoc());

    mapValue(ai, originalDirectResult);

    // Some instructions that produce the callee may have been cloned.
    // If the original callee did not have any users beyond this `apply`,
    // recursively kill the cloned callee.
    if (auto *origCallee = cast_or_null<SingleValueInstruction>(
            ai->getCallee()->getDefiningInstruction()))
      if (origCallee->hasOneUse())
        recursivelyDeleteTriviallyDeadInstructions(
            getOpValue(origCallee)->getDefiningInstruction());

    // Add the differential function for when we create the struct we partially
    // apply to the differential we are generating.
    auto differential = jvpDirectResults.back();
    auto *differentialDecl = differentialInfo.lookUpLinearMapDecl(ai);
    auto originalDifferentialType =
        getOpType(differential->getType()).getAs<SILFunctionType>();
    auto differentialType =
        remapType(differential->getType())
            .castTo<SILFunctionType>();
    auto jvpGenSig = SubsMap.getGenericSignature()
        ? SubsMap.getGenericSignature()->getCanonicalSignature()
        : nullptr;
    Lowering::GenericContextScope genericContextScope(
        context.getTypeConverter(), jvpGenSig);
    auto loweredDifferentialType =
        getOpType(context.getTypeConverter().getLoweredType(
            differentialDecl->getInterfaceType()->getCanonicalType(),
            ResilienceExpansion::Minimal))
            .castTo<SILFunctionType>();
    // If actual differential type does not match lowered differential type,
    // reabstract the differential using a thunk.
    if (!loweredDifferentialType->isEqual(originalDifferentialType)) {
      SILOptFunctionBuilder fb(context.getTransform());
      auto *thunk = getOrCreateReabstractionThunk(
          fb, context.getModule(), loc, &getDifferential(),
          differentialType, loweredDifferentialType);
      auto *thunkRef = builder.createFunctionRef(loc, thunk);
      differential = builder.createPartialApply(
          loc, thunkRef,
          getOpSubstitutionMap(thunk->getForwardingSubstitutionMap()),
          {differential}, differentialType->getCalleeConvention());
    }
    differentialValues[ai->getParent()].push_back(differential);

    // Differential emission.
    emitTangentForApplyInst(ai, indices, originalDifferentialType);
  }

  void visitReturnInst(ReturnInst *ri) {
    auto loc = ri->getOperand().getLoc();
    auto *origExit = ri->getParent();
    auto &builder = getBuilder();
    auto *diffStructVal = buildDifferentialValueStructValue(ri);

    // Get the JVP value corresponding to the original functions's return value.
    auto *origRetInst = cast<ReturnInst>(origExit->getTerminator());
    auto origResult = getOpValue(origRetInst->getOperand());
    SmallVector<SILValue, 8> origResults;
    extractAllElements(origResult, builder, origResults);

    // Get and partially apply the differential.
    auto jvpGenericEnv = jvp->getGenericEnvironment();
    auto jvpSubstMap = jvpGenericEnv
        ? jvpGenericEnv->getForwardingSubstitutionMap()
        : jvp->getForwardingSubstitutionMap();
    auto *differentialRef =
        builder.createFunctionRef(loc, &getDifferential());
    auto *differentialPartialApply = builder.createPartialApply(
        loc, differentialRef, jvpSubstMap, {diffStructVal},
        ParameterConvention::Direct_Guaranteed);

    // Return a tuple of the original result and pullback.
    SmallVector<SILValue, 8> directResults;
    directResults.append(origResults.begin(), origResults.end());
    directResults.push_back(differentialPartialApply);
    builder.createReturn(
        ri->getLoc(), joinElements(directResults, builder, loc));
  }

  void visitBranchInst(BranchInst *bi) {
    llvm_unreachable("Unsupported SIL instruction.");
  }

  void visitCondBranchInst(CondBranchInst *cbi) {
    llvm_unreachable("Unsupported SIL instruction.");
  }

  void visitSwitchEnumInst(SwitchEnumInst *sei) {
    llvm_unreachable("Unsupported SIL instruction.");
  }

  void visitDifferentiableFunctionInst(DifferentiableFunctionInst *dfi) {
    // Clone `differentiable_function` from original to JVP, then add the cloned
    // instruction to the `differentiable_function` worklist.
    TypeSubstCloner::visitDifferentiableFunctionInst(dfi);
    auto *newDFI = cast<DifferentiableFunctionInst>(getOpValue(dfi));
    context.getDifferentiableFunctionInsts().push_back(newDFI);
  }
};
} // end anonymous namespace

//===----------------------------------------------------------------------===//
// PullbackEmitter - visitors on the original function for pullback code
// generation
//===----------------------------------------------------------------------===//

namespace {
class PullbackEmitter final : public SILInstructionVisitor<PullbackEmitter> {
private:
  /// The parent VJP emitter.
  VJPEmitter &vjpEmitter;

  /// Dominance info for the original function.
  DominanceInfo *domInfo = nullptr;

  /// Post-dominance info for the original function.
  PostDominanceInfo *postDomInfo = nullptr;

  /// Post-order info for the original function.
  PostOrderFunctionInfo *postOrderInfo = nullptr;

  /// Mapping from original basic blocks to corresponding pullback basic blocks.
  /// Pullback basic blocks always have the predecessor as the single argument.
  DenseMap<SILBasicBlock *, SILBasicBlock *> pullbackBBMap;

  /// Mapping from original basic blocks and original values to corresponding
  /// adjoint values.
  DenseMap<std::pair<SILBasicBlock *, SILValue>, AdjointValue> valueMap;

  /// Mapping from original basic blocks and original buffers to corresponding
  /// adjoint buffers.
  DenseMap<std::pair<SILBasicBlock *, SILValue>, SILValue> bufferMap;

  /// Mapping from pullback basic blocks to pullback struct arguments.
  DenseMap<SILBasicBlock *, SILArgument *> pullbackStructArguments;

  /// Mapping from pullback struct field declarations to pullback struct
  /// elements destructured from the linear map basic block argument. In the
  /// beginning of each pullback basic block, the block's pullback struct is
  /// destructured into individual elements stored here.
  DenseMap<VarDecl *, SILValue> pullbackStructElements;

  /// Mapping from original basic blocks and successor basic blocks to
  /// corresponding pullback trampoline basic blocks. Trampoline basic blocks
  /// take additional arguments in addition to the predecessor enum argument.
  DenseMap<std::pair<SILBasicBlock *, SILBasicBlock *>, SILBasicBlock *>
      pullbackTrampolineBBMap;

  /// Mapping from original basic blocks to dominated active values.
  DenseMap<SILBasicBlock *, SmallVector<SILValue, 8>> activeValues;

  /// Mapping from original basic blocks and original active values to
  /// corresponding pullback block arguments.
  DenseMap<std::pair<SILBasicBlock *, SILValue>, SILArgument *>
      activeValuePullbackBBArgumentMap;

  /// Mapping from original basic blocks to local temporary values to be cleaned
  /// up. This is populated when pullback emission is run on one basic block and
  /// cleaned before processing another basic block.
  DenseMap<SILBasicBlock *, SmallSetVector<SILValue, 64>> blockTemporaries;

  /// The main builder.
  SILBuilder builder;

  /// An auxiliary local allocation builder.
  SILBuilder localAllocBuilder;

  /// Stack buffers allocated for storing local adjoint values.
  SmallVector<SILValue, 64> functionLocalAllocations;

  /// A set used to remember local allocations that were destroyed.
  llvm::SmallDenseSet<SILValue> destroyedLocalAllocations;

  /// The seed argument in the pullback function.
  SILArgument *seed = nullptr;

  llvm::BumpPtrAllocator allocator;

  bool errorOccurred = false;

  ADContext &getContext() const { return vjpEmitter.context; }
  SILModule &getModule() const { return getContext().getModule(); }
  ASTContext &getASTContext() const { return getPullback().getASTContext(); }
  SILFunction &getOriginal() const { return *vjpEmitter.original; }
  SILFunction &getPullback() const { return *vjpEmitter.pullback; }
  SILDifferentiableAttr *getAttr() const { return vjpEmitter.attr; }
  DifferentiationInvoker getInvoker() const { return vjpEmitter.invoker; }
  LinearMapInfo &getPullbackInfo() { return vjpEmitter.pullbackInfo; }
  const SILAutoDiffIndices &getIndices() const {
    return vjpEmitter.getIndices();
  }
  const DifferentiableActivityInfo &getActivityInfo() const {
    return vjpEmitter.activityInfo;
  }

public:
  explicit PullbackEmitter(VJPEmitter &vjpEmitter)
      : vjpEmitter(vjpEmitter), builder(getPullback()),
        localAllocBuilder(getPullback()) {
    // Get dominance and post-order info for the original function.
    auto &passManager = getContext().getPassManager();
    auto *domAnalysis = passManager.getAnalysis<DominanceAnalysis>();
    auto *postDomAnalysis = passManager.getAnalysis<PostDominanceAnalysis>();
    auto *postOrderAnalysis = passManager.getAnalysis<PostOrderAnalysis>();
    domInfo = domAnalysis->get(vjpEmitter.original);
    postDomInfo = postDomAnalysis->get(vjpEmitter.original);
    postOrderInfo = postOrderAnalysis->get(vjpEmitter.original);
  }

private:
  //--------------------------------------------------------------------------//
  // Pullback struct mapping
  //--------------------------------------------------------------------------//

  void initializePullbackStructElements(SILBasicBlock *origBB,
                                        SILInstructionResultArray values) {
    auto *pbStructDecl = getPullbackInfo().getLinearMapStruct(origBB);
    assert(pbStructDecl->getStoredProperties().size() == values.size() &&
           "The number of pullback struct fields must equal the number of "
           "pullback struct element values");
    for (auto pair : llvm::zip(pbStructDecl->getStoredProperties(), values)) {
      assert(
          std::get<1>(pair).getOwnershipKind() != ValueOwnershipKind::Guaranteed
              && "Pullback struct elements must be @owned");
      auto insertion =
          pullbackStructElements.insert({std::get<0>(pair), std::get<1>(pair)});
      (void)insertion;
      assert(insertion.second && "A pullback struct element already exists!");
    }
  }

  SILValue getPullbackStructElement(SILBasicBlock *origBB, VarDecl *field) {
    assert(getPullbackInfo().getLinearMapStruct(origBB) ==
               cast<StructDecl>(field->getDeclContext()));
    assert(pullbackStructElements.count(field) &&
           "Pullback struct element for this field does not exist!");
    return pullbackStructElements.lookup(field);
  }

  //--------------------------------------------------------------------------//
  // Adjoint value factory methods
  //--------------------------------------------------------------------------//

  AdjointValue makeZeroAdjointValue(SILType type);

  AdjointValue makeConcreteAdjointValue(SILValue value);

  template<typename EltRange>
  AdjointValue makeAggregateAdjointValue(SILType type, EltRange elements);

  //--------------------------------------------------------------------------//
  // Temporary value management
  //--------------------------------------------------------------------------//

  /// Record a temporary value for cleanup before its block's terminator.
  SILValue recordTemporary(SILValue value) {
    assert(value->getType().isObject());
    assert(value->getFunction() == &getPullback());
    auto inserted = blockTemporaries[value->getParentBlock()].insert(value);
    (void)inserted;
    LLVM_DEBUG(getADDebugStream() << "Recorded temporary " << value);
    assert(inserted && "Temporary already recorded?");
    return value;
  }

  /// Clean up all temporary values for the given pullback block.
  void cleanUpTemporariesForBlock(SILBasicBlock *bb, SILLocation loc) {
    assert(bb->getParent() == &getPullback());
    LLVM_DEBUG(getADDebugStream() << "Cleaning up temporaries for pullback bb"
               << bb->getDebugID() << '\n');
    for (auto temp : blockTemporaries[bb])
      builder.emitDestroyValueOperation(loc, temp);
    blockTemporaries[bb].clear();
  }

  //--------------------------------------------------------------------------//
  // Symbolic value materializers
  //--------------------------------------------------------------------------//

  /// Materialize an adjoint value. The type of the given adjoint value must be
  /// loadable.
  SILValue materializeAdjointDirect(AdjointValue val, SILLocation loc);

  /// Materialize an adjoint value indirectly to a SIL buffer.
  void materializeAdjointIndirect(AdjointValue val, SILValue destBuffer,
                                  SILLocation loc);

  //--------------------------------------------------------------------------//
  // Helpers for symbolic value materializers
  //--------------------------------------------------------------------------//

  /// Emit a zero value by calling `AdditiveArithmetic.zero`. The given type
  /// must conform to `AdditiveArithmetic`.
  void emitZeroIndirect(CanType type, SILValue bufferAccess, SILLocation loc);

  /// Emit a zero value by calling `AdditiveArithmetic.zero`. The given type
  /// must conform to `AdditiveArithmetic` and be loadable in SIL.
  SILValue emitZeroDirect(CanType type, SILLocation loc);

  //--------------------------------------------------------------------------//
  // Accumulator
  //--------------------------------------------------------------------------//

  /// Materialize an adjoint value in the most efficient way.
  SILValue materializeAdjoint(AdjointValue val, SILLocation loc);

  /// Given two adjoint values, accumulate them.
  AdjointValue accumulateAdjointsDirect(AdjointValue lhs, AdjointValue rhs,
                                        SILLocation loc);

  /// Given two materialized adjoint values, accumulate them. These two
  /// adjoints must be objects of loadable type.
  SILValue accumulateDirect(SILValue lhs, SILValue rhs, SILLocation loc);

  /// Given two materialized adjoint values, accumulate them using
  /// `AdditiveArithmetic.+`, depending on the differentiation mode.
  void accumulateIndirect(SILValue resultBufAccess,
                          SILValue lhsBufAccess, SILValue rhsBufAccess,
                          SILLocation loc);

  /// Given two buffers of an `AdditiveArithmetic` type, accumulate the right
  /// hand side into the left hand side using `+=`.
  void accumulateIndirect(SILValue lhsDestAccess, SILValue rhsAccess,
                          SILLocation loc);

  //--------------------------------------------------------------------------//
  // Type transformer
  //--------------------------------------------------------------------------//

  /// Remap any archetypes into the current function's context.
  SILType remapType(SILType ty) {
    if (ty.hasArchetype())
      return getPullback().mapTypeIntoContext(ty.mapTypeOutOfContext());
    return getPullback().mapTypeIntoContext(ty);
  }

  Optional<VectorSpace> getTangentSpace(CanType type) {
    return type->getAutoDiffAssociatedTangentSpace(
        LookUpConformanceInModule(getModule().getSwiftModule()));
  }

  /// Assuming the given type conforms to `Differentiable` after remapping,
  /// returns the associated tangent space type.
  SILType getRemappedTangentType(SILType type) {
    return SILType::getPrimitiveType(
        getTangentSpace(remapType(type).getASTType())->getCanonicalType(),
        type.getCategory());
  }

  /// Substitutes all replacement types of the given substitution map using the
  /// pullback function's substitution map.
  SubstitutionMap remapSubstitutionMap(SubstitutionMap substMap) {
    return substMap.subst(getPullback().getForwardingSubstitutionMap());
  }

  //--------------------------------------------------------------------------//
  // Managed value mapping
  //--------------------------------------------------------------------------//

  /// Returns true if the original value has a corresponding adjoint value.
  bool hasAdjointValue(SILBasicBlock *origBB, SILValue originalValue) const {
    assert(origBB->getParent() == &getOriginal());
    assert(originalValue->getType().isObject());
    return valueMap.count({origBB, originalValue});
  }

  /// Initializes an original value's corresponding adjoint value. It must not
  /// have an adjoint value before this function is called.
  void setAdjointValue(SILBasicBlock *origBB, SILValue originalValue,
                       AdjointValue adjointValue) {
    LLVM_DEBUG(getADDebugStream() << "Setting adjoint value for "
                                  << originalValue);
    assert(origBB->getParent() == &getOriginal());
    assert(originalValue->getType().isObject());
    assert(adjointValue.getType().isObject());
    assert(originalValue->getFunction() == &getOriginal());
    // The adjoint value must be in the tangent space.
    assert(adjointValue.getType() ==
               getRemappedTangentType(originalValue->getType()));
    auto insertion = valueMap.try_emplace({origBB, originalValue},
                                          adjointValue);
    LLVM_DEBUG(getADDebugStream()
                   << "The new adjoint value, replacing the existing one, is: "
                   << insertion.first->getSecond());
    if (!insertion.second)
      insertion.first->getSecond() = adjointValue;
  }

  /// Get the adjoint for an original value. The given value must be in the
  /// original function.
  ///
  /// This method first tries to find an entry in `adjointMap`. If an adjoint
  /// doesn't exist, create a zero adjoint.
  AdjointValue getAdjointValue(SILBasicBlock *origBB, SILValue originalValue) {
    assert(origBB->getParent() == &getOriginal());
    assert(originalValue->getType().isObject());
    assert(originalValue->getFunction() == &getOriginal());
    auto insertion = valueMap.try_emplace(
        {origBB, originalValue}, makeZeroAdjointValue(
            getRemappedTangentType(originalValue->getType())));
    auto it = insertion.first;
    return it->getSecond();
  }

  /// Add an adjoint value for the given original value.
  void addAdjointValue(SILBasicBlock *origBB, SILValue originalValue,
                       AdjointValue newAdjointValue, SILLocation loc) {
    assert(origBB->getParent() == &getOriginal());
    assert(originalValue->getType().isObject());
    assert(newAdjointValue.getType().isObject());
    assert(originalValue->getFunction() == &getOriginal());
    LLVM_DEBUG(getADDebugStream() << "Adding adjoint value for "
                                  << originalValue);
    // The adjoint value must be in the tangent space.
    assert(newAdjointValue.getType() ==
               getRemappedTangentType(originalValue->getType()));
    auto insertion =
        valueMap.try_emplace({origBB, originalValue}, newAdjointValue);
    auto inserted = insertion.second;
    if (inserted)
      return;
    // If adjoint already exists, accumulate the adjoint onto the existing
    // adjoint.
    auto it = insertion.first;
    auto existingValue = it->getSecond();
    valueMap.erase(it);
    auto adjVal = accumulateAdjointsDirect(existingValue, newAdjointValue, loc);
    setAdjointValue(origBB, originalValue, adjVal);
  }

  /// Get the pullback block argument corresponding to the given original block
  /// and active value.
  SILArgument *getActiveValuePullbackBlockArgument(SILBasicBlock *origBB,
                                                   SILValue activeValue) {
    assert(origBB->getParent() == &getOriginal());
    auto pullbackBBArg =
        activeValuePullbackBBArgumentMap[{origBB, activeValue}];
    assert(pullbackBBArg);
    assert(pullbackBBArg->getParent() == getPullbackBlock(origBB));
    return pullbackBBArg;
  }

  //--------------------------------------------------------------------------//
  // Buffer mapping
  //--------------------------------------------------------------------------//

  void setAdjointBuffer(SILBasicBlock *origBB,
                        SILValue originalBuffer,
                        SILValue adjointBuffer) {
    assert(originalBuffer->getType().isAddress());
    auto insertion =
        bufferMap.try_emplace({origBB, originalBuffer}, adjointBuffer);
    assert(insertion.second); (void)insertion;
  }

  SILValue getAdjointProjection(SILBasicBlock *origBB,
                                SILValue originalProjection) {
    // Handle `struct_element_addr`.
    if (auto *seai = dyn_cast<StructElementAddrInst>(originalProjection)) {
      assert(!seai->getField()->getAttrs().hasAttribute<NoDerivativeAttr>() &&
             "`@noDerivative` struct projections should never be active");
      auto adjSource = getAdjointBuffer(origBB, seai->getOperand());
      auto *tangentVectorDecl =
          adjSource->getType().getStructOrBoundGenericStruct();
      auto tanFieldLookup =
          tangentVectorDecl->lookupDirect(seai->getField()->getName());
      assert(tanFieldLookup.size() == 1);
      auto *tanField = cast<VarDecl>(tanFieldLookup.front());
      return builder.createStructElementAddr(
          seai->getLoc(), adjSource, tanField);
    }
    // Handle `tuple_element_addr`.
    if (auto *teai = dyn_cast<TupleElementAddrInst>(originalProjection)) {
      auto source = teai->getOperand();
      auto adjSource = getAdjointBuffer(origBB, source);
      if (!adjSource->getType().is<TupleType>())
        return adjSource;
      auto origTupleTy = source->getType().castTo<TupleType>();
      unsigned adjIndex = 0;
      for (unsigned i : range(teai->getFieldNo())) {
        if (getTangentSpace(
                origTupleTy->getElement(i).getType()->getCanonicalType()))
          ++adjIndex;
      }
      return builder.createTupleElementAddr(
          teai->getLoc(), adjSource, adjIndex);
    }
    // Handle `begin_access`.
    if (auto *bai = dyn_cast<BeginAccessInst>(originalProjection)) {
      auto adjBase = getAdjointBuffer(origBB, bai->getOperand());
      if (errorOccurred)
        return (bufferMap[{origBB, originalProjection}] = SILValue());
      // Return the base buffer's adjoint buffer.
      return adjBase;
    }
    return SILValue();
  }

  SILBasicBlock::iterator getNextFunctionLocalAllocationInsertionPoint() {
    // If there are no local allocations, insert at the pullback entry start.
    if (functionLocalAllocations.empty())
      return getPullback().getEntryBlock()->begin();
    // Otherwise, insert before the last local allocation. Inserting before
    // rather than after ensures that allocation and zero initialization
    // instructions are grouped together.
    auto lastLocalAlloc = functionLocalAllocations.back();
    return lastLocalAlloc->getDefiningInstruction()->getIterator();
  }

  SILValue &getAdjointBuffer(SILBasicBlock *origBB, SILValue originalBuffer) {
    assert(originalBuffer->getType().isAddress());
    assert(originalBuffer->getFunction() == &getOriginal());
    auto insertion = bufferMap.try_emplace({origBB, originalBuffer},
                                           SILValue());
    if (!insertion.second) // not inserted
      return insertion.first->getSecond();

    // If the original buffer is a projection, return a corresponding projection
    // into the adjoint buffer.
    if (auto adjProj = getAdjointProjection(origBB, originalBuffer))
      return (bufferMap[{origBB, originalBuffer}] = adjProj);

    // Set insertion point for local allocation builder: before the last local
    // allocation, or at the start of the pullback function's entry if no local
    // allocations exist yet.
    localAllocBuilder.setInsertionPoint(
        getPullback().getEntryBlock(),
        getNextFunctionLocalAllocationInsertionPoint());
    // Allocate local buffer and initialize to zero.
    auto bufObjectType = getRemappedTangentType(originalBuffer->getType());
    auto *newBuf = localAllocBuilder.createAllocStack(
        RegularLocation::getAutoGeneratedLocation(), bufObjectType);
    // Temporarily change global builder insertion point and emit zero into the
    // local buffer.
    auto insertionPoint = builder.getInsertionBB();
    builder.setInsertionPoint(
        localAllocBuilder.getInsertionBB(),
        localAllocBuilder.getInsertionPoint());
    emitZeroIndirect(bufObjectType.getASTType(), newBuf, newBuf->getLoc());
    builder.setInsertionPoint(insertionPoint);
    // Register the local buffer.
    functionLocalAllocations.push_back(newBuf);
    return (insertion.first->getSecond() = newBuf);
  }

  // Accumulates `rhsBufferAccess` into the adjoint buffer corresponding to
  // `originalBuffer`.
  void addToAdjointBuffer(SILBasicBlock *origBB, SILValue originalBuffer,
                          SILValue rhsBufferAccess, SILLocation loc) {
    assert(originalBuffer->getType().isAddress() &&
           rhsBufferAccess->getType().isAddress());
    assert(originalBuffer->getFunction() == &getOriginal());
    assert(rhsBufferAccess->getFunction() == &getPullback());
    auto adjointBuffer = getAdjointBuffer(origBB, originalBuffer);
    accumulateIndirect(adjointBuffer, rhsBufferAccess, loc);
  }

  //--------------------------------------------------------------------------//
  // CFG mapping
  //--------------------------------------------------------------------------//

  SILBasicBlock *getPullbackBlock(SILBasicBlock *originalBlock) {
    return pullbackBBMap.lookup(originalBlock);
  }

  SILBasicBlock *getPullbackTrampolineBlock(
      SILBasicBlock *originalBlock, SILBasicBlock *successorBlock) {
    return pullbackTrampolineBBMap.lookup({originalBlock, successorBlock});
  }

public:
  //--------------------------------------------------------------------------//
  // Entry point
  //--------------------------------------------------------------------------//

  /// Performs pullback generation on the empty pullback function. Returns true
  /// if any error occurs.
  bool run() {
    PrettyStackTraceSILFunction trace("generating pullback for",
                                      &getOriginal());
    auto &original = getOriginal();
    auto &pullback = getPullback();
    auto pbLoc = getPullback().getLocation();
    LLVM_DEBUG(getADDebugStream() << "Running PullbackEmitter on\n"
                                  << original);

    auto *pbGenEnv = getPullback().getGenericEnvironment();
    auto pbGenSig = pbGenEnv
        ? pbGenEnv->getGenericSignature()->getCanonicalSignature()
        : nullptr;
    Lowering::GenericContextScope genericContextScope(
        getContext().getTypeConverter(), pbGenSig);
    auto origExitIt = original.findReturnBB();
    assert(origExitIt != original.end() &&
           "Functions without returns must have been diagnosed");
    auto *origExit = &*origExitIt;

    SmallVector<SILValue, 8> origFormalResults;
    collectAllFormalResultsInTypeOrder(original, origFormalResults);
    auto origResult = origFormalResults[getIndices().source];

    // If original result is non-varied, it will always have a zero derivative.
    // Skip full pullback generation and simply emit zero derivatives for wrt
    // parameters.
    //
    // NOTE(TF-876): This shortcut is currently necessary for functions
    // returning non-varied result with >1 basic block where some basic blocks
    // have no dominated active values; control flow differentiation does not
    // handle this case. See TF-876 for context.
    if (!getActivityInfo().isVaried(origResult, getIndices().parameters)) {
      emitZeroDerivativesForNonvariedResult(origResult);
      return false;
    }

    // Get dominated active values in original blocks.
    // Adjoint values of dominated active values are passed as pullback block
    // arguments.
    DominanceOrder domOrder(original.getEntryBlock(), domInfo);
    while (auto *bb = domOrder.getNext()) {
      auto &bbActiveValues = activeValues[bb];
      // If the current block has an immediate dominator, append the immediate
      // dominator block's active values to the current block's active values.
      if (auto *domNode = domInfo->getNode(bb)->getIDom()) {
        auto &domBBActiveValues = activeValues[domNode->getBlock()];
        bbActiveValues.append(domBBActiveValues.begin(),
                              domBBActiveValues.end());
      }
      SmallPtrSet<SILValue, 8> visited(bbActiveValues.begin(),
                                       bbActiveValues.end());
      // Register a value as active if it has not yet been visited.
      bool diagnosedActiveEnumValue = false;
      auto addActiveValue = [&](SILValue v) {
        if (visited.count(v))
          return;
        // Diagnose active enum values. Differentiation of enum values requires
        // special adjoint value handling and is not yet supported. Diagnose
        // only the first active enum value to prevent too many diagnostics.
        if (!diagnosedActiveEnumValue &&
            v->getType().getEnumOrBoundGenericEnum()) {
          getContext().emitNondifferentiabilityError(
              v, getInvoker(), diag::autodiff_enums_unsupported);
          errorOccurred = true;
          diagnosedActiveEnumValue = true;
        }
        // Skip address projections.
        // Address projections do not need their own adjoint buffers; they
        // become projections into their adjoint base buffer.
        if (Projection::isAddressProjection(v))
          return;
        visited.insert(v);
        bbActiveValues.push_back(v);
      };
      // Register bb arguments and all instruction operands/results.
      for (auto &inst : *bb) {
        for (auto op : inst.getOperandValues())
          if (getActivityInfo().isActive(op, getIndices()))
            addActiveValue(op);
        for (auto result : inst.getResults())
          if (getActivityInfo().isActive(result, getIndices()))
            addActiveValue(result);
      }
      domOrder.pushChildren(bb);
      if (errorOccurred)
        return true;
    }

    // Create pullback blocks and arguments, visiting original blocks in
    // post-order post-dominance order.
    SmallVector<SILBasicBlock *, 8> postOrderPostDomOrder;
    // Start from the root node, which may have a marker `nullptr` block if
    // there are multiple roots.
    PostOrderPostDominanceOrder postDomOrder(postDomInfo->getRootNode(),
                                             postOrderInfo, original.size());
    while (auto *origNode = postDomOrder.getNext()) {
      auto *origBB = origNode->getBlock();
      postDomOrder.pushChildren(origNode);
      // If node is the `nullptr` marker basic block, do not push it.
      if (!origBB)
        continue;
      postOrderPostDomOrder.push_back(origBB);
    }
    for (auto *origBB : postOrderPostDomOrder) {
      auto *pullbackBB = pullback.createBasicBlock();
      pullbackBBMap.insert({origBB, pullbackBB});
      auto pbStructLoweredType =
          remapType(getPullbackInfo().getLinearMapStructLoweredType(origBB));
      // If the BB is the original exit, then the pullback block that we just
      // created must be the pullback function's entry. For the pullback entry,
      // create entry arguments and continue to the next block.
      if (origBB == origExit) {
        assert(pullbackBB->isEntry());
        createEntryArguments(&pullback);
        auto *mainPullbackStruct = pullbackBB->getArguments().back();
        assert(mainPullbackStruct->getType() == pbStructLoweredType);
        pullbackStructArguments[origBB] = mainPullbackStruct;
        // Destructure the pullback struct to get the elements.
        builder.setInsertionPoint(pullbackBB);
        auto *dsi = builder.createDestructureStruct(pbLoc, mainPullbackStruct);
        initializePullbackStructElements(origBB, dsi->getResults());
        continue;
      }
      // Get all active values in the original block.
      // If the original block has no active values, continue.
      auto &bbActiveValues = activeValues[origBB];
      if (bbActiveValues.empty())
        continue;
      // Otherwise, if the original block has active values:
      // - For each active buffer in the original block, allocate a new local
      //   buffer in the pullback entry. (All adjoint buffers are allocated in
      //   the pullback entry and deallocated in the pullback exit.)
      // - For each active value in the original block, add adjoint value
      //   arguments to the pullback block.
      for (auto activeValue : bbActiveValues) {
        if (activeValue->getType().isAddress()) {
          // Allocate and zero initialize a new local buffer using
          // `getAdjointBuffer`.
          builder.setInsertionPoint(pullback.getEntryBlock());
          getAdjointBuffer(origBB, activeValue);
        } else {
          // Create and register pullback block argument for the active value.
          auto *pullbackArg = pullbackBB->createPhiArgument(
              getRemappedTangentType(activeValue->getType()),
              ValueOwnershipKind::Owned);
          activeValuePullbackBBArgumentMap[{origBB, activeValue}] = pullbackArg;
          recordTemporary(pullbackArg);
        }
      }
      // Add a pullback struct argument.
      auto *pbStructArg = pullbackBB->createPhiArgument(
          pbStructLoweredType, ValueOwnershipKind::Owned);
      pullbackStructArguments[origBB] = pbStructArg;
      // Destructure the pullback struct to get the elements.
      builder.setInsertionPoint(pullbackBB);
      auto *dsi = builder.createDestructureStruct(pbLoc, pbStructArg);
      initializePullbackStructElements(origBB, dsi->getResults());

      // - Create pullback trampoline blocks for each successor block of the
      //   original block. Pullback trampoline blocks only have a pullback
      //   struct argument. They branch from a pullback successor block to the
      //   pullback original block, passing adjoint values of active values.
      for (auto *succBB : origBB->getSuccessorBlocks()) {
        auto *pullbackTrampolineBB =
            pullback.createBasicBlockBefore(pullbackBB);
        pullbackTrampolineBBMap.insert({{origBB, succBB},
                                       pullbackTrampolineBB});
        // Get the enum element type (i.e. the pullback struct type). The enum
        // element type may be boxed if the enum is indirect.
        auto enumLoweredTy =
            getPullbackInfo().getBranchingTraceEnumLoweredType(succBB);
        auto *enumEltDecl =
            getPullbackInfo().lookUpBranchingTraceEnumElement(origBB, succBB);
        auto enumEltType = remapType(
            enumLoweredTy.getEnumElementType(enumEltDecl, getModule()));
        pullbackTrampolineBB->createPhiArgument(enumEltType,
                                                ValueOwnershipKind::Owned);
      }
    }

    auto *pullbackEntry = pullback.getEntryBlock();
    // The pullback function has type (seed, exit_pbs) -> ([arg0], ..., [argn]).
    auto pbParamArgs = pullback.getArgumentsWithoutIndirectResults();
    assert(pbParamArgs.size() == 2);
    seed = pbParamArgs[0];

    // Assign adjoint for original result.
    builder.setInsertionPoint(
        pullbackEntry, getNextFunctionLocalAllocationInsertionPoint());
    if (seed->getType().isAddress()) {
      auto *seedBufCopy = builder.createAllocStack(pbLoc, seed->getType());
      builder.createCopyAddr(pbLoc, seed, seedBufCopy, IsNotTake,
                             IsInitialization);
      setAdjointBuffer(origExit, origResult, seedBufCopy);
      functionLocalAllocations.push_back(seedBufCopy);
      LLVM_DEBUG(getADDebugStream()
                 << "Assigned seed buffer " << seedBufCopy
                 << " as the adjoint of original indirect result "
                 << origResult);
    } else {
      setAdjointValue(origExit, origResult, makeConcreteAdjointValue(seed));
      LLVM_DEBUG(getADDebugStream()
                 << "Assigned seed " << *seed
                 << " as the adjoint of original result " << origResult);
    }

    // Visit original blocks blocks in post-order and perform differentiation
    // in corresponding pullback blocks. If errors occurred, back out.
    for (auto *bb : postOrderPostDomOrder) {
      visitSILBasicBlock(bb);
      if (errorOccurred)
        return true;
    }

    // Prepare and emit a `return` in the pullback exit block.
    auto *origEntry = getOriginal().getEntryBlock();
    auto *pbExit = getPullbackBlock(origEntry);
    builder.setInsertionPoint(pbExit);

    // This vector will contain all the materialized return elements.
    SmallVector<SILValue, 8> retElts;
    // This vector will contain all indirect parameter adjoint buffers.
    SmallVector<SILValue, 4> indParamAdjoints;

    auto origParams = getOriginal().getArgumentsWithoutIndirectResults();

    // Materializes the return element corresponding to the parameter
    // `parameterIndex` into the `retElts` vector.
    auto addRetElt = [&](unsigned parameterIndex) -> void {
      auto origParam = origParams[parameterIndex];
      if (origParam->getType().isObject()) {
        auto pbVal = getAdjointValue(origEntry, origParam);
        auto val = materializeAdjointDirect(pbVal, pbLoc);
        auto newVal = builder.emitCopyValueOperation(pbLoc, val);
        retElts.push_back(newVal);
      } else {
        auto adjBuf = getAdjointBuffer(origEntry, origParam);
        indParamAdjoints.push_back(adjBuf);
      }
    };
    // Collect differentiation parameter adjoints.
    for (auto i : getIndices().parameters->getIndices())
      addRetElt(i);

    // Copy them to adjoint indirect results.
    assert(indParamAdjoints.size() ==
               getPullback().getIndirectResults().size() &&
           "Indirect parameter adjoint count mismatch");
    for (auto pair : zip(indParamAdjoints,
                             getPullback().getIndirectResults())) {
      auto source = std::get<0>(pair);
      auto *dest = std::get<1>(pair);
      builder.createCopyAddr(pbLoc, source, dest, IsTake, IsInitialization);
      // Prevent source buffer from being deallocated, since the underlying
      // value is moved.
      destroyedLocalAllocations.insert(source);
    }

    // Emit cleanups for all local values.
    cleanUpTemporariesForBlock(pbExit, pbLoc);
    // Deallocate local allocations.
    for (auto alloc : functionLocalAllocations) {
      // Assert that local allocations have at least one use.
      // Buffers should not be allocated needlessly.
      assert(!alloc->use_empty());
      if (!destroyedLocalAllocations.count(alloc)) {
        builder.emitDestroyAddrAndFold(pbLoc, alloc);
        destroyedLocalAllocations.insert(alloc);
      }
      builder.createDeallocStack(pbLoc, alloc);
    }
    builder.createReturn(pbLoc, joinElements(retElts, builder, pbLoc));

#ifndef NDEBUG
    bool leakFound = false;
    // Ensure all temporaries have been cleaned up.
    for (auto &bb : pullback) {
      for (auto temp : blockTemporaries[&bb]) {
        if (blockTemporaries[&bb].count(temp)) {
          leakFound = true;
          getADDebugStream() << "Found leaked temporary:\n" << temp;
        }
      }
    }
    // Ensure all local allocations have been cleaned up.
    for (auto localAlloc : functionLocalAllocations) {
      if (!destroyedLocalAllocations.count(localAlloc)) {
        leakFound = true;
        getADDebugStream() << "Found leaked local buffer:\n" << localAlloc;
      }
    }
    assert(!leakFound && "Leaks found!");
#endif

    LLVM_DEBUG(getADDebugStream() << "Generated pullback for "
                                  << original.getName() << ":\n" << pullback);
    return errorOccurred;
  }

  /// If original result is non-varied, it will always have a zero derivative.
  /// Skip full pullback generation and simply emit zero derivatives for wrt
  /// parameters.
  void emitZeroDerivativesForNonvariedResult(SILValue origNonvariedResult) {
    auto &pullback = getPullback();
    auto pbLoc = getPullback().getLocation();
    /*
    // TODO(TF-788): Re-enable non-varied result warning.
    // Emit fixit if original non-varied result has a valid source location.
    auto startLoc = origNonvariedResult.getLoc().getStartSourceLoc();
    auto endLoc = origNonvariedResult.getLoc().getEndSourceLoc();
    if (startLoc.isValid() && endLoc.isValid()) {
      getContext().diagnose(startLoc, diag::autodiff_nonvaried_result_fixit)
          .fixItInsert(startLoc, "withoutDerivative(at:")
          .fixItInsertAfter(endLoc, ")");
    }
    */
    LLVM_DEBUG(getADDebugStream() << getOriginal().getName()
                                  << " has non-varied result, returning zero"
                                     " for all pullback results\n");
    auto *pullbackEntry = pullback.createBasicBlock();
    createEntryArguments(&pullback);
    builder.setInsertionPoint(pullbackEntry);
    // Destroy all owned arguments.
    for (auto *arg : pullbackEntry->getArguments())
      if (arg->getOwnershipKind() == ValueOwnershipKind::Owned)
        builder.emitDestroyOperation(pbLoc, arg);
    // Return zero for each result.
    SmallVector<SILValue, 4> directResults;
    auto indirectResultIt = pullback.getIndirectResults().begin();
    for (auto resultInfo : pullback.getLoweredFunctionType()->getResults()) {
      auto resultType = pullback.mapTypeIntoContext(
          resultInfo.getInterfaceType())->getCanonicalType();
      if (resultInfo.isFormalDirect())
        directResults.push_back(emitZeroDirect(resultType, pbLoc));
      else
        emitZeroIndirect(resultType, *indirectResultIt++, pbLoc);
    }
    builder.createReturn(pbLoc, joinElements(directResults, builder, pbLoc));
    LLVM_DEBUG(getADDebugStream() << "Generated pullback for "
                                  << getOriginal().getName() << ":\n"
                                  << pullback);
  }

  using TrampolineBlockSet = SmallPtrSet<SILBasicBlock *, 4>;

  /// Determine the pullback successor block for a given original block and one
  /// of its predecessors. When a trampoline block is necessary, emit code into
  /// the trampoline block to trampoline the original block's active value's
  /// adjoint values. A dense map `trampolineArgs` will be populated to keep
  /// track of which pullback successor blocks each active value's adjoint value
  /// is used, so that we can release those values in pullback successor blocks
  /// that are not using them.
  SILBasicBlock *buildPullbackSuccessor(
      SILBasicBlock *origBB, SILBasicBlock *origPredBB,
      SmallDenseMap<SILValue, TrampolineBlockSet> &pullbackTrampolineBlockMap) {
    // Get the pullback block and optional pullback trampoline block of the
    // predecessor block.
    auto *pullbackBB = getPullbackBlock(origPredBB);
    auto *pullbackTrampolineBB = getPullbackTrampolineBlock(origPredBB, origBB);
    // If the predecessor block does not have a corresponding pullback
    // trampoline block, then the pullback successor is the pullback block.
    if (!pullbackTrampolineBB)
      return pullbackBB;

    // Otherwise, the pullback successor is the pullback trampoline block,
    // which branches to the pullback block and propagates adjoint values of
    // active values.
    assert(pullbackTrampolineBB->getNumArguments() == 1);
    auto loc = origBB->getParent()->getLocation();
    SmallVector<SILValue, 8> trampolineArguments;
    // Propagate adjoint values/buffers of active values/buffers to
    // predecessor blocks.
    auto &predBBActiveValues = activeValues[origPredBB];
    for (auto activeValue : predBBActiveValues) {
      LLVM_DEBUG(getADDebugStream()
                 << "Propagating adjoint of active value " << activeValue
                 << " to predecessors' pullback blocks\n");
      if (activeValue->getType().isObject()) {
        auto activeValueAdj = getAdjointValue(origBB, activeValue);
        auto concreteActiveValueAdj =
            materializeAdjointDirect(activeValueAdj, loc);

        if (!pullbackTrampolineBlockMap.count(concreteActiveValueAdj)) {
          concreteActiveValueAdj =
              builder.emitCopyValueOperation(loc, concreteActiveValueAdj);
          setAdjointValue(origBB, activeValue,
                          makeConcreteAdjointValue(concreteActiveValueAdj));
        }
        auto insertion = pullbackTrampolineBlockMap.try_emplace(
            concreteActiveValueAdj, TrampolineBlockSet());
        auto &blockSet = insertion.first->getSecond();
        blockSet.insert(pullbackTrampolineBB);
        trampolineArguments.push_back(concreteActiveValueAdj);

        // If the pullback block does not yet have a registered adjoint
        // value for the active value, set the adjoint value to the
        // forwarded adjoint value argument.
        // TODO: Hoist this logic out of loop over predecessor blocks to
        // remove the `hasAdjointValue` check.
        if (!hasAdjointValue(origPredBB, activeValue)) {
          auto *pullbackBBArg =
              getActiveValuePullbackBlockArgument(origPredBB, activeValue);
          auto forwardedArgAdj = makeConcreteAdjointValue(pullbackBBArg);
          setAdjointValue(origPredBB, activeValue, forwardedArgAdj);
        }
      } else {
        // Propagate adjoint buffers using `copy_addr`.
        auto adjBuf = getAdjointBuffer(origBB, activeValue);
        auto predAdjBuf = getAdjointBuffer(origPredBB, activeValue);
        builder.createCopyAddr(
            loc, adjBuf, predAdjBuf, IsNotTake, IsNotInitialization);
      }
    }
    // Propagate pullback struct argument.
    SILBuilder pullbackTrampolineBBBuilder(pullbackTrampolineBB);
    auto *predPBStructVal = pullbackTrampolineBB->getArguments().front();
    auto boxType =
        dyn_cast<SILBoxType>(predPBStructVal->getType().getASTType());
    if (!boxType) {
      trampolineArguments.push_back(predPBStructVal);
    } else {
      auto *projectBox = pullbackTrampolineBBBuilder.createProjectBox(
          loc, predPBStructVal, /*index*/ 0);
      auto loaded = pullbackTrampolineBBBuilder.emitLoadValueOperation(
          loc, projectBox, LoadOwnershipQualifier::Copy);
      pullbackTrampolineBBBuilder.emitDestroyValueOperation(loc,
                                                            predPBStructVal);
      trampolineArguments.push_back(loaded);
    }
    // Branch from pullback trampoline block to pullback block.
    pullbackTrampolineBBBuilder.createBranch(loc, pullbackBB,
                                             trampolineArguments);
    return pullbackTrampolineBB;
  }

  /// Emit pullback code in the corresponding pullback block.
  void visitSILBasicBlock(SILBasicBlock *bb) {
    auto pbLoc = getPullback().getLocation();
    // Get the corresponding pullback basic block.
    auto *pbBB = getPullbackBlock(bb);
    builder.setInsertionPoint(pbBB);

    LLVM_DEBUG({
      auto &s = getADDebugStream()
          << "Original bb" + std::to_string(bb->getDebugID())
          << ": To differentiate or not to differentiate?\n";
      for (auto &inst : llvm::reverse(*bb)) {
        s << (getPullbackInfo().shouldDifferentiateInstruction(&inst)
                  ? "[∂] " : "[ ] ")
          << inst;
      }
    });

    // Visit each instruction in reverse order.
    for (auto &inst : llvm::reverse(*bb)) {
      if (!getPullbackInfo().shouldDifferentiateInstruction(&inst))
        continue;
      // Differentiate instruction.
      visit(&inst);
      if (errorOccurred)
        return;
    }

    // Emit a branching terminator for the block.
    // If the original block is the original entry, then the pullback block is
    // the pullback exit. This is handled specially in `PullbackEmitter::run()`,
    // so we leave the block non-terminated.
    if (bb->isEntry())
      return;

    // Otherwise, add a `switch_enum` terminator for non-exit
    // pullback blocks.
    // 1. Get the pullback struct pullback block argument.
    // 2. Extract the predecessor enum value from the pullback struct value.
    auto *predEnum = getPullbackInfo().getBranchingTraceDecl(bb);
    auto *predEnumField =
        getPullbackInfo().lookUpLinearMapStructEnumField(bb);
    auto predEnumVal = getPullbackStructElement(bb, predEnumField);

    // Propagate adjoint values from active basic block arguments to
    // incoming values (predecessor terminator operands).
    for (auto *bbArg : bb->getArguments()) {
      if (!getActivityInfo().isActive(bbArg, getIndices()))
        continue;
      // Get predecessor terminator operands.
      SmallVector<std::pair<SILBasicBlock *, SILValue>, 4> incomingValues;
      bbArg->getSingleTerminatorOperands(incomingValues);
      // Materialize adjoint value of active basic block argument, create a
      // copy, and set copy as adjoint value of incoming values.
      auto bbArgAdj = getAdjointValue(bb, bbArg);
      auto concreteBBArgAdj = materializeAdjoint(bbArgAdj, pbLoc);
      auto concreteBBArgAdjCopy =
          builder.emitCopyValueOperation(pbLoc, concreteBBArgAdj);
      for (auto pair : incomingValues) {
        auto *predBB = std::get<0>(pair);
        auto incomingValue = std::get<1>(pair);
        blockTemporaries[getPullbackBlock(predBB)].insert(concreteBBArgAdjCopy);
        setAdjointValue(predBB, incomingValue,
                        makeConcreteAdjointValue(concreteBBArgAdjCopy));
      }
    }

    // 3. Build the pullback successor cases for the `switch_enum`
    //    instruction. The pullback successors correspond to the predecessors
    //    of the current block.
    SmallVector<std::pair<EnumElementDecl *, SILBasicBlock *>, 4>
        pullbackSuccessorCases;
    // A map from active values' adjoint values to the trampoline blocks that
    // are using them.
    SmallDenseMap<SILValue, TrampolineBlockSet> pullbackTrampolineBlockMap;
    SmallVector<SILBasicBlock *, 8> pullbackSuccBBs;
    for (auto *predBB : bb->getPredecessorBlocks()) {
      auto *pullbackSuccBB = buildPullbackSuccessor(bb, predBB,
                                                    pullbackTrampolineBlockMap);
      pullbackSuccBBs.push_back(pullbackSuccBB);
      auto *enumEltDecl =
          getPullbackInfo().lookUpBranchingTraceEnumElement(predBB, bb);
      pullbackSuccessorCases.push_back({enumEltDecl, pullbackSuccBB});
    }
    // Values are trampolined by only a subset of pullback successor blocks.
    // Other successors blocks should destroy the value to balance the reference
    // count.
    for (auto pair : pullbackTrampolineBlockMap) {
      auto value = pair.getFirst();
      // The set of trampoline BBs that are users of `value`.
      auto &userTrampolineBBSet = pair.getSecond();
      // For each pullback successor block that does not trampoline the value,
      // release the value.
      for (auto *pullbackSuccBB : pullbackSuccBBs) {
        if (userTrampolineBBSet.count(pullbackSuccBB))
          continue;
        SILBuilder builder(pullbackSuccBB->begin());
        builder.emitDestroyValueOperation(pbLoc, value);
      }
    }
    // Emit cleanups for all block-local temporaries.
    cleanUpTemporariesForBlock(pbBB, pbLoc);
    // Branch to pullback successor blocks.
    assert(pullbackSuccessorCases.size() == predEnum->getNumElements());
    builder.createSwitchEnum(
        pbLoc, predEnumVal, /*DefaultBB*/ nullptr, pullbackSuccessorCases);
  }

  void visit(SILInstruction *inst) {
    if (errorOccurred)
      return;

    LLVM_DEBUG(getADDebugStream()
               << "PullbackEmitter visited:\n[ORIG]" << *inst);
#ifndef NDEBUG
    auto beforeInsertion = std::prev(builder.getInsertionPoint());
#endif
    SILInstructionVisitor::visit(inst);
    LLVM_DEBUG({
      auto &s = llvm::dbgs() << "[ADJ] Emitted in pullback:\n";
      auto afterInsertion = builder.getInsertionPoint();
      for (auto it = ++beforeInsertion; it != afterInsertion; ++it)
        s << *it;
    });
  }

  void visitSILInstruction(SILInstruction *inst) {
    LLVM_DEBUG(getADDebugStream()
               << "Unhandled instruction in PullbackEmitter: " << *inst);
    getContext().emitNondifferentiabilityError(inst, getInvoker(),
        diag::autodiff_expression_not_differentiable_note);
    errorOccurred = true;
  }

  /// Given an array adjoint value, array element index and element tangent
  /// type, returns an `alloc_stack` containing the array element adjoint value.
  AllocStackInst *getArrayAdjointElementBuffer(SILValue arrayAdjoint,
                                               int eltIndex, SILType eltTanType,
                                               SILLocation loc) {
    // Get `function_ref` and generic signature of
    // `Array.TangentVector.subscript.getter`.
    auto arrayTanType = arrayAdjoint->getType().getASTType();
    auto *arrayTanStructDecl = arrayTanType->getStructOrBoundGenericStruct();
    auto subscriptLookup =
        arrayTanStructDecl->lookupDirect(DeclBaseName::createSubscript());
    auto *subscriptDecl = cast<SubscriptDecl>(subscriptLookup.front());
    auto *subscriptGetterDecl = subscriptDecl->getAccessor(AccessorKind::Get);
    assert(subscriptGetterDecl && "No `Array.TangentVector.subscript` getter");
    SILOptFunctionBuilder fb(getContext().getTransform());
    auto *subscriptGetterFn = fb.getOrCreateFunction(
        loc, SILDeclRef(subscriptGetterDecl), NotForDefinition);
    // %subscript_fn = function_ref @Array.TangentVector<T>.subscript.getter
    auto *subscriptFnRef = builder.createFunctionRef(loc, subscriptGetterFn);
    auto subscriptFnGenSig =
        subscriptGetterFn->getLoweredFunctionType()->getSubstGenericSignature();
    // Apply `Array.TangentVector.subscript.getter` to get array element adjoint
    // buffer.
    auto &ctx = builder.getASTContext();
    auto eltTanAstType = eltTanType.getASTType();
    // %index_literal = integer_literal $Builtin.Int64, <index>
    auto *eltIndexLiteral = builder.createIntegerLiteral(
        loc, SILType::getBuiltinIntegerType(64, ctx), eltIndex);
    auto intType = SILType::getPrimitiveObjectType(
        ctx.getIntDecl()->getDeclaredType()->getCanonicalType());
    // %index_int = struct $Int (%index_literal)
    auto *eltIndexInt = builder.createStruct(loc, intType, {eltIndexLiteral});
    auto *swiftModule = getModule().getSwiftModule();
    auto *diffProto = ctx.getProtocol(KnownProtocolKind::Differentiable);
    auto diffConf = swiftModule->lookupConformance(eltTanAstType, diffProto);
    assert(!diffConf.isInvalid() && "Missing conformance to `Differentiable`");
    auto *addArithProto =
        ctx.getProtocol(KnownProtocolKind::AdditiveArithmetic);
    auto addArithConf =
        swiftModule->lookupConformance(eltTanAstType, addArithProto);
    assert(!addArithConf.isInvalid() &&
           "Missing conformance to `AdditiveArithmetic`");
<<<<<<< HEAD
    auto subMap =
        SubstitutionMap::get(genericSig, {astType}, {addArithConf, diffConf});
    builder.createApply(ai->getLoc(), fnRef, subMap,
                        {subscriptBuffer, intStruct, adjointArray});
    return subscriptBuffer;
  }

  void accumulateArrayTangentSubscriptDirect(ApplyInst *ai, SILType eltType,
                                             StoreInst *si,
                                             AllocStackInst *subscriptBuffer) {
    auto newAdjValue = builder.emitLoadValueOperation(
        ai->getLoc(), subscriptBuffer, LoadOwnershipQualifier::Take);
    recordTemporary(newAdjValue);
    SILValue src = si->getSrc();
    // When the store's source is a `copy_value`, the `copy_value` is part of
    // array literal initialization. In this case, add the adjoint to the source
    // of the copy directly.
    if (auto *cvi = dyn_cast<CopyValueInst>(src))
      src = cvi->getOperand();
    addAdjointValue(si->getParent(), src,
                    makeConcreteAdjointValue(newAdjValue), si->getLoc());
    builder.createDeallocStack(ai->getLoc(), subscriptBuffer);
  }

  void accumulateArrayTangentSubscriptIndirect(
      ApplyInst *ai, CopyAddrInst *cai, AllocStackInst *subscriptBuffer) {
    addToAdjointBuffer(cai->getParent(), cai->getSrc(), subscriptBuffer,
=======
    auto subMap = SubstitutionMap::get(subscriptFnGenSig, {eltTanAstType},
                                       {addArithConf, diffConf});
    // %elt_adj = alloc_stack $T.TangentVector
    auto *eltAdjBuffer = builder.createAllocStack(loc, eltTanType);
    // apply %subscript_fn<T.TangentVector>(%elt_adj, %index_int, %array_adj)
    builder.createApply(loc, subscriptFnRef, subMap,
                        {eltAdjBuffer, eltIndexInt, arrayAdjoint});
    return eltAdjBuffer;
  }

  /// Accumulate array element adjoint buffer into `store` source.
  void accumulateArrayElementAdjointDirect(StoreInst *si,
                                           AllocStackInst *eltAdjBuffer) {
    auto eltAdjValue = builder.emitLoadValueOperation(
        si->getLoc(), eltAdjBuffer, LoadOwnershipQualifier::Take);
    recordTemporary(eltAdjValue);
    addAdjointValue(si->getParent(), si->getSrc(),
                    makeConcreteAdjointValue(eltAdjValue), si->getLoc());
    builder.createDeallocStack(si->getLoc(), eltAdjBuffer);
  }

  /// Accumulate array element adjoint buffer into `copy_addr` source.
  void accumulateArrayElementAdjointIndirect(CopyAddrInst *cai,
                                             AllocStackInst *eltAdjBuffer) {
    addToAdjointBuffer(cai->getParent(), cai->getSrc(), eltAdjBuffer,
>>>>>>> 958ecc6e
                       cai->getLoc());
    builder.emitDestroyAddrAndFold(cai->getLoc(), eltAdjBuffer);
    builder.createDeallocStack(cai->getLoc(), eltAdjBuffer);
  }

  /// Given a `store` or `copy_addr` instruction whose destination is an element
  /// address from an `array.uninitialized_intrinsic` application, accumulate
  /// array element adjoint into the source's adjoint.
  void accumulateArrayElementAdjoint(SILInstruction *inst) {
    assert(isa<StoreInst>(inst) || isa<CopyAddrInst>(inst) &&
           "Expected only `store` or `copy_addr` to "
           "`array.uninitialized_intrinsic` result address");
    LLVM_DEBUG(getADDebugStream()
               << "Visiting array initialization element store instruction:\n"
               << *inst);
    // Get the source and destination of the `store` or `copy_addr`.
    SILValue src;
    SILValue dest;
    if (auto *si = dyn_cast<StoreInst>(inst)) {
      src = si->getSrc();
      dest = si->getDest();
    } else if (auto *cai = dyn_cast<CopyAddrInst>(inst)) {
      src = cai->getSrc();
      dest = cai->getDest();
    }
    // Get the array element index of the result address.
    int eltIndex = 0;
    if (auto *iai = dyn_cast<IndexAddrInst>(dest->getDefiningInstruction())) {
      auto *ili = cast<IntegerLiteralInst>(iai->getIndex());
      eltIndex = ili->getValue().getLimitedValue();
    } else {
      assert(isa<PointerToAddressInst>(dest->getDefiningInstruction()));
    }
    // Get the array adjoint value.
    SILValue arrayAdjoint;
    auto *ai = getAllocateUninitializedArrayIntrinsicElementAddress(dest);
    assert(ai && "Expected `array.uninitialized_intrinsic` application");
    for (auto use : ai->getUses()) {
      auto *dti = dyn_cast<DestructureTupleInst>(use->getUser());
      if (!dti)
        continue;
      // The first `destructure_tuple` result is the `Array` value.
      auto arrayValue = dti->getResult(0);
      arrayAdjoint =
          getAdjointValue(ai->getParent(), arrayValue).getConcreteValue();
    }
    assert(arrayAdjoint && "Array does not have adjoint value");
    // Apply `Array.TangentVector.subscript` to get array element adjoint value.
    auto eltTanType = getRemappedTangentType(src->getType());
    auto *eltAdjBuffer = getArrayAdjointElementBuffer(arrayAdjoint, eltIndex,
                                                      eltTanType, ai->getLoc());
    // Accumulate array element adjoint into source's adjoint.
    if (auto *si = dyn_cast<StoreInst>(inst)) {
      accumulateArrayElementAdjointDirect(si, eltAdjBuffer);
    } else if (auto *cai = dyn_cast<CopyAddrInst>(inst)) {
      accumulateArrayElementAdjointIndirect(cai, eltAdjBuffer);
    }
  }

  void visitApplyInst(ApplyInst *ai) {
    assert(getPullbackInfo().shouldDifferentiateApplyInst(ai));
    // Skip `array.uninitialized_intrinsic` intrinsic applications, which have
    // special `store` and `copy_addr` support.
    if (isArrayLiteralIntrinsic(ai))
      return;
    // Replace a call to a function with a call to its pullback.
    auto &nestedApplyInfo = getContext().getNestedApplyInfo();
    auto applyInfoLookup = nestedApplyInfo.find(ai);
    // If no `NestedApplyInfo` was found, then this task doesn't need to be
    // differentiated.
    if (applyInfoLookup == nestedApplyInfo.end()) {
      // Must not be active.
      assert(!getActivityInfo().isActive(ai, getIndices()));
      return;
    }
    auto applyInfo = applyInfoLookup->getSecond();

    // Get the pullback.
    auto *field = getPullbackInfo().lookUpLinearMapDecl(ai);
    assert(field);
    auto loc = ai->getLoc();
    auto pullback = getPullbackStructElement(ai->getParent(), field);

    // Get the original result of the `apply` instruction.
    SmallVector<SILValue, 8> args;
    SmallVector<SILValue, 8> origDirectResults;
    forEachApplyDirectResult(ai, [&](SILValue directResult) {
      origDirectResults.push_back(directResult);
    });
    SmallVector<SILValue, 8> origAllResults;
    collectAllActualResultsInTypeOrder(ai, origDirectResults, origAllResults);
    assert(applyInfo.indices.source < origAllResults.size());
    auto origResult = origAllResults[applyInfo.indices.source];
    assert(origResult);
    auto origNumIndRes = ai->getNumIndirectResults();

    auto pullbackType =
        remapType(pullback->getType()).castTo<SILFunctionType>();

    // Get the seed (i.e. adjoint value of the original result).
    SILValue seed;
    auto *bb = ai->getParent();
    if (origResult->getType().isObject()) {
      // Otherwise, materialize adjoint value of `ai`.
      seed = materializeAdjoint(getAdjointValue(bb, origResult), loc);
    } else {
      seed = getAdjointBuffer(bb, origResult);
    }

    // Create allocations for pullback indirect results.
    SmallVector<AllocStackInst *, 4> pullbackIndirectResults;
    auto actualPullbackType = applyInfo.originalPullbackType
        ? *applyInfo.originalPullbackType
        : pullbackType;
    for (auto indRes : actualPullbackType->getIndirectFormalResults()) {
      auto *alloc = builder.createAllocStack(
          loc, remapType(indRes.getSILStorageInterfaceType()));
      pullbackIndirectResults.push_back(alloc);
      args.push_back(alloc);
    }

    // If callee pullback was reabstracted in VJP, reabstract callee pullback.
    if (applyInfo.originalPullbackType) {
      SILOptFunctionBuilder fb(getContext().getTransform());
      auto *thunk = getOrCreateReabstractionThunk(
          fb, getContext().getModule(), loc, &getPullback(),
          pullbackType, *applyInfo.originalPullbackType);
      auto *thunkRef = builder.createFunctionRef(loc, thunk);
      pullback = builder.createPartialApply(
          loc, thunkRef,
          remapSubstitutionMap(thunk->getForwardingSubstitutionMap()),
          {pullback}, pullbackType->getCalleeConvention());
    }
    args.push_back(seed);

    // Call the callee pullback.
    auto *pullbackCall = builder.createApply(
        loc, pullback, SubstitutionMap(), args, /*isNonThrowing*/ false);
    builder.emitDestroyValueOperation(loc, pullback);

    // Extract all results from `pullbackCall`.
    SmallVector<SILValue, 8> dirResults;
    extractAllElements(pullbackCall, builder, dirResults);
    // Get all results in type-defined order.
    SmallVector<SILValue, 8> allResults;
    collectAllActualResultsInTypeOrder(pullbackCall, dirResults, allResults);
    LLVM_DEBUG({
      auto &s = getADDebugStream();
      s << "All results of the nested pullback call:\n";
      llvm::for_each(allResults, [&](SILValue v) { s << v; });
    });

    // Accumulate adjoints for original differentiation parameters.
    auto allResultsIt = allResults.begin();
    for (unsigned i : applyInfo.indices.parameters->getIndices()) {
      auto origArg = ai->getArgument(origNumIndRes + i);
      auto tan = *allResultsIt++;
      if (tan->getType().isAddress()) {
        addToAdjointBuffer(bb, origArg, tan, loc);
      } else {
        if (origArg->getType().isAddress()) {
          auto *tmpBuf = builder.createAllocStack(loc, tan->getType());
          builder.emitStoreValueOperation(loc, tan, tmpBuf,
                                          StoreOwnershipQualifier::Init);
          addToAdjointBuffer(bb, origArg, tmpBuf, loc);
          builder.emitDestroyAddrAndFold(loc, tmpBuf);
          builder.createDeallocStack(loc, tmpBuf);
        } else {
          recordTemporary(tan);
          addAdjointValue(bb, origArg, makeConcreteAdjointValue(tan), loc);
        }
      }
    }
    // Destroy unused pullback direct results. Needed for pullback results from
    // VJPs extracted from `@differentiable` function callees, where the
    // `@differentiable` function's differentiation parameter indices are a
    // superset of the active `apply` parameter indices.
    while (allResultsIt != allResults.end()) {
      auto unusedPullbackDirectResult = *allResultsIt++;
      if (unusedPullbackDirectResult->getType().isAddress())
        continue;
      builder.emitDestroyValueOperation(loc, unusedPullbackDirectResult);
    }
    // Destroy and deallocate pullback indirect results.
    for (auto *alloc : llvm::reverse(pullbackIndirectResults)) {
      builder.emitDestroyAddrAndFold(loc, alloc);
      builder.createDeallocStack(loc, alloc);
    }
  }

  /// Handle `struct` instruction.
  ///   Original: y = struct (x0, x1, x2, ...)
  ///    Adjoint: adj[x0] += struct_extract adj[y], #x0
  ///             adj[x1] += struct_extract adj[y], #x1
  ///             adj[x2] += struct_extract adj[y], #x2
  ///             ...
  void visitStructInst(StructInst *si) {
    auto *bb = si->getParent();
    auto loc = si->getLoc();
    auto *structDecl = si->getStructDecl();
    auto av = getAdjointValue(bb, si);
    switch (av.getKind()) {
    case AdjointValueKind::Zero:
      for (auto *field : structDecl->getStoredProperties()) {
        auto fv = si->getFieldValue(field);
        addAdjointValue(bb, fv,
            makeZeroAdjointValue(getRemappedTangentType(fv->getType())), loc);
      }
      break;
    case AdjointValueKind::Concrete: {
      auto adjStruct = materializeAdjointDirect(std::move(av), loc);
      // Find the struct `TangentVector` type.
      auto structTy = remapType(si->getType()).getASTType();
      auto tangentVectorTy =
          getTangentSpace(structTy)->getType()->getCanonicalType();
      assert(!getModule().Types.getTypeLowering(
                 tangentVectorTy, ResilienceExpansion::Minimal)
                     .isAddressOnly());
      auto *tangentVectorDecl =
          tangentVectorTy->getStructOrBoundGenericStruct();
      assert(tangentVectorDecl);

      auto *dti = builder.createDestructureStruct(si->getLoc(), adjStruct);
      // Accumulate adjoints for the fields of the `struct` operand.
      unsigned fieldIndex = 0;
      for (auto it = structDecl->getStoredProperties().begin();
           it != structDecl->getStoredProperties().end(); ++it, ++fieldIndex) {
        VarDecl *field = *it;
        if (field->getAttrs().hasAttribute<NoDerivativeAttr>())
          continue;
        // Find the corresponding field in the tangent space.
        VarDecl *tanField = nullptr;
        if (tangentVectorDecl == structDecl)
          tanField = field;
        // Otherwise, look up the field by name.
        else {
          auto tanFieldLookup =
          tangentVectorDecl->lookupDirect(field->getName());
          if (tanFieldLookup.empty()) {
            getContext().emitNondifferentiabilityError(
                si, getInvoker(),
                diag::autodiff_stored_property_no_corresponding_tangent,
                tangentVectorDecl->getNameStr(), field->getNameStr());
            errorOccurred = true;
            return;
          }
          tanField = cast<VarDecl>(tanFieldLookup.front());
        }
        assert(tanField);
        auto tanElt = dti->getResult(fieldIndex);
        addAdjointValue(
            bb, si->getFieldValue(field),
            makeConcreteAdjointValue(tanElt), si->getLoc());
      }
      break;
    }
    case AdjointValueKind::Aggregate: {
      // Note: All user-called initializations go through the calls to the
      // initializer, and synthesized initializers only have one level of struct
      // formation which will not result into any aggregate adjoint valeus.
      llvm_unreachable("Aggregate adjoint values should not occur for `struct` "
                       "instructions");
    }
    }
  }

  /// Handle `struct_extract` instruction.
  ///   Original: y = struct_extract x, #field
  ///    Adjoint: adj[x] += struct (0, ..., #field': adj[y], ..., 0)
  ///                                       ^~~~~~~
  ///                     field in tangent space corresponding to #field
  void visitStructExtractInst(StructExtractInst *sei) {
    assert(!sei->getField()->getAttrs().hasAttribute<NoDerivativeAttr>() &&
           "`struct_extract` with `@noDerivative` field should not be "
           "differentiated; activity analysis should not marked as varied");
    auto *bb = sei->getParent();
    auto structTy = remapType(sei->getOperand()->getType()).getASTType();
    auto tangentVectorTy =
        getTangentSpace(structTy)->getType()->getCanonicalType();
    assert(!getModule().Types.getTypeLowering(
               tangentVectorTy, ResilienceExpansion::Minimal)
                   .isAddressOnly());
    auto tangentVectorSILTy =
        SILType::getPrimitiveObjectType(tangentVectorTy);
    auto *tangentVectorDecl =
        tangentVectorTy->getStructOrBoundGenericStruct();
    assert(tangentVectorDecl);
    // Find the corresponding field in the tangent space.
    VarDecl *tanField = nullptr;
    // If the tangent space is the original struct, then field is the same.
    if (tangentVectorDecl == sei->getStructDecl())
      tanField = sei->getField();
    // Otherwise, look up the field by name.
    else {
      auto tanFieldLookup =
          tangentVectorDecl->lookupDirect(sei->getField()->getName());
      if (tanFieldLookup.empty()) {
        getContext().emitNondifferentiabilityError(
            sei, getInvoker(),
            diag::autodiff_stored_property_no_corresponding_tangent,
            sei->getStructDecl()->getNameStr(),
            sei->getField()->getNameStr());
        errorOccurred = true;
        return;
      }
      tanField = cast<VarDecl>(tanFieldLookup.front());
    }
    // Accumulate adjoint for the `struct_extract` operand.
    auto av = getAdjointValue(bb, sei);
    switch (av.getKind()) {
    case AdjointValueKind::Zero:
      addAdjointValue(bb, sei->getOperand(),
                      makeZeroAdjointValue(tangentVectorSILTy), sei->getLoc());
      break;
    case AdjointValueKind::Concrete:
    case AdjointValueKind::Aggregate: {
      SmallVector<AdjointValue, 8> eltVals;
      for (auto *field : tangentVectorDecl->getStoredProperties()) {
        if (field == tanField) {
          eltVals.push_back(av);
        } else {
          auto substMap = tangentVectorTy->getMemberSubstitutionMap(
              field->getModuleContext(), field);
          auto fieldTy = field->getType().subst(substMap);
          auto fieldSILTy =
              getContext().getTypeConverter().getLoweredType(
                  fieldTy, ResilienceExpansion::Minimal);
          assert(fieldSILTy.isObject());
          eltVals.push_back(makeZeroAdjointValue(fieldSILTy));
        }
      }
      addAdjointValue(bb, sei->getOperand(),
                      makeAggregateAdjointValue(tangentVectorSILTy, eltVals),
                      sei->getLoc());
    }
    }
  }

  /// Handle `tuple` instruction.
  ///   Original: y = tuple (x0, x1, x2, ...)
  ///    Adjoint: (adj[x0], adj[x1], adj[x2], ...) += destructure_tuple adj[y]
  ///                                         ^~~
  ///                         excluding non-differentiable elements
  void visitTupleInst(TupleInst *ti) {
    auto *bb = ti->getParent();
    auto av = getAdjointValue(bb, ti);
    switch (av.getKind()) {
    case AdjointValueKind::Zero:
      for (auto eltVal : ti->getElements()) {
        if (!getTangentSpace(eltVal->getType().getASTType()))
          continue;
        addAdjointValue(bb, eltVal,
            makeZeroAdjointValue(getRemappedTangentType(eltVal->getType())),
            ti->getLoc());
      }
      break;
    case AdjointValueKind::Concrete: {
      auto val = av.getConcreteValue();
      unsigned adjIdx = 0;
      auto valCopy = builder.emitCopyValueOperation(ti->getLoc(), val);
      auto elts = builder.createDestructureTuple(ti->getLoc(), valCopy);
      for (auto elt : elts->getResults())
        recordTemporary(elt);
      for (auto i : range(ti->getNumOperands())) {
        if (!getTangentSpace(ti->getOperand(i)->getType().getASTType()))
          continue;
        auto adjElt = elts->getResult(adjIdx++);
        addAdjointValue(bb, ti->getOperand(i),
                        makeConcreteAdjointValue(adjElt), ti->getLoc());
      }
      break;
    }
    case AdjointValueKind::Aggregate:
      unsigned adjIdx = 0;
      for (auto i : range(ti->getElements().size())) {
        if (!getTangentSpace(ti->getElement(i)->getType().getASTType()))
          continue;
        addAdjointValue(bb, ti->getElement(i), av.getAggregateElement(adjIdx++),
                        ti->getLoc());
      }
      break;
    }
  }

  /// Handle `tuple_extract` instruction.
  ///   Original: y = tuple_extract x, <n>
  ///    Adjoint: adj[x] += tuple (0, 0, ..., adj[y], ..., 0, 0)
  ///                                         ^~~~~~
  ///                            n'-th element, where n' is tuple tangent space
  ///                            index corresponding to n
  void visitTupleExtractInst(TupleExtractInst *tei) {
    auto *bb = tei->getParent();
    auto tupleTanTy = getRemappedTangentType(tei->getOperand()->getType());
    auto av = getAdjointValue(bb, tei);
    switch (av.getKind()) {
    case AdjointValueKind::Zero:
      addAdjointValue(bb, tei->getOperand(), makeZeroAdjointValue(tupleTanTy),
                      tei->getLoc());
      break;
    case AdjointValueKind::Aggregate:
    case AdjointValueKind::Concrete: {
      auto tupleTy = tei->getTupleType();
      auto tupleTanTupleTy = tupleTanTy.getAs<TupleType>();
      if (!tupleTanTupleTy) {
        addAdjointValue(bb, tei->getOperand(), av, tei->getLoc());
        break;
      }
      SmallVector<AdjointValue, 8> elements;
      unsigned adjIdx = 0;
      for (unsigned i : range(tupleTy->getNumElements())) {
        if (!getTangentSpace(
                tupleTy->getElement(i).getType()->getCanonicalType()))
          continue;
        if (tei->getFieldNo() == i)
          elements.push_back(av);
        else
          elements.push_back(makeZeroAdjointValue(
              getRemappedTangentType(SILType::getPrimitiveObjectType(
                  tupleTanTupleTy->getElementType(adjIdx++)
                      ->getCanonicalType()))));
      }
      if (elements.size() == 1) {
        addAdjointValue(bb, tei->getOperand(), elements.front(), tei->getLoc());
        break;
      }
      addAdjointValue(bb, tei->getOperand(),
          makeAggregateAdjointValue(tupleTanTy, elements), tei->getLoc());
      break;
    }
    }
  }

  /// Handle `destructure_tuple` instruction.
  ///   Original: (y0, ..., yn) = destructure_tuple x
  ///    Adjoint: adj[x].0 += adj[y0]
  ///             ...
  ///             adj[x].n += adj[yn]
  void visitDestructureTupleInst(DestructureTupleInst *dti) {
    auto *bb = dti->getParent();
    auto tupleTanTy = getRemappedTangentType(dti->getOperand()->getType());
    SmallVector<AdjointValue, 8> adjValues;
    for (auto origElt : dti->getResults()) {
      if (!getTangentSpace(remapType(origElt->getType()).getASTType()))
        continue;
      adjValues.push_back(getAdjointValue(bb, origElt));
    }
    // Handle tuple tangent type.
    // Add adjoints for every tuple element that has a tangent space.
    if (tupleTanTy.is<TupleType>()) {
      assert(adjValues.size() > 1);
      addAdjointValue(bb, dti->getOperand(),
                      makeAggregateAdjointValue(tupleTanTy, adjValues),
                      dti->getLoc());
    }
    // Handle non-tuple tangent type.
    // Add adjoint for the single tuple element that has a tangent space.
    else {
      assert(adjValues.size() == 1);
      addAdjointValue(bb, dti->getOperand(), adjValues.front(), dti->getLoc());
    }
  }

  /// Handle `load` or `load_borrow` instruction
  ///   Original: y = load/load_borrow x
  ///    Adjoint: adj[x] += adj[y]
  void visitLoadOperation(SingleValueInstruction *inst) {
    assert(isa<LoadInst>(inst) || isa<LoadBorrowInst>(inst));
    auto *bb = inst->getParent();
    auto adjVal =
    materializeAdjointDirect(getAdjointValue(bb, inst), inst->getLoc());
    // Allocate a local buffer and store the adjoint value. This buffer will be
    // used for accumulation into the adjoint buffer.
    auto *localBuf = builder.createAllocStack(inst->getLoc(), adjVal->getType());
    auto copy = builder.emitCopyValueOperation(inst->getLoc(), adjVal);
    builder.emitStoreValueOperation(inst->getLoc(), copy, localBuf,
                                    StoreOwnershipQualifier::Init);
    // Accumulate the adjoint value in the local buffer into the adjoint buffer.
    addToAdjointBuffer(bb, inst->getOperand(0), localBuf, inst->getLoc());
    builder.emitDestroyAddr(inst->getLoc(), localBuf);
    builder.createDeallocStack(inst->getLoc(), localBuf);
  }
  void visitLoadInst(LoadInst *li) { visitLoadOperation(li); }
  void visitLoadBorrowInst(LoadBorrowInst *lbi) { visitLoadOperation(lbi); }

  /// Handle `store` or `store_borrow` instruction.
  ///   Original: store/store_borrow x to y
  ///    Adjoint: adj[x] += load adj[y]; adj[y] = 0
  void visitStoreOperation(SILBasicBlock *bb, SILLocation loc,
                           SILValue origSrc, SILValue origDest) {
    auto &adjBuf = getAdjointBuffer(bb, origDest);
    auto bufType = remapType(adjBuf->getType());
    auto adjVal = builder.emitLoadValueOperation(
        loc, adjBuf, LoadOwnershipQualifier::Take);
    recordTemporary(adjVal);
    addAdjointValue(bb, origSrc, makeConcreteAdjointValue(adjVal), loc);
    emitZeroIndirect(bufType.getASTType(), adjBuf, loc);
  }
  void visitStoreInst(StoreInst *si) {
    // Handle `store` to `array.uninitialized_intrinsic` element address
    // specially.
    if (auto *ai = getAllocateUninitializedArrayIntrinsicElementAddress(
            si->getDest())) {
      accumulateArrayElementAdjoint(si);
      return;
    }
    visitStoreOperation(
        si->getParent(), si->getLoc(), si->getSrc(), si->getDest());
  }
  void visitStoreBorrowInst(StoreBorrowInst *sbi) {
    visitStoreOperation(
        sbi->getParent(), sbi->getLoc(), sbi->getSrc(), sbi->getDest());
  }

  /// Handle `copy_addr` instruction.
  ///   Original: copy_addr x to y
  ///    Adjoint: adj[x] += adj[y]; adj[y] = 0
  void visitCopyAddrInst(CopyAddrInst *cai) {
    // Handle `copy_addr` to `array.uninitialized_intrinsic` element address
    // specially.
    if (auto *ai = getAllocateUninitializedArrayIntrinsicElementAddress(
            cai->getDest())) {
      accumulateArrayElementAdjoint(cai);
      return;
    }
    auto *bb = cai->getParent();
    auto &adjDest = getAdjointBuffer(bb, cai->getDest());
    auto destType = remapType(adjDest->getType());
    addToAdjointBuffer(bb, cai->getSrc(), adjDest, cai->getLoc());
    builder.emitDestroyAddrAndFold(cai->getLoc(), adjDest);
    emitZeroIndirect(destType.getASTType(), adjDest, cai->getLoc());
  }

  /// Handle `copy_value` instruction.
  ///   Original: y = copy_value x
  ///    Adjoint: adj[x] += adj[y]
  void visitCopyValueInst(CopyValueInst *cvi) {
    auto *bb = cvi->getParent();
    auto adj = getAdjointValue(bb, cvi);
    addAdjointValue(bb, cvi->getOperand(), adj, cvi->getLoc());
  }

  /// Handle `begin_borrow` instruction.
  ///   Original: y = begin_borrow x
  ///    Adjoint: adj[x] += adj[y]
  void visitBeginBorrowInst(BeginBorrowInst *bbi) {
    auto *bb = bbi->getParent();
    auto adj = getAdjointValue(bb, bbi);
    addAdjointValue(bb, bbi->getOperand(), adj, bbi->getLoc());
  }

  /// Handle `begin_access` instruction.
  ///   Original: y = begin_access x
  ///    Adjoint: nothing
  void visitBeginAccessInst(BeginAccessInst *bai) {
    // Check for non-differentiable writes.
    if (bai->getAccessKind() == SILAccessKind::Modify) {
      if (auto *gai = dyn_cast<GlobalAddrInst>(bai->getSource())) {
        getContext().emitNondifferentiabilityError(bai, getInvoker(),
            diag::autodiff_cannot_differentiate_writes_to_global_variables);
        errorOccurred = true;
        return;
      }
      if (auto *pbi = dyn_cast<ProjectBoxInst>(bai->getSource())) {
        getContext().emitNondifferentiabilityError(bai, getInvoker(),
            diag::autodiff_cannot_differentiate_writes_to_mutable_captures);
        errorOccurred = true;
        return;
      }
    }
  }

  /// Handle `unconditional_checked_cast_addr` instruction.
  ///   Original: y = unconditional_checked_cast_addr x
  ///    Adjoint: adj[x] += unconditional_checked_cast_addr adj[y]
  void visitUnconditionalCheckedCastAddrInst(
      UnconditionalCheckedCastAddrInst *uccai) {
    auto *bb = uccai->getParent();
    auto &adjDest = getAdjointBuffer(bb, uccai->getDest());
    auto &adjSrc = getAdjointBuffer(bb, uccai->getSrc());
    auto destType = remapType(adjDest->getType());
    auto castBuf = builder.createAllocStack(uccai->getLoc(), adjSrc->getType());
    builder.createUnconditionalCheckedCastAddr(
        uccai->getLoc(), adjDest, adjDest->getType().getASTType(), castBuf,
        adjSrc->getType().getASTType());
    addToAdjointBuffer(bb, uccai->getSrc(), castBuf, uccai->getLoc());
    builder.emitDestroyAddrAndFold(uccai->getLoc(), castBuf);
    builder.createDeallocStack(uccai->getLoc(), castBuf);
    emitZeroIndirect(destType.getASTType(), adjDest, uccai->getLoc());
  }

#define NOT_DIFFERENTIABLE(INST, DIAG) \
  void visit##INST##Inst(INST##Inst *inst) { \
    getContext().emitNondifferentiabilityError( \
        inst, getInvoker(), diag::DIAG); \
    errorOccurred = true; \
    return; \
  }
  NOT_DIFFERENTIABLE(RefElementAddr, autodiff_class_property_not_supported)
#undef NOT_DIFFERENTIABLE

#define NO_ADJOINT(INST) \
  void visit##INST##Inst(INST##Inst *inst) {}
  // Terminators.
  NO_ADJOINT(Return)
  NO_ADJOINT(Branch)
  NO_ADJOINT(CondBranch)

  // Address projections.
  NO_ADJOINT(StructElementAddr)
  NO_ADJOINT(TupleElementAddr)

  // Array literal initialization address projections.
  NO_ADJOINT(PointerToAddress)
  NO_ADJOINT(IndexAddr)

  // Memory allocation/access.
  NO_ADJOINT(AllocStack)
  NO_ADJOINT(DeallocStack)
  NO_ADJOINT(EndAccess)

  // Debugging/reference counting instructions.
  NO_ADJOINT(DebugValue)
  NO_ADJOINT(DebugValueAddr)
  NO_ADJOINT(RetainValue)
  NO_ADJOINT(RetainValueAddr)
  NO_ADJOINT(ReleaseValue)
  NO_ADJOINT(ReleaseValueAddr)
  NO_ADJOINT(StrongRetain)
  NO_ADJOINT(StrongRelease)
  NO_ADJOINT(UnownedRetain)
  NO_ADJOINT(UnownedRelease)
  NO_ADJOINT(StrongRetainUnowned)
  NO_ADJOINT(DestroyValue)
  NO_ADJOINT(DestroyAddr)

  // Value ownership.
  NO_ADJOINT(EndBorrow)
#undef NO_DERIVATIVE
};
} // end anonymous namespace

AdjointValue PullbackEmitter::makeZeroAdjointValue(SILType type) {
  return AdjointValue::createZero(allocator, remapType(type));
}

AdjointValue
PullbackEmitter::makeConcreteAdjointValue(SILValue value) {
  return AdjointValue::createConcrete(allocator, value);
}

template<typename EltRange>
AdjointValue PullbackEmitter::makeAggregateAdjointValue(
    SILType type, EltRange elements) {
  return AdjointValue::createAggregate(allocator, remapType(type), elements);
}

SILValue PullbackEmitter::materializeAdjointDirect(
    AdjointValue val, SILLocation loc) {
  assert(val.getType().isObject());
  LLVM_DEBUG(getADDebugStream() <<
             "Materializing adjoints for " << val << '\n');
  switch (val.getKind()) {
  case AdjointValueKind::Zero:
    return recordTemporary(emitZeroDirect(val.getType().getASTType(), loc));
  case AdjointValueKind::Aggregate: {
    SmallVector<SILValue, 8> elements;
    for (auto i : range(val.getNumAggregateElements())) {
      auto eltVal = materializeAdjointDirect(val.getAggregateElement(i), loc);
      elements.push_back(builder.emitCopyValueOperation(loc, eltVal));
    }
    if (val.getType().is<TupleType>())
      return recordTemporary(
          builder.createTuple(loc, val.getType(), elements));
    else
      return recordTemporary(
          builder.createStruct(loc, val.getType(), elements));
  }
  case AdjointValueKind::Concrete:
    return val.getConcreteValue();
  }
}

SILValue PullbackEmitter::materializeAdjoint(AdjointValue val,
                                             SILLocation loc) {
  if (val.isConcrete()) {
    LLVM_DEBUG(getADDebugStream()
        << "Materializing adjoint: Value is concrete.\n");
    return val.getConcreteValue();
  }
  LLVM_DEBUG(getADDebugStream() << "Materializing adjoint: Value is "
                                   "non-concrete. Materializing directly.\n");
  return materializeAdjointDirect(val, loc);
}

void PullbackEmitter::materializeAdjointIndirect(
    AdjointValue val, SILValue destBufferAccess, SILLocation loc) {
  switch (val.getKind()) {
  /// Given a `%buf : *T, emit instructions that produce a zero or an aggregate
  /// of zeros of the expected type. When `T` conforms to
  /// `AdditiveArithmetic`, we emit a call to `AdditiveArithmetic.zero`. When
  /// `T` is a builtin float, we emit a `float_literal` instruction.
  /// Otherwise, we assert that `T` must be an aggregate where each element
  /// conforms to `AdditiveArithmetic` or is a builtin float. We expect to emit
  /// a zero for each element and use the appropriate aggregate constructor
  /// instruction (in this case, `tuple`) to produce a tuple. But currently,
  /// since we need indirect passing for aggregate instruction, we just use
  /// `tuple_element_addr` to get element buffers and write elements to them.
  case AdjointValueKind::Zero:
    emitZeroIndirect(val.getSwiftType(), destBufferAccess, loc);
    break;
  /// Given a `%buf : *(T0, T1, T2, ...)` or `%buf : *Struct` recursively emit
  /// instructions to materialize the symbolic tuple or struct, filling the
  /// buffer.
  case AdjointValueKind::Aggregate: {
    if (auto *tupTy = val.getSwiftType()->getAs<TupleType>()) {
      for (auto idx : range(val.getNumAggregateElements())) {
        auto eltTy = SILType::getPrimitiveAddressType(
            tupTy->getElementType(idx)->getCanonicalType());
        auto *eltBuf =
            builder.createTupleElementAddr(loc, destBufferAccess, idx, eltTy);
        materializeAdjointIndirect(
            val.getAggregateElement(idx), eltBuf, loc);
      }
    } else if (auto *structDecl =
                   val.getSwiftType()->getStructOrBoundGenericStruct()) {
      auto fieldIt = structDecl->getStoredProperties().begin();
      for (unsigned i = 0; fieldIt != structDecl->getStoredProperties().end();
           ++fieldIt, ++i) {
        auto eltBuf =
            builder.createStructElementAddr(loc, destBufferAccess, *fieldIt);
        materializeAdjointIndirect(
            val.getAggregateElement(i), eltBuf, loc);
      }
    } else {
      llvm_unreachable("Not an aggregate type");
    }
    break;
  }
  /// Value is already materialized!
  case AdjointValueKind::Concrete:
    auto concreteVal = val.getConcreteValue();
    builder.emitStoreValueOperation(loc, concreteVal, destBufferAccess,
                                    StoreOwnershipQualifier::Init);
    break;
  }
}

void PullbackEmitter::emitZeroIndirect(CanType type, SILValue bufferAccess,
                                       SILLocation loc) {
  auto tangentSpace = getTangentSpace(type);
  assert(tangentSpace && "No tangent space for this type");
  switch (tangentSpace->getKind()) {
  case VectorSpace::Kind::Vector:
    emitZeroIntoBuffer(builder, type, bufferAccess, loc);
    return;
  case VectorSpace::Kind::Tuple: {
    auto tupleType = tangentSpace->getTuple();
    SmallVector<SILValue, 8> zeroElements;
    for (unsigned i : range(tupleType->getNumElements())) {
      auto eltAddr = builder.createTupleElementAddr(loc, bufferAccess, i);
      emitZeroIndirect(tupleType->getElementType(i)->getCanonicalType(),
                       eltAddr, loc);
    }
    return;
  }
  case VectorSpace::Kind::Function: {
    llvm_unreachable(
      "Unimplemented: Emit thunks for abstracting zero initialization");
  }
  }
}

SILValue PullbackEmitter::emitZeroDirect(CanType type, SILLocation loc) {
  auto silType = getModule().Types.getLoweredLoadableType(
      type, ResilienceExpansion::Minimal, getModule());
  auto *buffer = builder.createAllocStack(loc, silType);
  emitZeroIndirect(type, buffer, loc);
  auto loaded = builder.emitLoadValueOperation(
      loc, buffer, LoadOwnershipQualifier::Take);
  builder.createDeallocStack(loc, buffer);
  return loaded;
}

AdjointValue
PullbackEmitter::accumulateAdjointsDirect(AdjointValue lhs, AdjointValue rhs,
                                          SILLocation loc) {
  LLVM_DEBUG(getADDebugStream()
             << "Materializing adjoint directly.\nLHS: " << lhs
             << "\nRHS: " << rhs << '\n');

  switch (lhs.getKind()) {
  // x
  case AdjointValueKind::Concrete: {
    auto lhsVal = lhs.getConcreteValue();
    switch (rhs.getKind()) {
    // x + y
    case AdjointValueKind::Concrete: {
      auto rhsVal = rhs.getConcreteValue();
      auto sum = recordTemporary(accumulateDirect(lhsVal, rhsVal, loc));
      return makeConcreteAdjointValue(sum);
    }
    // x + 0 => x
    case AdjointValueKind::Zero:
      return lhs;
    // x + (y, z) => (x.0 + y, x.1 + z)
    case AdjointValueKind::Aggregate:
      SmallVector<AdjointValue, 8> newElements;
      auto lhsTy = lhsVal->getType().getASTType();
      auto lhsValCopy = builder.emitCopyValueOperation(loc, lhsVal);
      if (auto *tupTy = lhsTy->getAs<TupleType>()) {
        auto elts = builder.createDestructureTuple(loc, lhsValCopy);
        llvm::for_each(elts->getResults(),
                       [this](SILValue result) { recordTemporary(result); });
        for (auto i : indices(elts->getResults())) {
          auto rhsElt = rhs.getAggregateElement(i);
          newElements.push_back(accumulateAdjointsDirect(
              makeConcreteAdjointValue(elts->getResult(i)), rhsElt, loc));
        }
      } else if (auto *structDecl = lhsTy->getStructOrBoundGenericStruct()) {
        auto elts =
            builder.createDestructureStruct(lhsVal.getLoc(), lhsValCopy);
        llvm::for_each(elts->getResults(),
                       [this](SILValue result) { recordTemporary(result); });
        for (unsigned i : indices(elts->getResults())) {
          auto rhsElt = rhs.getAggregateElement(i);
          newElements.push_back(
              accumulateAdjointsDirect(
                  makeConcreteAdjointValue(elts->getResult(i)), rhsElt, loc));
        }
      } else {
        llvm_unreachable("Not an aggregate type");
      }
      return makeAggregateAdjointValue(lhsVal->getType(), newElements);
    }
  }
  // 0
  case AdjointValueKind::Zero:
    // 0 + x => x
    return rhs;
  // (x, y)
  case AdjointValueKind::Aggregate:
    switch (rhs.getKind()) {
    // (x, y) + z => (x + z.0, y + z.1)
    case AdjointValueKind::Concrete:
    // x + 0 => x
    case AdjointValueKind::Zero:
      return lhs;
    // (x, y) + (z, w) => (x + z, y + w)
    case AdjointValueKind::Aggregate: {
      SmallVector<AdjointValue, 8> newElements;
      for (auto i : range(lhs.getNumAggregateElements()))
        newElements.push_back(
            accumulateAdjointsDirect(lhs.getAggregateElement(i),
                                     rhs.getAggregateElement(i),
                                     loc));
      return makeAggregateAdjointValue(lhs.getType(), newElements);
    }
    }
  }
}

SILValue PullbackEmitter::accumulateDirect(SILValue lhs, SILValue rhs,
                                           SILLocation loc) {
  // TODO: Optimize for the case when lhs == rhs.
  LLVM_DEBUG(getADDebugStream() <<
             "Emitting adjoint accumulation for lhs: " << lhs <<
             " and rhs: " << rhs);
  assert(lhs->getType() == rhs->getType() && "Adjoints must have equal types!");
  assert(lhs->getType().isObject() && rhs->getType().isObject() &&
         "Adjoint types must be both object types!");
  auto adjointTy = lhs->getType();
  auto adjointASTTy = adjointTy.getASTType();
  auto tangentSpace = getTangentSpace(adjointASTTy);
  auto lhsCopy = builder.emitCopyValueOperation(loc, lhs);
  auto rhsCopy = builder.emitCopyValueOperation(loc, rhs);
  assert(tangentSpace && "No tangent space for this type");
  switch (tangentSpace->getKind()) {
  case VectorSpace::Kind::Vector: {
    // Allocate buffers for inputs and output.
    auto *resultBuf = builder.createAllocStack(loc, adjointTy);
    auto *lhsBuf = builder.createAllocStack(loc, adjointTy);
    auto *rhsBuf = builder.createAllocStack(loc, adjointTy);
    // Initialize input buffers.
    builder.emitStoreValueOperation(loc, lhsCopy, lhsBuf,
                                    StoreOwnershipQualifier::Init);
    builder.emitStoreValueOperation(loc, rhsCopy, rhsBuf,
                                    StoreOwnershipQualifier::Init);
    accumulateIndirect(resultBuf, lhsBuf, rhsBuf, loc);
    builder.emitDestroyAddr(loc, lhsBuf);
    builder.emitDestroyAddr(loc, rhsBuf);
    // Deallocate input buffers.
    builder.createDeallocStack(loc, rhsBuf);
    builder.createDeallocStack(loc, lhsBuf);
    auto val = builder.emitLoadValueOperation(
        loc, resultBuf, LoadOwnershipQualifier::Take);
    // Deallocate result buffer.
    builder.createDeallocStack(loc, resultBuf);
    return val;
  }
  case VectorSpace::Kind::Tuple: {
    SmallVector<SILValue, 8> adjElements;
    auto lhsElts = builder.createDestructureTuple(loc, lhsCopy)->getResults();
    auto rhsElts = builder.createDestructureTuple(loc, rhsCopy)->getResults();
    for (auto zipped : llvm::zip(lhsElts, rhsElts))
      adjElements.push_back(
          accumulateDirect(std::get<0>(zipped), std::get<1>(zipped), loc));
    return builder.createTuple(loc, adjointTy, adjElements);
  }
  case VectorSpace::Kind::Function: {
    llvm_unreachable(
        "Unimplemented: Emit thunks for abstracting adjoint accumulation");
  }
  }
}

void PullbackEmitter::accumulateIndirect(
    SILValue resultBufAccess, SILValue lhsBufAccess, SILValue rhsBufAccess,
    SILLocation loc) {
  // TODO: Optimize for the case when lhs == rhs.
  assert(lhsBufAccess->getType() == rhsBufAccess->getType() &&
         "Adjoint values must have same type!");
  assert(lhsBufAccess->getType().isAddress() &&
         rhsBufAccess->getType().isAddress() &&
         "Adjoint values must both have address types!");
  auto adjointTy = lhsBufAccess->getType();
  auto adjointASTTy = adjointTy.getASTType();
  auto *swiftMod = getModule().getSwiftModule();
  auto tangentSpace = adjointASTTy->getAutoDiffAssociatedTangentSpace(
      LookUpConformanceInModule(swiftMod));
  assert(tangentSpace && "No tangent space for this type");
  switch (tangentSpace->getKind()) {
  case VectorSpace::Kind::Vector: {
    auto *proto = getContext().getAdditiveArithmeticProtocol();
    auto *combinerFuncDecl = getContext().getPlusDecl();
    // Call the combiner function and return.
    auto adjointParentModule = tangentSpace->getNominal()
        ? tangentSpace->getNominal()->getModuleContext()
        : getModule().getSwiftModule();
    auto confRef = adjointParentModule->lookupConformance(adjointASTTy,
                                                           proto);
    assert(!confRef.isInvalid() && "Missing conformance to `AdditiveArithmetic`");
    SILDeclRef declRef(combinerFuncDecl, SILDeclRef::Kind::Func);
    auto silFnTy = getContext().getTypeConverter().getConstantType(declRef);
    // %0 = witness_method @+
    auto witnessMethod = builder.createWitnessMethod(loc, adjointASTTy,
                                                     confRef, declRef,
                                                     silFnTy);
    auto subMap = SubstitutionMap::getProtocolSubstitutions(
        proto, adjointASTTy, confRef);
    // %1 = metatype $T.Type
    auto metatypeType =
        CanMetatypeType::get(adjointASTTy, MetatypeRepresentation::Thick);
    auto metatypeSILType = SILType::getPrimitiveObjectType(metatypeType);
    auto metatype = builder.createMetatype(loc, metatypeSILType);
    // %2 = apply $0(%result, %new, %old, %1)
    builder.createApply(loc, witnessMethod, subMap,
                        {resultBufAccess, rhsBufAccess, lhsBufAccess, metatype},
                        /*isNonThrowing*/ false);
    builder.emitDestroyValueOperation(loc, witnessMethod);
    return;
  }
  case VectorSpace::Kind::Tuple: {
    auto tupleType = tangentSpace->getTuple();
    for (unsigned i : range(tupleType->getNumElements())) {
      auto *destAddr = builder.createTupleElementAddr(loc, resultBufAccess, i);
      auto *eltAddrLHS = builder.createTupleElementAddr(loc, lhsBufAccess, i);
      auto *eltAddrRHS = builder.createTupleElementAddr(loc, rhsBufAccess, i);
      accumulateIndirect(destAddr, eltAddrLHS, eltAddrRHS, loc);
    }
    return;
  }
  case VectorSpace::Kind::Function: {
    llvm_unreachable(
        "Unimplemented: Emit thunks for abstracting adjoint value "
        "accumulation");
  }
  }
}

void PullbackEmitter::accumulateIndirect(SILValue lhsDestAccess,
                                         SILValue rhsAccess, SILLocation loc) {
  assert(lhsDestAccess->getType().isAddress() &&
         rhsAccess->getType().isAddress());
  assert(lhsDestAccess->getFunction() == &getPullback());
  assert(rhsAccess->getFunction() == &getPullback());
  auto type = lhsDestAccess->getType();
  auto astType = type.getASTType();
  auto *swiftMod = getModule().getSwiftModule();
  auto tangentSpace = astType->getAutoDiffAssociatedTangentSpace(
      LookUpConformanceInModule(swiftMod));
  assert(tangentSpace && "No tangent space for this type");
  switch (tangentSpace->getKind()) {
  case VectorSpace::Kind::Vector: {
    auto *proto = getContext().getAdditiveArithmeticProtocol();
    auto *accumulatorFuncDecl = getContext().getPlusEqualDecl();
    // Call the combiner function and return.
    auto confRef = swiftMod->lookupConformance(astType, proto);
    assert(!confRef.isInvalid() && "Missing conformance to `AdditiveArithmetic`");
    SILDeclRef declRef(accumulatorFuncDecl, SILDeclRef::Kind::Func);
    auto silFnTy = getContext().getTypeConverter().getConstantType(declRef);
    // %0 = witness_method @+=
    auto witnessMethod =
        builder.createWitnessMethod(loc, astType, confRef, declRef, silFnTy);
    auto subMap =
        SubstitutionMap::getProtocolSubstitutions(proto, astType, confRef);
    // %1 = metatype $T.Type
    auto metatypeType =
        CanMetatypeType::get(astType, MetatypeRepresentation::Thick);
    auto metatypeSILType = SILType::getPrimitiveObjectType(metatypeType);
    auto metatype = builder.createMetatype(loc, metatypeSILType);
    // %2 = apply $0(%lhs, %rhs, %1)
    builder.createApply(loc, witnessMethod, subMap,
                        {lhsDestAccess, rhsAccess, metatype},
                        /*isNonThrowing*/ false);
    builder.emitDestroyValueOperation(loc, witnessMethod);
    return;
  }
  case VectorSpace::Kind::Tuple: {
    auto tupleType = tangentSpace->getTuple();
    for (unsigned i : range(tupleType->getNumElements())) {
      auto *destAddr = builder.createTupleElementAddr(loc, lhsDestAccess, i);
      auto *eltAddrRHS = builder.createTupleElementAddr(loc, rhsAccess, i);
      accumulateIndirect(destAddr, eltAddrRHS, loc);
    }
    return;
  }
  case VectorSpace::Kind::Function: {
    llvm_unreachable(
        "Unimplemented: Emit thunks for abstracting adjoint value "
        "accumulation");
  }
  }
}

bool VJPEmitter::run() {
  PrettyStackTraceSILFunction trace("generating VJP for", original);
  LLVM_DEBUG(getADDebugStream()
             << "Cloning original @" << original->getName()
             << " to vjp @" << vjp->getName() << '\n');
  // Create entry BB and arguments.
  auto *entry = vjp->createBasicBlock();
  createEntryArguments(vjp);

  // Clone.
  SmallVector<SILValue, 4> entryArgs(entry->getArguments().begin(),
                                     entry->getArguments().end());
  cloneFunctionBody(original, entry, entryArgs);
  // If errors occurred, back out.
  if (errorOccurred)
    return true;

  // Each `@guaranteed` trampoline argument needs to have a lifetime-ending use
  // past its destination argument's lifetime-ending uses (aka. `end_borrow`).
  // `trampolinedGuaranteedPhiArguments` tracks all `@guaranteed` trampoline
  // arguments. We emit an `end_borrow` immediately past each destination
  // argument's lifetime-ending uses.
  for (auto &trampolinedArgPair : trampolinedGuaranteedPhiArguments) {
    for (auto *destArgUse : trampolinedArgPair.destinationArgument->getUses()) {
      if (auto *lifetimeEnd = dyn_cast<EndBorrowInst>(destArgUse->getUser())) {
        getBuilder().setInsertionPoint(lifetimeEnd->getParentBlock(),
                                       std::next(lifetimeEnd->getIterator()));
        getBuilder().emitEndBorrowOperation(
            lifetimeEnd->getLoc(), trampolinedArgPair.trampolineArgument);
      }
    }
  }

  // Generate pullback code.
  PullbackEmitter PullbackEmitter(*this);
  if (PullbackEmitter.run()) {
    errorOccurred = true;
    return true;
  }
  LLVM_DEBUG(getADDebugStream() << "Generated VJP for "
                                << original->getName() << ":\n" << *vjp);
  return errorOccurred;
}

//===----------------------------------------------------------------------===//
// `[differentiable]` attribute processing
//===----------------------------------------------------------------------===//

SILFunction *
ADContext::declareExternalDerivativeFunction(
    SILFunction *original, SILDifferentiableAttr *attr, StringRef name,
    AutoDiffDerivativeFunctionKind kind) {
  auto &module = getModule();
  auto &indices = attr->getIndices();
  auto originalTy = original->getLoweredFunctionType();
  auto originalLoc = original->getLocation();
  auto assocGenSig = getDerivativeGenericSignature(attr, original);
  auto derivativeFnTy = originalTy->getAutoDiffDerivativeFunctionType(
      indices.parameters, indices.source, kind, module.Types,
      LookUpConformanceInModule(module.getSwiftModule()), assocGenSig);
  SILOptFunctionBuilder fb(getTransform());
  // Create external function declaration.
  auto *derivativeFn = fb.createFunction(
      SILLinkage::PublicExternal, name, derivativeFnTy,
      /*genericEnv*/ nullptr, originalLoc, original->isBare(), IsNotTransparent,
      original->isSerialized(), original->isDynamicallyReplaceable());
  // Note: Setting debug scope prevents crashes during later transforms.
  derivativeFn->setDebugScope(new (module) SILDebugScope(originalLoc, derivativeFn));
  return derivativeFn;
}

static SILFunction *createEmptyVJP(
    ADContext &context, SILFunction *original, SILDifferentiableAttr *attr,
    bool isExported) {
  LLVM_DEBUG({
    auto &s = getADDebugStream();
    s << "Creating VJP:\n\t";
    s << "Original type: " << original->getLoweredFunctionType() << "\n\t";
  });

  auto &module = context.getModule();
  auto originalTy = original->getLoweredFunctionType();
  auto indices = attr->getIndices();

  // === Create an empty VJP. ===
  Mangle::ASTMangler mangler;
  auto vjpName = original->getASTContext().getIdentifier(
      mangler.mangleAutoDiffDerivativeFunctionHelper(
          original->getName(), AutoDiffDerivativeFunctionKind::VJP, indices))
              .str();
  auto vjpGenericSig = getDerivativeGenericSignature(attr, original);

  // RAII that pushes the original function's generic signature to
  // `module.Types` so that calls to `module.Types.getTypeLowering()` below
  // will know the VJP's generic parameter types.
  Lowering::GenericContextScope genericContextScope(
      module.Types, vjpGenericSig);

  auto *vjpGenericEnv = vjpGenericSig
      ? vjpGenericSig->getGenericEnvironment()
      : nullptr;
  auto vjpType = originalTy->getAutoDiffDerivativeFunctionType(
      indices.parameters, indices.source, AutoDiffDerivativeFunctionKind::VJP,
      module.Types, LookUpConformanceInModule(module.getSwiftModule()),
      vjpGenericSig);

  SILOptFunctionBuilder fb(context.getTransform());
  auto linkage = autodiff::getAutoDiffDerivativeFunctionLinkage(
      original->getLinkage(), isExported);
  auto *vjp = fb.createFunction(linkage, vjpName, vjpType, vjpGenericEnv,
                                original->getLocation(), original->isBare(),
                                IsNotTransparent, original->isSerialized(),
                                original->isDynamicallyReplaceable());
  vjp->setDebugScope(new (module) SILDebugScope(original->getLocation(), vjp));
  attr->setVJPName(vjpName);

  LLVM_DEBUG(llvm::dbgs() << "VJP type: " << vjp->getLoweredFunctionType()
                          << "\n");
  return vjp;
}

static SILFunction *createEmptyJVP(
    ADContext &context, SILFunction *original, SILDifferentiableAttr *attr,
    bool isExported) {
  LLVM_DEBUG({
    auto &s = getADDebugStream();
    s << "Creating JVP:\n\t";
    s << "Original type: " << original->getLoweredFunctionType() << "\n\t";
  });

  auto &module = context.getModule();
  auto originalTy = original->getLoweredFunctionType();
  auto indices = attr->getIndices();

  // === Create an empty JVP. ===
  Mangle::ASTMangler mangler;
  auto jvpName = original->getASTContext().getIdentifier(
      mangler.mangleAutoDiffDerivativeFunctionHelper(
          original->getName(), AutoDiffDerivativeFunctionKind::JVP, indices))
              .str();
  auto jvpGenericSig = getDerivativeGenericSignature(attr, original);

  // RAII that pushes the original function's generic signature to
  // `module.Types` so that calls to `module.Types.getTypeLowering()` below
  // will know the VJP's generic parameter types.
  Lowering::GenericContextScope genericContextScope(
      module.Types, jvpGenericSig);

  auto *jvpGenericEnv = jvpGenericSig
      ? jvpGenericSig->getGenericEnvironment()
      : nullptr;
  auto jvpType = originalTy->getAutoDiffDerivativeFunctionType(
      indices.parameters, indices.source,
      AutoDiffDerivativeFunctionKind::JVP, module.Types,
      LookUpConformanceInModule(module.getSwiftModule()), jvpGenericSig);

  SILOptFunctionBuilder fb(context.getTransform());
  auto linkage = autodiff::getAutoDiffDerivativeFunctionLinkage(
      original->getLinkage(), isExported);
  auto *jvp = fb.createFunction(linkage, jvpName, jvpType, jvpGenericEnv,
                                original->getLocation(), original->isBare(),
                                IsNotTransparent, original->isSerialized(),
                                original->isDynamicallyReplaceable());
  jvp->setDebugScope(new (module) SILDebugScope(original->getLocation(), jvp));
  attr->setJVPName(jvpName);

  LLVM_DEBUG(llvm::dbgs() << "JVP type: " << jvp->getLoweredFunctionType()
             << "\n");
  return jvp;
}

/// Returns true on error.
bool ADContext::processDifferentiableAttribute(
    SILFunction *original, SILDifferentiableAttr *attr,
    DifferentiationInvoker invoker) {
  std::string traceMessage;
  llvm::raw_string_ostream OS(traceMessage);
  OS << "processing `[differentiable ";
  attr->print(OS);
  OS << "]` attribute on";
  OS.flush();
  PrettyStackTraceSILFunction trace(traceMessage.c_str(), original);

  auto &module = getModule();
  // Try to look up JVP only if attribute specifies JVP name or if original
  // function is an external declaration. If JVP function cannot be found,
  // create an external JVP reference.
  StringRef jvpName;
  SILFunction *jvp = nullptr;
  if (attr->hasJVP()) {
    jvpName = attr->getJVPName();
  } else if (original->isExternalDeclaration()) {
    Mangle::ASTMangler mangler;
    jvpName = original->getASTContext().getIdentifier(
        mangler.mangleAutoDiffDerivativeFunctionHelper(
            original->getName(), AutoDiffDerivativeFunctionKind::JVP,
            attr->getIndices())).str();
  }
  if (!jvpName.empty()) {
    jvp = module.lookUpFunction(jvpName);
    if (!jvp)
      jvp = declareExternalDerivativeFunction(
          original, attr, jvpName, AutoDiffDerivativeFunctionKind::JVP);
    attr->setJVPName(jvpName);
  }

  // If differentiation is triggered by `[differentiable]`, derivative function
  // should share linkage of original function.
  auto isDerivativeFnExported =
      invoker.getKind() ==
          DifferentiationInvoker::Kind::SILDifferentiableAttribute;

  // Try to look up VJP only if attribute specifies VJP name or if original
  // function is an external declaration. If VJP function cannot be found,
  // create an external VJP reference.
  StringRef vjpName;
  SILFunction *vjp = nullptr;
  if (attr->hasVJP()) {
    vjpName = attr->getVJPName();
  } else if (original->isExternalDeclaration()) {
    Mangle::ASTMangler mangler;
    vjpName = original->getASTContext().getIdentifier(
        mangler.mangleAutoDiffDerivativeFunctionHelper(
            original->getName(), AutoDiffDerivativeFunctionKind::VJP,
            attr->getIndices())).str();
  }
  if (!vjpName.empty()) {
    vjp = module.lookUpFunction(vjpName);
    if (!vjp)
      vjp = declareExternalDerivativeFunction(
          original, attr, vjpName, AutoDiffDerivativeFunctionKind::VJP);
    attr->setVJPName(vjpName);
  }

  // If the JVP doesn't exist, need to synthesize it.
  if (!jvp) {
    // Diagnose:
    // - Functions with no return.
    // - Functions with unsupported control flow.
    if (getASTContext().LangOpts.EnableExperimentalForwardModeDifferentiation &&
        (diagnoseNoReturn(*this, original, invoker) ||
         diagnoseUnsupportedControlFlow(*this, original, invoker)))
      return true;

    jvp = createEmptyJVP(*this, original, attr, isDerivativeFnExported);
    getGeneratedFunctions().push_back(jvp);

    // For now, only do JVP generation if the flag is enabled and if custom VJP
    // does not exist. If custom VJP exists but custom JVP does not, skip JVP
    // generation because generated JVP may not match semantics of custom VJP.
    // Instead, create an empty JVP.
    if (getASTContext().LangOpts.EnableExperimentalForwardModeDifferentiation &&
        !vjp) {
      // JVP and differential generation do not currently support functions with
      // multiple basic blocks.
      if (original->getBlocks().size() > 1) {
        emitNondifferentiabilityError(
            original->getLocation().getSourceLoc(), invoker,
            diag::autodiff_jvp_control_flow_not_supported);
        return true;
      }

      JVPEmitter emitter(*this, original, attr, jvp, invoker);
      if (emitter.run())
        return true;
    } else {
      LLVM_DEBUG(getADDebugStream()
                 << "Generating empty JVP for original @"
                 << original->getName() << '\n');
      // Create empty JVP body since custom VJP exists.
      auto *entry = jvp->createBasicBlock();
      createEntryArguments(jvp);
      SILBuilder builder(entry);
      auto loc = jvp->getLocation();

      // Destroy all owned arguments.
      for (auto *arg : entry->getArguments())
        if (arg->getOwnershipKind() == ValueOwnershipKind::Owned)
          builder.emitDestroyOperation(loc, arg);

      // Fatal error in case this JVP is called by the user.
      auto neverResultInfo = SILResultInfo(
          module.getASTContext().getNeverType(), ResultConvention::Unowned);
      auto fatalErrorJVPType = SILFunctionType::get(
          /*genericSig*/ nullptr,
          SILFunctionType::ExtInfo().withRepresentation(
              SILFunctionTypeRepresentation::Thin),
          SILCoroutineKind::None, ParameterConvention::Direct_Unowned, {},
          /*interfaceYields*/ {}, neverResultInfo,
          /*interfaceErrorResults*/ None, {}, false, getASTContext());
      auto fnBuilder = SILOptFunctionBuilder(getTransform());
      auto *fatalErrrorJvpFunc = fnBuilder.getOrCreateFunction(
          loc, "_printJVPErrorAndExit", SILLinkage::PublicExternal,
          fatalErrorJVPType, IsNotBare, IsNotTransparent, IsNotSerialized,
          IsNotDynamic, ProfileCounter(), IsNotThunk);
      auto *jvpErrorFuncRef =
          builder.createFunctionRef(loc, fatalErrrorJvpFunc);
      builder.createApply(loc, jvpErrorFuncRef, SubstitutionMap(), {});
      builder.createUnreachable(loc);
      LLVM_DEBUG(getADDebugStream() << "Generated empty JVP for "
                 << original->getName() << ":\n" << *jvp);
    }
  }

  // If the VJP doesn't exist, need to synthesize it.
  if (!vjp) {
    // Diagnose:
    // - Functions with no return.
    // - Functions with unsupported control flow.
    if (diagnoseNoReturn(*this, original, invoker) ||
        diagnoseUnsupportedControlFlow(*this, original, invoker))
      return true;

    vjp = createEmptyVJP(*this, original, attr, isDerivativeFnExported);
    getGeneratedFunctions().push_back(vjp);
    VJPEmitter emitter(*this, original, attr, vjp, invoker);
    return emitter.run();
  }

  return false;
}

//===----------------------------------------------------------------------===//
// Differentiation pass implementation
//===----------------------------------------------------------------------===//

/// The automatic differentiation pass.
namespace {
class Differentiation : public SILModuleTransform {
public:
  Differentiation() : SILModuleTransform() {}
  void run() override;
};
} // end anonymous namespace

std::pair<SILFunction *, SubstitutionMap>
ADContext::getOrCreateSubsetParametersThunkForLinearMap(
    SILFunction *parentThunk, CanSILFunctionType linearMapType,
    CanSILFunctionType targetType, AutoDiffDerivativeFunctionKind kind,
    SILAutoDiffIndices desiredIndices, SILAutoDiffIndices actualIndices) {
  LLVM_DEBUG(getADDebugStream()
             << "Getting a subset parameters thunk for " << linearMapType
             << " from " << actualIndices << " to " << desiredIndices << '\n');

  SubstitutionMap interfaceSubs;
  GenericEnvironment *genericEnv = nullptr;
  auto thunkType = buildThunkType(
      parentThunk, linearMapType, targetType, genericEnv, interfaceSubs,
      /*withoutActuallyEscaping*/ true,
      DifferentiationThunkKind::Reabstraction);

  // TODO(TF-685): Use more principled mangling for thunks.
  std::string thunkName;
  switch (kind) {
    case AutoDiffDerivativeFunctionKind::JVP:
      thunkName = "differential";
      break;
    case AutoDiffDerivativeFunctionKind::VJP:
      thunkName = "pullback";
  }
  Mangle::ASTMangler mangler;
  auto fromInterfaceType =
      linearMapType->mapTypeOutOfContext()->getCanonicalType();
  auto toInterfaceType = targetType->mapTypeOutOfContext()->getCanonicalType();
  CanType dynamicSelfType;
  thunkName = "AD__" + mangler.mangleReabstractionThunkHelper(
      thunkType, fromInterfaceType, toInterfaceType, dynamicSelfType,
      module.getSwiftModule()) + "_" + desiredIndices.mangle() + "_" +
      thunkName;
  thunkName += "_index_subset_thunk";

  auto loc = parentThunk->getLocation();
  SILOptFunctionBuilder fb(getTransform());
  auto *thunk = fb.getOrCreateSharedFunction(
      loc, thunkName, thunkType, IsBare, IsTransparent, IsSerialized,
      ProfileCounter(), IsThunk, IsNotDynamic);

  if (!thunk->empty())
    return {thunk, interfaceSubs};

  thunk->setGenericEnvironment(genericEnv);
  thunk->setOwnershipEliminated();
  auto *entry = thunk->createBasicBlock();
  SILBuilder builder(entry);
  createEntryArguments(thunk);

  // Get arguments.
  SmallVector<SILValue, 4> arguments;
  SmallVector<AllocStackInst *, 4> localAllocations;

  // Build a `.zero` argument for the given `Differentiable`-conforming type.
  auto buildZeroArgument = [&](SILType zeroSILType) {
    auto zeroSILObjType = zeroSILType.getObjectType();
    auto zeroType = zeroSILType.getASTType();
    auto *swiftMod = getModule().getSwiftModule();
    auto tangentSpace = zeroType->getAutoDiffAssociatedTangentSpace(
      LookUpConformanceInModule(swiftMod));
    assert(tangentSpace && "No tangent space for this type");
    switch (tangentSpace->getKind()) {
    case VectorSpace::Kind::Vector: {
      auto *buf = builder.createAllocStack(loc, zeroSILObjType);
      localAllocations.push_back(buf);
      emitZeroIntoBuffer(builder, zeroType, buf, loc);
      if (zeroSILType.isAddress())
        arguments.push_back(buf);
      else {
        auto *arg = builder.createLoad(loc, buf,
                                       LoadOwnershipQualifier::Unqualified);
        arguments.push_back(arg);
      }
      break;
    }
    case VectorSpace::Kind::Tuple: {
      llvm_unreachable(
          "Unimplemented: Handle zero initialization for tuples");
    }
    case VectorSpace::Kind::Function:
      llvm_unreachable(
          "Unimplemented: Emit thunks for abstracting zero initialization");
    }
  };

  // `actualIndices` and `desiredIndices` are with respect to the original
  // function. However, the differential parameters and pullback results may
  // already be w.r.t. a subset. We create a map between the original function's
  // actual parameter indices and the linear map's actual indices.
  // Example:
  //   Original: (T0, T1, T2) -> R
  //   Actual indices: 0, 2
  //   Original differential: (T0, T2) -> R
  //   Original pullback: R -> (T0, T2)
  //   Desired indices w.r.t. original: 2
  //   Desired indices w.r.t. linear map: 1
  SmallVector<unsigned, 4> actualParamIndicesMap(
      actualIndices.parameters->getCapacity(), UINT_MAX);
  {
    unsigned indexInBitVec = 0;
    for (auto index : actualIndices.parameters->getIndices()) {
      actualParamIndicesMap[index] = indexInBitVec;
      indexInBitVec++;
    }
  }
  auto mapOriginalParameterIndex = [&](unsigned index) -> unsigned {
    auto mappedIndex = actualParamIndicesMap[index];
    assert(mappedIndex < actualIndices.parameters->getCapacity());
    return mappedIndex;
  };

  switch (kind) {
  // Differential arguments are:
  // - All indirect results, followed by:
  // - An interleaving of:
  //   - Thunk arguments (when parameter index is in both desired and actual
  //     indices).
  //   - Zeros (when parameter is not in desired indices).
  case AutoDiffDerivativeFunctionKind::JVP: {
    // Forward all indirect results.
    arguments.append(thunk->getIndirectResults().begin(),
                     thunk->getIndirectResults().end());
    auto toArgIter = thunk->getArgumentsWithoutIndirectResults().begin();
    auto useNextArgument = [&]() {
      arguments.push_back(*toArgIter++);
    };
    // Iterate over actual indices.
    for (unsigned i : actualIndices.parameters->getIndices()) {
      // If index is desired, use next argument.
      if (desiredIndices.isWrtParameter(i)) {
        useNextArgument();
      }
      // Otherwise, construct and use a zero argument.
      else {
        auto zeroSILType =
            linearMapType->getParameters()[mapOriginalParameterIndex(i)]
                .getSILStorageInterfaceType();
        buildZeroArgument(zeroSILType);
      }
    }
    break;
  }
  // Pullback arguments are:
  // - An interleaving of:
  //   - Thunk indirect results (when parameter index is in both desired and
  //     actual indices).
  //   - Zeros (when parameter is not in desired indices).
  // - All actual arguments.
  case AutoDiffDerivativeFunctionKind::VJP: {
    auto toIndirectResultsIter = thunk->getIndirectResults().begin();
    auto useNextResult = [&]() {
      arguments.push_back(*toIndirectResultsIter++);
    };
    // Iterate over actual indices.
    for (unsigned i : actualIndices.parameters->getIndices()) {
      auto resultInfo =
          linearMapType->getResults()[mapOriginalParameterIndex(i)];
      // Skip direct results. Only indirect results are relevant as arguments.
      if (resultInfo.isFormalDirect())
        continue;
      // If index is desired, use next indirect result.
      if (desiredIndices.isWrtParameter(i)) {
        useNextResult();
        continue;
      }
      // Otherwise, construct and use an uninitialized indirect result.
      auto *indirectResult =
          builder.createAllocStack(loc, resultInfo.getSILStorageInterfaceType());
      localAllocations.push_back(indirectResult);
      arguments.push_back(indirectResult);
    }
    // Foward all actual non-indirect-result arguments.
    arguments.append(thunk->getArgumentsWithoutIndirectResults().begin(),
                     thunk->getArgumentsWithoutIndirectResults().end() - 1);
    break;
  }
  }

  // Get the linear map thunk argument and apply it.
  auto *linearMap = thunk->getArguments().back();
  auto *ai = builder.createApply(
      loc, linearMap, SubstitutionMap(), arguments, /*isNonThrowing*/ false);

  // If differential thunk, deallocate local allocations and directly return
  // `apply` result.
  if (kind == AutoDiffDerivativeFunctionKind::JVP) {
    for (auto *alloc : llvm::reverse(localAllocations))
      builder.createDeallocStack(loc, alloc);
    builder.createReturn(loc, ai);
    return {thunk, interfaceSubs};
  }

  // If pullback thunk, return only the desired results and clean up the
  // undesired results.
  SmallVector<SILValue, 8> pullbackDirectResults;
  extractAllElements(ai, builder, pullbackDirectResults);
  SmallVector<SILValue, 8> allResults;
  collectAllActualResultsInTypeOrder(ai, pullbackDirectResults, allResults);

  SmallVector<SILValue, 8> results;
  for (unsigned i : actualIndices.parameters->getIndices()) {
    // If result is desired:
    // - Do nothing if result is indirect.
    //   (It was already forwarded to the `apply` instruction).
    // - Push it to `results` if result is direct.
    auto result = allResults[mapOriginalParameterIndex(i)];
    if (desiredIndices.isWrtParameter(i)) {
      if (result->getType().isObject())
        results.push_back(result);
    }
    // Otherwise, cleanup the unused results.
    else {
      if (result->getType().isAddress())
        builder.emitDestroyAddrAndFold(loc, result);
      else
        builder.emitDestroyValueOperation(loc, result);
    }
  }
  // Deallocate local allocations and return final direct result.
  for (auto *alloc : llvm::reverse(localAllocations))
    builder.createDeallocStack(loc, alloc);
  auto result = joinElements(results, builder, loc);
  builder.createReturn(loc, result);

  getGeneratedFunctions().push_back(thunk);
  return {thunk, interfaceSubs};
}

std::pair<SILFunction *, SubstitutionMap>
ADContext::getOrCreateSubsetParametersThunkForDerivativeFunction(
    SILValue origFnOperand, SILValue derivativeFn,
    AutoDiffDerivativeFunctionKind kind, SILAutoDiffIndices desiredIndices,
    SILAutoDiffIndices actualIndices) {
  LLVM_DEBUG(getADDebugStream()
             << "Getting a subset parameters thunk for derivative function "
             << derivativeFn << " of the original function " << origFnOperand
             << " from " << actualIndices << " to " << desiredIndices << '\n');

  auto origFnType = origFnOperand->getType().castTo<SILFunctionType>();
  auto &module = getModule();
  auto lookupConformance = LookUpConformanceInModule(module.getSwiftModule());

  // Compute target type for thunking.
  auto derivativeFnType = derivativeFn->getType().castTo<SILFunctionType>();
  auto targetType = origFnType->getAutoDiffDerivativeFunctionType(
      desiredIndices.parameters, desiredIndices.source, kind, module.Types,
      lookupConformance);
  auto *caller = derivativeFn->getFunction();
  if (targetType->hasArchetype()) {
    auto substTargetType = caller->mapTypeIntoContext(
        targetType->mapTypeOutOfContext())->getCanonicalType();
    targetType = SILType::getPrimitiveObjectType(substTargetType)
        .castTo<SILFunctionType>();
  }
  assert(derivativeFnType->getNumParameters() == targetType->getNumParameters());
  assert(derivativeFnType->getNumResults() == targetType->getNumResults());

  // Build thunk type.
  SubstitutionMap interfaceSubs;
  GenericEnvironment *genericEnv = nullptr;
  auto thunkType = buildThunkType(
      derivativeFn->getFunction(), derivativeFnType, targetType, genericEnv,
      interfaceSubs, /*withoutActuallyEscaping*/ false,
      DifferentiationThunkKind::IndexSubset);

  // FIXME: The logic for resolving `assocRef` does not reapply function
  // conversions, which is problematic if `derivativeFn` is a `partial_apply`
  // instruction.
  StringRef origName;
  if (auto *origFnRef =
          peerThroughFunctionConversions<FunctionRefInst>(origFnOperand)) {
    origName = origFnRef->getInitiallyReferencedFunction()->getName();
  } else if (auto *origMethodInst =
                 peerThroughFunctionConversions<MethodInst>(origFnOperand)) {
    origName = origMethodInst->getMember().getAnyFunctionRef()
        ->getAbstractFunctionDecl()->getNameStr();
  }
  assert(!origName.empty() && "Original function name could not be resolved");
  // TODO(TF-685): Use more principled mangling for thunks.
  std::string thunkName;
  switch (kind) {
    case AutoDiffDerivativeFunctionKind::JVP:
      thunkName = "jvp";
      break;
    case AutoDiffDerivativeFunctionKind::VJP:
      thunkName = "vjp";
  }
  Mangle::ASTMangler mangler;
  auto fromInterfaceType =
      derivativeFnType->mapTypeOutOfContext()->getCanonicalType();
  auto toInterfaceType = targetType->mapTypeOutOfContext()->getCanonicalType();
  CanType dynamicSelfType;
  thunkName = "AD__orig_" + origName.str() + "_" +
      mangler.mangleReabstractionThunkHelper(
          thunkType, fromInterfaceType, toInterfaceType, dynamicSelfType,
          module.getSwiftModule()) + "_" + desiredIndices.mangle() + "_" +
          thunkName;
  thunkName += "_subset_parameters_thunk";

  auto loc = origFnOperand.getLoc();
  SILOptFunctionBuilder fb(getTransform());
  auto *thunk = fb.getOrCreateSharedFunction(
      loc, thunkName, thunkType, IsBare, IsTransparent, caller->isSerialized(),
      ProfileCounter(), IsThunk, IsNotDynamic);

  if (!thunk->empty())
    return {thunk, interfaceSubs};

  thunk->setOwnershipEliminated();
  thunk->setGenericEnvironment(genericEnv);
  auto *entry = thunk->createBasicBlock();
  SILBuilder builder(entry);
  createEntryArguments(thunk);

  SubstitutionMap assocSubstMap;
  if (auto *partialApply = dyn_cast<PartialApplyInst>(derivativeFn))
    assocSubstMap = partialApply->getSubstitutionMap();

  // FIXME: The logic for resolving `assocRef` does not reapply function
  // conversions, which is problematic if `derivativeFn` is a `partial_apply`
  // instruction.
  SILValue assocRef;
  if (auto *derivativeFnRef =
          peerThroughFunctionConversions<FunctionRefInst>(derivativeFn)) {
    auto *assoc = derivativeFnRef->getReferencedFunctionOrNull();
    assocRef = builder.createFunctionRef(loc, assoc);
  } else if (auto *assocMethodInst =
                 peerThroughFunctionConversions<WitnessMethodInst>(derivativeFn)) {
    assocRef = builder.createWitnessMethod(
        loc, assocMethodInst->getLookupType(),
        assocMethodInst->getConformance(), assocMethodInst->getMember(),
        thunk->mapTypeIntoContext(assocMethodInst->getType()));
  } else if (auto *assocMethodInst =
                 peerThroughFunctionConversions<ClassMethodInst>(derivativeFn)) {
    auto classOperand = thunk->getArgumentsWithoutIndirectResults().back();
    auto classOperandType = assocMethodInst->getOperand()->getType();
    assert(classOperand->getType() == classOperandType);
    assocRef = builder.createClassMethod(
        loc, classOperand, assocMethodInst->getMember(),
        thunk->mapTypeIntoContext(assocMethodInst->getType()));
  }
  assert(assocRef && "Expected derivative function to be resolved");

  assocSubstMap = assocSubstMap.subst(thunk->getForwardingSubstitutionMap());
  derivativeFnType = assocRef->getType().castTo<SILFunctionType>();

  SmallVector<SILValue, 4> arguments;
  arguments.append(thunk->getArguments().begin(), thunk->getArguments().end());
  assert(arguments.size() == derivativeFnType->getNumParameters() +
                                 derivativeFnType->getNumIndirectFormalResults());
  auto *apply = builder.createApply(
      loc, assocRef, assocSubstMap, arguments, /*isNonThrowing*/ false);

  // Extract all direct results.
  SmallVector<SILValue, 8> directResults;
  extractAllElements(apply, builder, directResults);
  auto originalDirectResults = ArrayRef<SILValue>(directResults).drop_back(1);
  auto originalDirectResult =
      joinElements(originalDirectResults, builder, apply->getLoc());
  auto linearMap = directResults.back();

  auto linearMapType = linearMap->getType().castTo<SILFunctionType>();
  auto linearMapTargetType = targetType->getResults().back().getSILStorageInterfaceType()
      .castTo<SILFunctionType>();

  SILFunction *linearMapThunk;
  SubstitutionMap linearMapSubs;
  std::tie(linearMapThunk, linearMapSubs) =
      getOrCreateSubsetParametersThunkForLinearMap(
          thunk, linearMapType, linearMapTargetType, kind,
          desiredIndices, actualIndices);

  auto *linearMapThunkFRI = builder.createFunctionRef(loc, linearMapThunk);
  auto *thunkedLinearMap = builder.createPartialApply(
      loc, linearMapThunkFRI, linearMapSubs, {linearMap},
      ParameterConvention::Direct_Guaranteed);

  assert(origFnType->getResults().size() == 1);
  if (origFnType->getResults().front().isFormalDirect()) {
    auto result = joinElements(
        {originalDirectResult, thunkedLinearMap}, builder, loc);
    builder.createReturn(loc, result);
  } else {
    builder.createReturn(loc, thunkedLinearMap);
  }

  getGeneratedFunctions().push_back(thunk);
  return {thunk, interfaceSubs};
}

SILValue ADContext::promoteToDifferentiableFunction(
    DifferentiableFunctionInst *dfi, SILBuilder &builder, SILLocation loc,
    DifferentiationInvoker invoker) {
  auto origFnOperand = dfi->getOriginalFunction();
  auto origFnTy = origFnOperand->getType().castTo<SILFunctionType>();
  auto parameterIndices = dfi->getParameterIndices();
  unsigned resultIndex = resultIndices[dfi];

  // Handle curry thunk applications specially.
  if (auto *ai = dyn_cast<ApplyInst>(origFnOperand)) {
    if (auto *thunkRef = dyn_cast<FunctionRefInst>(ai->getCallee())) {
      // Create a new curry thunk.
      SILAutoDiffIndices desiredIndices(resultIndex, parameterIndices);
      auto *thunk = thunkRef->getReferencedFunctionOrNull();
      // TODO(TF-685): Use more principled mangling for thunks.
      auto newThunkName = "AD__" + thunk->getName().str() +
          "__differentiable_curry_thunk_" + desiredIndices.mangle();

      auto thunkTy = thunk->getLoweredFunctionType();
      auto thunkResult = thunkTy->getSingleResult();
      if (auto resultFnTy = thunkResult.getInterfaceType()->getAs<SILFunctionType>()) {
        // Construct new curry thunk type with `@differentiable` result.
        auto diffableResultFnTy = resultFnTy->getWithExtInfo(
            resultFnTy->getExtInfo()
                .withDifferentiabilityKind(DifferentiabilityKind::Normal));
        auto newThunkResult = thunkResult.getWithInterfaceType(diffableResultFnTy);
        auto thunkType = SILFunctionType::get(
            thunkTy->getSubstGenericSignature(), thunkTy->getExtInfo(),
            thunkTy->getCoroutineKind(), thunkTy->getCalleeConvention(),
            thunkTy->getParameters(), {}, {newThunkResult}, {},
            thunkTy->getSubstitutions(), thunkTy->isGenericSignatureImplied(),
            thunkTy->getASTContext());

        // Construct new curry thunk, returning a `@differentiable` function.
        SILOptFunctionBuilder fb(transform);
        auto *newThunk = fb.getOrCreateFunction(
            loc, newThunkName,
            getSpecializedLinkage(thunk, thunk->getLinkage()), thunkType,
            thunk->isBare(), thunk->isTransparent(), thunk->isSerialized(),
            thunk->isDynamicallyReplaceable(), ProfileCounter(),
            thunk->isThunk());
        // If new thunk is newly created: clone the old thunk body, wrap the
        // returned function value with an `differentiable_function`
        // instruction, and process the `differentiable_function` instruction.
        if (newThunk->empty()) {
          if (auto newThunkGenSig = thunkType->getSubstGenericSignature())
            newThunk->setGenericEnvironment(
                newThunkGenSig->getGenericEnvironment());
          newThunk->setOwnershipEliminated();
          BasicTypeSubstCloner cloner(thunk, newThunk);
          cloner.run();
          auto *retInst =
              cast<ReturnInst>(newThunk->findReturnBB()->getTerminator());
          SILBuilder thunkBuilder(retInst);
          auto *dfi = createDifferentiableFunction(thunkBuilder, loc,
                                                   parameterIndices,
                                                   retInst->getOperand());
          resultIndices[dfi] = resultIndex;
          thunkBuilder.createReturn(loc, dfi);
          retInst->eraseFromParent();

          getGeneratedFunctions().push_back(newThunk);
          getDifferentiableFunctionInsts().push_back(dfi);
          if (processDifferentiableFunctionInst(dfi))
            return nullptr;
        }

        // Apply the new curry thunk.
        auto *newThunkRef = builder.createFunctionRef(loc, newThunk);
        getGeneratedFunctionReferences().push_back(newThunkRef);
        SmallVector<SILValue, 8> newArgs;
        SmallVector<SILValue, 8> newArgsToDestroy;
        SmallVector<AllocStackInst *, 1> newBuffersToDealloc;
        copyParameterArgumentsForApply(ai, newArgs, newArgsToDestroy,
                                       newBuffersToDealloc);
        auto *newApply = builder.createApply(
            ai->getLoc(), newThunkRef, ai->getSubstitutionMap(), newArgs,
            ai->isNonThrowing());
        for (auto arg : newArgsToDestroy) {
          if (arg->getType().isObject())
            builder.emitDestroyValueOperation(loc, arg);
          else
            builder.emitDestroyAddr(loc, arg);
        }
        for (auto *alloc : newBuffersToDealloc)
          builder.createDeallocStack(loc, alloc);
        return newApply;
      }
    }
  }

  SILAutoDiffIndices desiredIndices(resultIndex, parameterIndices);
  SmallVector<SILValue, 2> derivativeFns;
  SmallVector<AllocStackInst *, 2> newBuffersToDealloc;
  for (auto derivativeFnKind : {AutoDiffDerivativeFunctionKind::JVP,
                           AutoDiffDerivativeFunctionKind::VJP}) {
    auto derivativeFnAndIndices = emitDerivativeFunctionReference(
        *this, builder, desiredIndices, derivativeFnKind, origFnOperand, invoker,
        newBuffersToDealloc);
    // Show an error at the operator, highlight the argument, and show a note
    // at the definition site of the argument.
    if (!derivativeFnAndIndices)
      return nullptr;

    auto derivativeFn = derivativeFnAndIndices->first;
    getGeneratedFunctionReferences().push_back(derivativeFn);

    // If desired indices are a subset of actual indices, create a "subset
    // indices thunk" and destroy the emitted derivative function reference.
    // - For JVPs: the thunked JVP returns a differential taking fewer
    //   parameters (using `.zero` for the dropped parameters).
    // - For VJPs: the thunked VJP returns a pullback that drops the unused
    //   tangent values.
    auto actualIndices = derivativeFnAndIndices->second;
    // NOTE: `desiredIndices` may come from a partially-applied function and
    // have smaller capacity than `actualIndices`. We expect this logic to go
    // away when we support `@differentiable` partial apply.
    // if (actualIndices != desiredIndices) { // TODO: Re-enable.
    auto extendedDesiredIndices = desiredIndices.parameters->extendingCapacity(
        getASTContext(), actualIndices.parameters->getCapacity());
    if (actualIndices.source != desiredIndices.source ||
        !actualIndices.parameters->equals(extendedDesiredIndices)) {
      // Destroy the already emitted derivative function reference because it
      // is no longer used.
      builder.emitDestroyValueOperation(loc, derivativeFn);
      // Check if underlying original function reference has been partially
      // applied with arguments. If so, produce an error: parameter subset
      // thunks do not yet support this case because partially applied arguments
      // cannot be propagated to parameter subset thunks.
      auto didPartiallyApplyArguments = [](SILValue original) {
        while (auto *pai =
                   peerThroughFunctionConversions<PartialApplyInst>(original)) {
          if (pai->getNumArguments() > 0)
            return true;
          original = pai->getCallee();
        }
        return false;
      };
      if (didPartiallyApplyArguments(origFnOperand)) {
        emitNondifferentiabilityError(
            origFnOperand, invoker,
            diag::autodiff_cannot_param_subset_thunk_partially_applied_orig_fn);
        return nullptr;
      }
      // Create the parameter subset thunk.
      assert(actualIndices.parameters->isSupersetOf(extendedDesiredIndices));
      SILFunction *thunk;
      SubstitutionMap interfaceSubs;
      std::tie(thunk, interfaceSubs) =
          getOrCreateSubsetParametersThunkForDerivativeFunction(
              origFnOperand, derivativeFn, derivativeFnKind, desiredIndices,
              actualIndices);
      auto *thunkFRI = builder.createFunctionRef(loc, thunk);
      if (auto genSig =
              thunk->getLoweredFunctionType()->getSubstGenericSignature()) {
        derivativeFn = builder.createPartialApply(
            loc, thunkFRI, interfaceSubs, {},
            ParameterConvention::Direct_Guaranteed);
      } else {
        derivativeFn = thunkFRI;
      }
    }
    auto expectedDerivativeFnTy = origFnTy->getAutoDiffDerivativeFunctionType(
        parameterIndices, resultIndex, derivativeFnKind, getTypeConverter(),
        LookUpConformanceInModule(getModule().getSwiftModule()));
    // If `derivativeFn` is `@convention(thin)` but is expected to be
    // `@convention(thick)`, emit a `thin_to_thick` instruction.
    if (expectedDerivativeFnTy->getRepresentation()
            == SILFunctionTypeRepresentation::Thick &&
        derivativeFn->getType().castTo<SILFunctionType>()->getRepresentation()
            == SILFunctionTypeRepresentation::Thin) {
      derivativeFn = builder.createThinToThickFunction(
          loc, derivativeFn, SILType::getPrimitiveObjectType(expectedDerivativeFnTy));
    }

    derivativeFns.push_back(derivativeFn);
  }
  // Deallocate temporary buffers used for creating derivative functions.
  for (auto *buf : llvm::reverse(newBuffersToDealloc))
    builder.createDeallocStack(loc, buf);

  auto origFnCopy = builder.emitCopyValueOperation(loc, origFnOperand);
  auto *newDFI = createDifferentiableFunction(
      builder, loc, parameterIndices, origFnCopy,
      std::make_pair(derivativeFns[0], derivativeFns[1]));
  resultIndices[dfi] = resultIndex;
  getDifferentiableFunctionInsts().push_back(dfi);

  return newDFI;
}

/// Fold `differentiable_function_extract` users of the given
/// `differentiable_function` instruction, directly replacing them with
/// `differentiable_function` instruction operands. If the
/// `differentiable_function` instruction has no remaining uses, delete the
/// instruction itself after folding.
///
/// Folding can be disabled by the `SkipFoldingDifferentiableFunctionExtraction`
/// flag for SIL testing purposes.
// FIXME: This function is not correctly detecting the foldable pattern and
// needs to be rewritten.
void ADContext::foldDifferentiableFunctionExtraction(
    DifferentiableFunctionInst *source) {
  // Iterate through all `differentiable_function` instruction uses.
  for (auto use : source->getUses()) {
    auto *dfei = dyn_cast<DifferentiableFunctionExtractInst>(use->getUser());
    // If user is not an `differentiable_function_extract` instruction, set flag
    // to false.
    if (!dfei)
      continue;
    // Fold original function extractors.
    if (dfei->getExtractee() ==
            NormalDifferentiableFunctionTypeComponent::Original) {
      auto originalFnValue = source->getOriginalFunction();
      dfei->replaceAllUsesWith(originalFnValue);
      dfei->eraseFromParent();
      continue;
    }
    // Fold derivative function extractors.
    auto derivativeFnValue =
        source->getDerivativeFunction(dfei->getDerivativeFunctionKind());
    dfei->replaceAllUsesWith(derivativeFnValue);
    dfei->eraseFromParent();
  }
  // If the `differentiable_function` instruction has no remaining uses, erase
  // it.
  if (isInstructionTriviallyDead(source)) {
    SILBuilder builder(source);
    builder.emitDestroyAddrAndFold(source->getLoc(), source->getJVPFunction());
    builder.emitDestroyAddrAndFold(source->getLoc(), source->getVJPFunction());
    source->eraseFromParent();
  }
  // Mark `source` as processed so that it won't be reprocessed after deletion.
  processedDifferentiableFunctionInsts.insert(source);
}

bool ADContext::processDifferentiableFunctionInst(
    DifferentiableFunctionInst *dfi) {
  PrettyStackTraceSILNode dfiTrace("canonicalizing `differentiable_function`",
                                   cast<SILInstruction>(dfi));
  PrettyStackTraceSILFunction fnTrace("...in", dfi->getFunction());
  LLVM_DEBUG({
    auto &s = getADDebugStream() << "Processing DifferentiableFunctionInst:\n";
    dfi->printInContext(s);
  });

  // If `dfi` already has derivative functions, do not process.
  if (dfi->hasDerivativeFunctions())
    return false;

  SILFunction *parent = dfi->getFunction();
  auto loc = dfi->getLoc();
  SILBuilder builder(dfi);
  auto differentiableFnValue =
      promoteToDifferentiableFunction(dfi, builder, loc, dfi);
  // Mark `dfi` as processed so that it won't be reprocessed after deletion.
  processedDifferentiableFunctionInsts.insert(dfi);
  if (!differentiableFnValue)
    return true;
  // Replace all uses of `dfi`.
  dfi->replaceAllUsesWith(differentiableFnValue);
  // Destroy the original operand.
  builder.emitDestroyValueOperation(loc, dfi->getOriginalFunction());
  dfi->eraseFromParent();
  // If the promoted `@differentiable` function-typed value is an
  // `differentiable_function` instruction, fold
  // `differentiable_function_extract` instructions. If
  // `differentiable_function_extract` folding is disabled, return.
  if (!SkipFoldingDifferentiableFunctionExtraction)
    if (auto *newDFI =
            dyn_cast<DifferentiableFunctionInst>(differentiableFnValue))
      foldDifferentiableFunctionExtraction(newDFI);
  transform.invalidateAnalysis(
      parent, SILAnalysis::InvalidationKind::FunctionBody);
  return false;
}

/// AD pass entry.
void Differentiation::run() {
  auto &module = *getModule();
  auto &astCtx = module.getASTContext();
  debugDump(module);

  // A global differentiation context.
  ADContext context(*this);

  bool errorOccurred = false;

  // Register all `@differentiable` attributes and `differentiable_function`
  // instructions in the module that trigger differentiation.
  for (SILFunction &f : module) {
    for (auto *diffAttr : f.getDifferentiableAttrs()) {
      DifferentiationInvoker invoker(diffAttr);
      assert(!context.getInvokers().count(diffAttr) &&
             "[differentiable] attribute already has an invoker");
      context.getInvokers().insert({diffAttr, invoker});
      continue;
    }
    for (SILBasicBlock &bb : f) {
      for (SILInstruction &i : bb) {
        if (auto *dfi = dyn_cast<DifferentiableFunctionInst>(&i))
          context.getDifferentiableFunctionInsts().push_back(dfi);
        else if (auto *lfi = dyn_cast<LinearFunctionInst>(&i)) {
          astCtx.Diags.diagnose(
              lfi->getLoc().getSourceLoc(),
              diag::autodiff_conversion_to_linear_function_not_supported);
          errorOccurred = true;
        }
      }
    }
  }

  // If nothing has triggered differentiation, there's nothing to do.
  if (context.getInvokers().empty() &&
      context.getDifferentiableFunctionInsts().empty())
    return;

  // AD relies on stdlib (the Swift module). If it's not imported, it's an
  // internal error.
  if (!astCtx.getStdlibModule()) {
    astCtx.Diags.diagnose(SourceLoc(),
                          diag::autodiff_internal_swift_not_imported);
    return;
  }

  // Process all `[differentiable]` attributes.
  for (auto invokerPair : context.getInvokers()) {
    auto *attr = invokerPair.first;
    auto *original = attr->getOriginal();
    auto invoker = invokerPair.second;
    errorOccurred |=
        context.processDifferentiableAttribute(original, attr, invoker);
  }

  // Iteratively process `differentiable_function` instruction worklist.
  while (!context.getDifferentiableFunctionInsts().empty()) {
    auto *dfi = context.getDifferentiableFunctionInsts().back();
    context.getDifferentiableFunctionInsts().pop_back();
    // Skip instructions that have been already been processed.
    if (context.getProcessedDifferentiableFunctionInsts().count(dfi)) continue;
    errorOccurred |= context.processDifferentiableFunctionInst(dfi);
  }

  // If any error occurred while processing `[differentiable]` attributes or
  // `differentiable_function` instructions, clean up.
  if (errorOccurred) {
    context.cleanUp();
    return;
  }

  LLVM_DEBUG(getADDebugStream() << "All differentiation finished\n");
}

//===----------------------------------------------------------------------===//
// Pass creation
//===----------------------------------------------------------------------===//

SILTransform *swift::createDifferentiation() {
  return new Differentiation;
}<|MERGE_RESOLUTION|>--- conflicted
+++ resolved
@@ -442,21 +442,12 @@
 
 /// Linear map struct and branching trace enum information for an original
 /// function and and derivative function (JVP or VJP).
-<<<<<<< HEAD
 ///
 /// Linear map structs contain all callee linear maps produced in a JVP/VJP
 /// basic block. A linear map struct is created for each basic block in the
 /// original function, and a linear map struct field is created for every active
 /// `apply` in the original basic block.
 ///
-=======
-///
-/// Linear map structs contain all callee linear maps produced in a JVP/VJP
-/// basic block. A linear map struct is created for each basic block in the
-/// original function, and a linear map struct field is created for every active
-/// `apply` in the original basic block.
-///
->>>>>>> 958ecc6e
 /// Branching trace enums model the control flow graph of the original function.
 /// A branching trace enum is created for each basic block in the original
 /// function, and a branching trace enum case is created for every basic block
@@ -1507,13 +1498,8 @@
                                      unsigned dependentVariableIndex);
   /// If the given value is an `array.uninitialized_intrinsic` application,
   /// selectively propagate usefulness through its `RawPointer` result.
-<<<<<<< HEAD
-  void setUsefulAcrossArrayInitialization(SILValue value,
-                                          unsigned dependentVariableIndex);
-=======
   void setUsefulThroughArrayInitialization(SILValue value,
                                            unsigned dependentVariableIndex);
->>>>>>> 958ecc6e
 
 public:
   explicit DifferentiableActivityInfo(
@@ -2111,11 +2097,7 @@
 void DifferentiableActivityInfo::setUseful(SILValue value,
                                            unsigned dependentVariableIndex) {
   usefulValueSets[dependentVariableIndex].insert(value);
-<<<<<<< HEAD
-  setUsefulAcrossArrayInitialization(value, dependentVariableIndex);
-=======
   setUsefulThroughArrayInitialization(value, dependentVariableIndex);
->>>>>>> 958ecc6e
 }
 
 void DifferentiableActivityInfo::setUsefulAndPropagateToOperands(
@@ -2198,17 +2180,10 @@
     // Propagate usefulness through user's operands.
     propagateUseful(use->getUser(), dependentVariableIndex);
     for (auto res : use->getUser()->getResults()) {
-<<<<<<< HEAD
-#define SKIP_NODERIVATIVE(INST) \
-if (auto *sei = dyn_cast<INST##Inst>(res)) \
-if (sei->getField()->getAttrs().hasAttribute<NoDerivativeAttr>()) \
-continue;
-=======
 #define SKIP_NODERIVATIVE(INST)                                                \
       if (auto *sei = dyn_cast<INST##Inst>(res))                               \
         if (sei->getField()->getAttrs().hasAttribute<NoDerivativeAttr>())      \
           continue;
->>>>>>> 958ecc6e
       SKIP_NODERIVATIVE(StructExtract)
       SKIP_NODERIVATIVE(StructElementAddr)
 #undef SKIP_NODERIVATIVE
@@ -2218,11 +2193,7 @@
   }
 }
 
-<<<<<<< HEAD
-void DifferentiableActivityInfo::setUsefulAcrossArrayInitialization(
-=======
 void DifferentiableActivityInfo::setUsefulThroughArrayInitialization(
->>>>>>> 958ecc6e
     SILValue value, unsigned dependentVariableIndex) {
   // Array initializer syntax is lowered to an intrinsic and one or more
   // stores to a `RawPointer` returned by the intrinsic.
@@ -2239,16 +2210,12 @@
       auto *ptai = dyn_cast<PointerToAddressInst>(use->getUser());
       assert(ptai && "Expected `pointer_to_address` user for uninitialized "
                      "array intrinsic");
-<<<<<<< HEAD
-      // Propagate usefulness through `pointer_to_address` users' operands.
-=======
       // Propagate usefulness through array element addresses.
       // - Find `store` and `copy_addr` instructions with array element
       //   address destinations.
       // - For each instruction, set destination (array element address) as
       //   useful and propagate usefulness through source.
       //
->>>>>>> 958ecc6e
       // Note: `propagateUseful(use->getUser(), ...)` is intentionally not used
       // because it marks more values than necessary as useful, including:
       // - The `RawPointer` result of the intrinsic.
@@ -2258,32 +2225,21 @@
       for (auto use : ptai->getUses()) {
         auto *user = use->getUser();
         if (auto *si = dyn_cast<StoreInst>(user)) {
-<<<<<<< HEAD
-          setUsefulAndPropagateToOperands(si->getSrc(), dependentVariableIndex);
-        } else if (auto *cai = dyn_cast<CopyAddrInst>(user)) {
-=======
           setUseful(si->getDest(), dependentVariableIndex);
           setUsefulAndPropagateToOperands(si->getSrc(), dependentVariableIndex);
         } else if (auto *cai = dyn_cast<CopyAddrInst>(user)) {
           setUseful(cai->getDest(), dependentVariableIndex);
->>>>>>> 958ecc6e
           setUsefulAndPropagateToOperands(cai->getSrc(),
                                           dependentVariableIndex);
         } else if (auto *iai = dyn_cast<IndexAddrInst>(user)) {
           for (auto use : iai->getUses()) {
             auto *user = use->getUser();
             if (auto si = dyn_cast<StoreInst>(user)) {
-<<<<<<< HEAD
-              setUsefulAndPropagateToOperands(si->getSrc(),
-                                              dependentVariableIndex);
-            } else if (auto *cai = dyn_cast<CopyAddrInst>(user)) {
-=======
               setUseful(si->getDest(), dependentVariableIndex);
               setUsefulAndPropagateToOperands(si->getSrc(),
                                               dependentVariableIndex);
             } else if (auto *cai = dyn_cast<CopyAddrInst>(user)) {
               setUseful(cai->getDest(), dependentVariableIndex);
->>>>>>> 958ecc6e
               setUsefulAndPropagateToOperands(cai->getSrc(),
                                               dependentVariableIndex);
             }
@@ -6873,35 +6829,6 @@
         swiftModule->lookupConformance(eltTanAstType, addArithProto);
     assert(!addArithConf.isInvalid() &&
            "Missing conformance to `AdditiveArithmetic`");
-<<<<<<< HEAD
-    auto subMap =
-        SubstitutionMap::get(genericSig, {astType}, {addArithConf, diffConf});
-    builder.createApply(ai->getLoc(), fnRef, subMap,
-                        {subscriptBuffer, intStruct, adjointArray});
-    return subscriptBuffer;
-  }
-
-  void accumulateArrayTangentSubscriptDirect(ApplyInst *ai, SILType eltType,
-                                             StoreInst *si,
-                                             AllocStackInst *subscriptBuffer) {
-    auto newAdjValue = builder.emitLoadValueOperation(
-        ai->getLoc(), subscriptBuffer, LoadOwnershipQualifier::Take);
-    recordTemporary(newAdjValue);
-    SILValue src = si->getSrc();
-    // When the store's source is a `copy_value`, the `copy_value` is part of
-    // array literal initialization. In this case, add the adjoint to the source
-    // of the copy directly.
-    if (auto *cvi = dyn_cast<CopyValueInst>(src))
-      src = cvi->getOperand();
-    addAdjointValue(si->getParent(), src,
-                    makeConcreteAdjointValue(newAdjValue), si->getLoc());
-    builder.createDeallocStack(ai->getLoc(), subscriptBuffer);
-  }
-
-  void accumulateArrayTangentSubscriptIndirect(
-      ApplyInst *ai, CopyAddrInst *cai, AllocStackInst *subscriptBuffer) {
-    addToAdjointBuffer(cai->getParent(), cai->getSrc(), subscriptBuffer,
-=======
     auto subMap = SubstitutionMap::get(subscriptFnGenSig, {eltTanAstType},
                                        {addArithConf, diffConf});
     // %elt_adj = alloc_stack $T.TangentVector
@@ -6927,7 +6854,6 @@
   void accumulateArrayElementAdjointIndirect(CopyAddrInst *cai,
                                              AllocStackInst *eltAdjBuffer) {
     addToAdjointBuffer(cai->getParent(), cai->getSrc(), eltAdjBuffer,
->>>>>>> 958ecc6e
                        cai->getLoc());
     builder.emitDestroyAddrAndFold(cai->getLoc(), eltAdjBuffer);
     builder.createDeallocStack(cai->getLoc(), eltAdjBuffer);
