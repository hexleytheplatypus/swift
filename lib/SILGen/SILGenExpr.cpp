--- conflicted
+++ resolved
@@ -2750,14 +2750,9 @@
     SmallVector<SILParameterInfo, 2> params;
     params.push_back({loweredBaseTy, paramConvention});
     auto &C = SGM.getASTContext();
-<<<<<<< HEAD
     // Always take indexes parameter to match callee and caller signature on WebAssembly
     if (!indexes.empty() || C.LangOpts.Target.isOSBinFormatWasm())
-      params.push_back({C.getUnsafeRawPointerDecl()->getDeclaredType()
-=======
-    if (!indexes.empty())
       params.push_back({C.getUnsafeRawPointerDecl()->getDeclaredInterfaceType()
->>>>>>> 13f2d3bb
                                                    ->getCanonicalType(),
                         ParameterConvention::Direct_Unowned});
     
@@ -2917,14 +2912,9 @@
                         ? ParameterConvention::Indirect_Inout
                         : paramConvention});
     // indexes
-<<<<<<< HEAD
     // Always take indexes parameter to match callee and caller signature on WebAssembly
     if (!indexes.empty() || C.LangOpts.Target.isOSBinFormatWasm())
-      params.push_back({C.getUnsafeRawPointerDecl()->getDeclaredType()
-=======
-    if (!indexes.empty())
       params.push_back({C.getUnsafeRawPointerDecl()->getDeclaredInterfaceType()
->>>>>>> 13f2d3bb
                                                    ->getCanonicalType(),
                         ParameterConvention::Direct_Unowned});
     
