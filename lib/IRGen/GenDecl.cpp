--- conflicted
+++ resolved
@@ -2301,13 +2301,8 @@
                   linkInfo.getDLLStorage()})
       .to(fn, linkInfo.isForDefinition());
 
-<<<<<<< HEAD
   llvm::AttrBuilder initialAttrs(IGM.getLLVMContext());
-  IGM.constructInitialFnAttributes(initialAttrs, FuncOptMode);
-=======
-  llvm::AttrBuilder initialAttrs;
   IGM.constructInitialFnAttributes(initialAttrs, FuncOptMode, stackProtect);
->>>>>>> 2936334b
   // Merge initialAttrs with attrs.
   auto updatedAttrs = signature.getAttributes().addFnAttributes(
       IGM.getLLVMContext(), initialAttrs);
