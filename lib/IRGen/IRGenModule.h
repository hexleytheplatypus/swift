--- conflicted
+++ resolved
@@ -1020,19 +1020,10 @@
                         bool setIsNoInline = false);
 
   llvm::Constant *getOrCreateRetainFunction(const TypeInfo &objectTI, SILType t,
-<<<<<<< HEAD
-                                            llvm::Type *llvmType, 
-                                            irgen::Atomicity atomicity);
-
-  llvm::Constant *getOrCreateReleaseFunction(const TypeInfo &objectTI, SILType t,
-                                             llvm::Type *llvmType, 
-                                             irgen::Atomicity atomicity);
-=======
                               llvm::Type *llvmType, Atomicity atomicity);
 
   llvm::Constant *getOrCreateReleaseFunction(const TypeInfo &objectTI, SILType t,
                               llvm::Type *llvmType, Atomicity atomicity);
->>>>>>> 8bc13cbf
 
   llvm::Constant *getOrCreateOutlinedInitializeWithTakeFunction(
                               SILType objectType, const TypeInfo &objectTI,
