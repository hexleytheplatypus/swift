//===--- IRGenSIL.cpp - Swift Per-Function IR Generation ------------------===//
//
// This source file is part of the Swift.org open source project
//
// Copyright (c) 2014 - 2017 Apple Inc. and the Swift project authors
// Licensed under Apache License v2.0 with Runtime Library Exception
//
// See https://swift.org/LICENSE.txt for license information
// See https://swift.org/CONTRIBUTORS.txt for the list of Swift project authors
//
//===----------------------------------------------------------------------===//
//
//  This file implements basic setup and teardown for the class which
//  performs IR generation for function bodies.
//
//===----------------------------------------------------------------------===//

#define DEBUG_TYPE "irgensil"
#include "llvm/IR/DIBuilder.h"
#include "llvm/IR/Function.h"
#include "llvm/IR/Module.h"
#include "llvm/IR/Instructions.h"
#include "llvm/IR/IntrinsicInst.h"
#include "llvm/IR/InlineAsm.h"
#include "llvm/IR/Intrinsics.h"
#include "swift/AST/ASTContext.h"
#include "swift/AST/IRGenOptions.h"
#include "swift/AST/ParameterList.h"
#include "swift/AST/Pattern.h"
#include "swift/AST/SubstitutionMap.h"
#include "swift/AST/Types.h"
#include "swift/Basic/ExternalUnion.h"
#include "swift/Basic/Range.h"
#include "swift/Basic/STLExtras.h"
#include "swift/SIL/ApplySite.h"
#include "swift/SIL/Dominance.h"
#include "swift/SIL/InstructionUtils.h"
#include "swift/SIL/PrettyStackTrace.h"
#include "swift/SIL/SILDebugScope.h"
#include "swift/SIL/SILDeclRef.h"
#include "swift/SIL/SILLinkage.h"
#include "swift/SIL/SILModule.h"
#include "swift/SIL/SILType.h"
#include "swift/SIL/SILVisitor.h"
#include "clang/AST/ASTContext.h"
#include "clang/Basic/TargetInfo.h"
#include "clang/CodeGen/CodeGenABITypes.h"
#include "llvm/ADT/MapVector.h"
#include "llvm/ADT/SmallBitVector.h"
#include "llvm/ADT/TinyPtrVector.h"
// SWIFT_ENABLE_TENSORFLOW
#include "llvm/Support/Debug.h"
#include "llvm/Support/SaveAndRestore.h"
#include "llvm/Transforms/Utils/Local.h"

#include "CallEmission.h"
#include "Explosion.h"
#include "GenArchetype.h"
#include "GenBuiltin.h"
#include "GenCall.h"
#include "GenCast.h"
#include "GenClass.h"
#include "GenConstant.h"
#include "GenDecl.h"
#include "GenEnum.h"
#include "GenExistential.h"
#include "GenFunc.h"
#include "GenHeap.h"
#include "GenIntegerLiteral.h"
#include "GenObjC.h"
#include "GenOpaque.h"
#include "GenPoly.h"
#include "GenProto.h"
#include "GenStruct.h"
#include "GenTuple.h"
#include "GenType.h"
#include "IRGenDebugInfo.h"
#include "IRGenModule.h"
#include "MetadataLayout.h"
#include "MetadataRequest.h"
#include "NativeConventionSchema.h"
#include "ReferenceTypeInfo.h"

using namespace swift;
using namespace irgen;

namespace {

class LoweredValue;

struct DynamicallyEnforcedAddress {
  Address Addr;
  llvm::Value *ScratchBuffer;
};

struct CoroutineState {
  Address Buffer;
  llvm::Value *Continuation;
  TemporarySet Temporaries;
};
  
/// Represents a SIL value lowered to IR, in one of these forms:
/// - an Address, corresponding to a SIL address value;
/// - an Explosion of (unmanaged) Values, corresponding to a SIL "register"; or
/// - a CallEmission for a partially-applied curried function or method.
class LoweredValue {
public:
  enum class Kind {
    /// The first two LoweredValue kinds correspond to a SIL address value.
    ///
    /// The LoweredValue of an existential alloc_stack keeps an owning container
    /// in addition to the address of the allocated buffer.
    /// Depending on the allocated type, the container may be equal to the
    /// buffer itself (for types with known sizes) or it may be the address
    /// of a fixed-size container which points to the heap-allocated buffer.
    /// In this case the address-part may be null, which means that the buffer
    /// is not allocated yet.
    ContainedAddress,

    /// The LoweredValue of a resilient, generic, or loadable typed alloc_stack
    /// keeps an optional stackrestore point in addition to the address of the
    /// allocated buffer. For all other address values the stackrestore point is
    /// just null.
    /// If the stackrestore point is set (currently, this might happen for
    /// opaque types: generic and resilient) the deallocation of the stack must
    /// reset the stack pointer to this point.
    StackAddress,

    /// A @box together with the address of the box value.
    OwnedAddress,

    /// The lowered value of a begin_access instruction using dynamic
    /// enforcement.
    DynamicallyEnforcedAddress,

    /// A normal value, represented as an exploded array of llvm Values.
    ExplosionVector,

    /// The special case of a single explosion.
    SingletonExplosion,

    /// A value that represents a function pointer.
    FunctionPointer,

    /// A value that represents an Objective-C method that must be called with
    /// a form of objc_msgSend.
    ObjCMethod,

    /// The special case of an empty explosion.
    EmptyExplosion,

    /// A coroutine state.
    CoroutineState,
  };
  
  Kind kind;
  
private:
  using ExplosionVector = SmallVector<llvm::Value *, 4>;
  using SingletonExplosion = llvm::Value*;

  using Members = ExternalUnionMembers<ContainedAddress,
                                       StackAddress,
                                       OwnedAddress,
                                       DynamicallyEnforcedAddress,
                                       ExplosionVector,
                                       SingletonExplosion,
                                       FunctionPointer,
                                       ObjCMethod,
                                       CoroutineState,
                                       void>;
  
  static Members::Index getMemberIndexForKind(Kind kind) {
    switch (kind) {
    case Kind::ContainedAddress: return Members::indexOf<ContainedAddress>();
    case Kind::StackAddress: return Members::indexOf<StackAddress>();
    case Kind::OwnedAddress: return Members::indexOf<OwnedAddress>();
    case Kind::DynamicallyEnforcedAddress: return Members::indexOf<DynamicallyEnforcedAddress>();
    case Kind::ExplosionVector: return Members::indexOf<ExplosionVector>();
    case Kind::SingletonExplosion: return Members::indexOf<SingletonExplosion>();
    case Kind::FunctionPointer: return Members::indexOf<FunctionPointer>();
    case Kind::ObjCMethod: return Members::indexOf<ObjCMethod>();
    case Kind::CoroutineState: return Members::indexOf<CoroutineState>();
    case Kind::EmptyExplosion: return Members::indexOf<void>();
    }
    llvm_unreachable("bad kind");
  }
  ExternalUnion<Kind, Members, getMemberIndexForKind> Storage;

public:

  /// Create an address value without a stack restore point.
  LoweredValue(const Address &address)
      : kind(Kind::StackAddress) {
    Storage.emplace<StackAddress>(kind, address);
  }

  /// Create an address value with an optional stack restore point.
  LoweredValue(const StackAddress &address)
      : kind(Kind::StackAddress) {
    Storage.emplace<StackAddress>(kind, address);
  }

  /// Create an address value using dynamic enforcement.
  LoweredValue(const DynamicallyEnforcedAddress &address)
      : kind(Kind::DynamicallyEnforcedAddress) {
    Storage.emplace<DynamicallyEnforcedAddress>(kind, address);
  }
  
  enum ContainerForUnallocatedAddress_t { ContainerForUnallocatedAddress };

  /// Create an address value for an alloc_stack, consisting of a container and
  /// a not yet allocated buffer.
  LoweredValue(const Address &container, ContainerForUnallocatedAddress_t)
      : kind(Kind::ContainedAddress) {
    Storage.emplace<ContainedAddress>(kind, container, Address());
  }
  
  /// Create an address value for an alloc_stack, consisting of a container and
  /// the address of the allocated buffer.
  LoweredValue(const ContainedAddress &address)
      : kind(Kind::ContainedAddress) {
    Storage.emplace<ContainedAddress>(kind, address);
  }
  
  LoweredValue(const FunctionPointer &fn)
      : kind(Kind::FunctionPointer) {
    Storage.emplace<FunctionPointer>(kind, fn);
  }

  LoweredValue(ObjCMethod &&objcMethod)
      : kind(Kind::ObjCMethod) {
    Storage.emplace<ObjCMethod>(kind, std::move(objcMethod));
  }

  LoweredValue(Explosion &e) {
    auto elts = e.claimAll();
    if (elts.empty()) {
      kind = Kind::EmptyExplosion;
    } else if (elts.size() == 1) {
      kind = Kind::SingletonExplosion;
      Storage.emplace<SingletonExplosion>(kind, elts.front());
    } else {
      kind = Kind::ExplosionVector;
      auto &explosion = Storage.emplace<ExplosionVector>(kind);
      explosion.append(elts.begin(), elts.end());
    }
  }

  LoweredValue(const OwnedAddress &boxWithAddress)
      : kind(Kind::OwnedAddress) {
    Storage.emplace<OwnedAddress>(kind, boxWithAddress);
  }

  LoweredValue(CoroutineState &&state)
      : kind(Kind::CoroutineState) {
    Storage.emplace<CoroutineState>(kind, std::move(state));
  }

  LoweredValue(LoweredValue &&lv)
      : kind(lv.kind) {
    Storage.moveConstruct(kind, std::move(lv.Storage));
  }

  LoweredValue &operator=(LoweredValue &&lv) {
    Storage.moveAssign(kind, lv.kind, std::move(lv.Storage));
    kind = lv.kind;
    return *this;
  }

  ~LoweredValue() {
    Storage.destruct(kind);
  }
  
  bool isAddress() const {
    return (kind == Kind::StackAddress ||
            kind == Kind::DynamicallyEnforcedAddress);
  }
  bool isUnallocatedAddressInBuffer() const {
    return kind == Kind::ContainedAddress &&
           !Storage.get<ContainedAddress>(kind).getAddress().isValid();
  }
  bool isBoxWithAddress() const {
    return kind == Kind::OwnedAddress;
  }
  
  const StackAddress &getStackAddress() const {
    return Storage.get<StackAddress>(kind);
  }
  
  Address getContainerOfAddress() const {
    const auto &containedAddress = Storage.get<ContainedAddress>(kind);
    assert(containedAddress.getContainer().isValid() && "address has no container");
    return containedAddress.getContainer();
  }

  Address getAddressInContainer() const {
    const auto &containedAddress = Storage.get<ContainedAddress>(kind);
    assert(containedAddress.getContainer().isValid() &&
           "address has no container");
    return containedAddress.getAddress();
  }

  const DynamicallyEnforcedAddress &getDynamicallyEnforcedAddress() const {
    return Storage.get<DynamicallyEnforcedAddress>(kind);
  }

  Address getAnyAddress() const {
    if (kind == LoweredValue::Kind::StackAddress) {
      return Storage.get<StackAddress>(kind).getAddress();
    } else if (kind == LoweredValue::Kind::ContainedAddress) {
      return getAddressInContainer();
    } else {
      return getDynamicallyEnforcedAddress().Addr;
    }
  }
 
  Address getAddressOfBox() const {
    return Storage.get<OwnedAddress>(kind).getAddress();
  }

  ArrayRef<llvm::Value *> getKnownExplosionVector() const {
    return Storage.get<ExplosionVector>(kind);
  }

  llvm::Value *getKnownSingletonExplosion() const {
    return Storage.get<SingletonExplosion>(kind);
  }
  
  const FunctionPointer &getFunctionPointer() const {
    return Storage.get<FunctionPointer>(kind);
  }
  
  const ObjCMethod &getObjCMethod() const {
    return Storage.get<ObjCMethod>(kind);
  }

  const CoroutineState &getCoroutineState() const {
    return Storage.get<CoroutineState>(kind);
  }

  /// Produce an explosion for this lowered value.  Note that many
  /// different storage kinds can be turned into an explosion.
  Explosion getExplosion(IRGenFunction &IGF, SILType type) const {
    Explosion e;
    getExplosion(IGF, type, e);
    return e;
  }
  void getExplosion(IRGenFunction &IGF, SILType type, Explosion &ex) const;

  /// Produce an explosion which is known to be a single value.
  llvm::Value *getSingletonExplosion(IRGenFunction &IGF, SILType type) const;

  /// Produce a callee from this value.
  Callee getCallee(IRGenFunction &IGF, llvm::Value *selfValue,
                   CalleeInfo &&calleeInfo) const;
};

using PHINodeVector = llvm::TinyPtrVector<llvm::PHINode*>;
  
/// Represents a lowered SIL basic block. This keeps track
/// of SIL branch arguments so that they can be lowered to LLVM phi nodes.
struct LoweredBB {
  llvm::BasicBlock *bb;
  PHINodeVector phis;
  
  LoweredBB() = default;
  explicit LoweredBB(llvm::BasicBlock *bb, PHINodeVector &&phis)
    : bb(bb), phis(std::move(phis))
  {}
};

/// Visits a SIL Function and generates LLVM IR.
class IRGenSILFunction :
  public IRGenFunction, public SILInstructionVisitor<IRGenSILFunction>
{
public:
  llvm::DenseMap<SILValue, LoweredValue> LoweredValues;
  llvm::DenseMap<SILValue, StackAddress> LoweredPartialApplyAllocations;
  llvm::DenseMap<SILType, LoweredValue> LoweredUndefs;

  /// All alloc_ref instructions which allocate the object on the stack.
  llvm::SmallPtrSet<SILInstruction *, 8> StackAllocs;

  /// With closure captures it is actually possible to have two function
  /// arguments that both have the same name. Until this is fixed, we need to
  /// also hash the ArgNo here.
  using StackSlotKey =
      std::pair<unsigned, std::pair<const SILDebugScope *, StringRef>>;
  /// Keeps track of the mapping of source variables to -O0 shadow copy allocas.
  llvm::SmallDenseMap<StackSlotKey, Address, 8> ShadowStackSlots;
  llvm::SmallDenseMap<Decl *, SmallString<4>, 8> AnonymousVariables;
  unsigned NumAnonVars = 0;

  /// Accumulative amount of allocated bytes on the stack. Used to limit the
  /// size for stack promoted objects.
  /// We calculate it on demand, so that we don't have to do it if the
  /// function does not have any stack promoted allocations.
  int EstimatedStackSize = -1;

  llvm::MapVector<SILBasicBlock *, LoweredBB> LoweredBBs;
  
  // Destination basic blocks for condfail traps.
  llvm::SmallVector<llvm::BasicBlock *, 8> FailBBs;

  SILFunction *CurSILFn;
  Address IndirectReturn;

  /// The unique block that calls @llvm.coro.end.
  llvm::BasicBlock *CoroutineExitBlock = nullptr;

  // A cached dominance analysis.
  std::unique_ptr<DominanceInfo> Dominance;
  
  IRGenSILFunction(IRGenModule &IGM, SILFunction *f);
  ~IRGenSILFunction();
  
  /// Generate IR for the SIL Function.
  void emitSILFunction();

  /// Calculates EstimatedStackSize.
  void estimateStackSize();

  void setLoweredValue(SILValue v, LoweredValue &&lv) {
    auto inserted = LoweredValues.insert({v, std::move(lv)});
    assert(inserted.second && "already had lowered value for sil value?!");
    (void)inserted;
  }
  
  /// Create a new Address corresponding to the given SIL address value.
  void setLoweredAddress(SILValue v, const Address &address) {
    assert(v->getType().isAddress() && "address for non-address value?!");
    setLoweredValue(v, address);
  }

  void setLoweredStackAddress(SILValue v, const StackAddress &address) {
    assert(v->getType().isAddress() && "address for non-address value?!");
    setLoweredValue(v, address);
  }

  void setLoweredDynamicallyEnforcedAddress(SILValue v,
                                            const Address &address,
                                            llvm::Value *scratch) {
    assert(v->getType().isAddress() && "address for non-address value?!");
    setLoweredValue(v, DynamicallyEnforcedAddress{address, scratch});
  }
  
  void setContainerOfUnallocatedAddress(SILValue v,
                                        const Address &buffer) {
    assert(v->getType().isAddress() && "address for non-address value?!");
    setLoweredValue(v,
      LoweredValue(buffer, LoweredValue::ContainerForUnallocatedAddress));
  }
  
  void overwriteAllocatedAddress(SILValue v, const Address &address) {
    assert(v->getType().isAddress() && "address for non-address value?!");
    auto it = LoweredValues.find(v);
    assert(it != LoweredValues.end() && "no existing entry for overwrite?");
    assert(it->second.isUnallocatedAddressInBuffer() &&
           "not an unallocated address");
    it->second = ContainedAddress(it->second.getContainerOfAddress(), address);
  }

  void setAllocatedAddressForBuffer(SILValue v, const Address &allocedAddress);

  /// Create a new Explosion corresponding to the given SIL value.
  void setLoweredExplosion(SILValue v, Explosion &e) {
    assert(v->getType().isObject() && "explosion for address value?!");
    setLoweredValue(v, LoweredValue(e));
  }

  void setCorrespondingLoweredValues(SILInstructionResultArray results,
                                     Explosion &allValues) {
    for (SILValue result : results) {
      auto resultType = result->getType();
      auto &resultTI = getTypeInfo(resultType);

      // If the value is indirect, the next explosion value should just be
      // a pointer.
      if (resultType.isAddress()) {
        auto pointer = allValues.claimNext();
        setLoweredAddress(result, resultTI.getAddressForPointer(pointer));
        continue;
      }

      // Otherwise, claim out the right number of values.
      Explosion resultValue;
      cast<LoadableTypeInfo>(resultTI).reexplode(*this, allValues, resultValue);
      setLoweredExplosion(result, resultValue);
    }
  }

  void setLoweredBox(SILValue v, const OwnedAddress &box) {
    assert(v->getType().isObject() && "box for address value?!");
    setLoweredValue(v, LoweredValue(box));
  }

  /// Map the given SIL value to a FunctionPointer value.
  void setLoweredFunctionPointer(SILValue v, const FunctionPointer &fnPtr) {
    assert(v->getType().isObject() && "function for address value?!");
    assert(v->getType().is<SILFunctionType>() &&
           "function for non-function value?!");
    setLoweredValue(v, fnPtr);
  }

  /// Create a new Objective-C method corresponding to the given SIL value.
  void setLoweredObjCMethod(SILValue v, SILDeclRef method) {
    assert(v->getType().isObject() && "function for address value?!");
    assert(v->getType().is<SILFunctionType>() &&
           "function for non-function value?!");
    setLoweredValue(v, ObjCMethod{method, SILType(), false});
  }

  /// Create a new Objective-C method corresponding to the given SIL value that
  /// starts its search from the given search type.
  ///
  /// Unlike \c setLoweredObjCMethod, which finds the method in the actual
  /// runtime type of the object, this routine starts at the static type of the
  /// object and searches up the class hierarchy (toward superclasses).
  ///
  /// \param searchType The class from which the Objective-C runtime will start
  /// its search for a method.
  ///
  /// \param startAtSuper Whether we want to start at the superclass of the
  /// static type (vs. the static type itself).
  void setLoweredObjCMethodBounded(SILValue v, SILDeclRef method,
                                   SILType searchType, bool startAtSuper) {
    assert(v->getType().isObject() && "function for address value?!");
    assert(v->getType().is<SILFunctionType>() &&
           "function for non-function value?!");
    setLoweredValue(v, ObjCMethod{method, searchType, startAtSuper});
  }

  void setLoweredCoroutine(SILValue tokenResult, CoroutineState &&state) {
    setLoweredValue(tokenResult, std::move(state));
  }

  LoweredValue &getUndefLoweredValue(SILType t) {
    auto found = LoweredUndefs.find(t);
    if (found != LoweredUndefs.end())
      return found->second;
    
    auto &ti = getTypeInfo(t);
    switch (t.getCategory()) {
    case SILValueCategory::Address: {
      Address undefAddr = ti.getAddressForPointer(
                  llvm::UndefValue::get(ti.getStorageType()->getPointerTo()));
      LoweredUndefs.insert({t, LoweredValue(undefAddr)});
      break;
    }

    case SILValueCategory::Object: {
      auto schema = ti.getSchema();
      Explosion e;
      for (auto &elt : schema) {
        assert(!elt.isAggregate()
               && "non-scalar element in loadable type schema?!");
        e.add(llvm::UndefValue::get(elt.getScalarType()));
      }
      LoweredUndefs.insert({t, LoweredValue(e)});
      break;
    }
    }
    
    found = LoweredUndefs.find(t);
    assert(found != LoweredUndefs.end());
    return found->second;
  }
  
  /// Get the LoweredValue corresponding to the given SIL value, which must
  /// have been lowered.
  LoweredValue &getLoweredValue(SILValue v) {
    if (isa<SILUndef>(v))
      return getUndefLoweredValue(v->getType());
    
    auto foundValue = LoweredValues.find(v);
    assert(foundValue != LoweredValues.end() &&
           "no lowered explosion for sil value!");
    return foundValue->second;
  }
  
  /// Get the Address of a SIL value of address type, which must have been
  /// lowered.
  Address getLoweredAddress(SILValue v) {
    return getLoweredValue(v).getAnyAddress();
  }

  StackAddress getLoweredStackAddress(SILValue v) {
    return getLoweredValue(v).getStackAddress();
  }

  llvm::Value *getLoweredDynamicEnforcementScratchBuffer(BeginAccessInst *v) {
    return getLoweredValue(v).getDynamicallyEnforcedAddress().ScratchBuffer;
  }

  const CoroutineState &getLoweredCoroutine(SILValue v) {
    return getLoweredValue(v).getCoroutineState();
  }

  /// Add the unmanaged LLVM values lowered from a SIL value to an explosion.
  void getLoweredExplosion(SILValue v, Explosion &e) {
    getLoweredValue(v).getExplosion(*this, v->getType(), e);
  }
  /// Create an Explosion containing the unmanaged LLVM values lowered from a
  /// SIL value.
  Explosion getLoweredExplosion(SILValue v) {
    return getLoweredValue(v).getExplosion(*this, v->getType());
  }

  /// Return the single member of the lowered explosion for the
  /// given SIL value.
  llvm::Value *getLoweredSingletonExplosion(SILValue v) {
    return getLoweredValue(v).getSingletonExplosion(*this, v->getType());
  }
  
  LoweredBB &getLoweredBB(SILBasicBlock *bb) {
    auto foundBB = LoweredBBs.find(bb);
    assert(foundBB != LoweredBBs.end() && "no llvm bb for sil bb?!");
    return foundBB->second;
  }

  TypeExpansionContext getExpansionContext() {
    return TypeExpansionContext(*CurSILFn);
  }

  SILType getLoweredTypeInContext(SILType ty) {
    return CurSILFn->getModule()
        .Types.getLoweredType(ty.getASTType(), getExpansionContext())
        .getCategoryType(ty.getCategory());
  }

  StringRef getOrCreateAnonymousVarName(VarDecl *Decl) {
    llvm::SmallString<4> &Name = AnonymousVariables[Decl];
    if (Name.empty()) {
      {
        llvm::raw_svector_ostream S(Name);
        S << '_' << NumAnonVars++;
      }
      AnonymousVariables.insert({Decl, Name});
    }
    return Name;
  }

  template <class DebugVarCarryingInst>
  StringRef getVarName(DebugVarCarryingInst *i, bool &IsAnonymous) {
    auto VarInfo = i->getVarInfo();
    if (!VarInfo)
      return StringRef();

    StringRef Name = i->getVarInfo()->Name;
    // The $match variables generated by the type checker are not
    // guaranteed to be unique within their scope, but they have
    // unique VarDecls.
    if ((Name.empty() || Name == "$match") && i->getDecl()) {
      IsAnonymous = true;
      return getOrCreateAnonymousVarName(i->getDecl());
    }
    return Name;
  }

  /// To make it unambiguous whether a `var` binding has been initialized,
  /// zero-initialize the shadow copy alloca. LLDB uses the first pointer-sized
  /// field to recognize to detect uninitizialized variables. This can be
  /// removed once swiftc switches to @llvm.dbg.addr() intrinsics.
  void zeroInit(llvm::AllocaInst *AI) {
    if (!AI)
      return;

    // Only do this at -Onone.
    uint64_t Size = *AI->getAllocationSizeInBits(IGM.DataLayout) / 8;
    if (IGM.IRGen.Opts.shouldOptimize() || !Size)
      return;

    llvm::IRBuilder<> ZeroInitBuilder(AI->getNextNode());

    // No debug location is how LLVM marks prologue instructions.
    ZeroInitBuilder.SetCurrentDebugLocation(nullptr);
    ZeroInitBuilder.CreateMemSet(
        AI, llvm::ConstantInt::get(IGM.Int8Ty, 0),
        Size, llvm::MaybeAlign(AI->getAlignment()));
  }

  /// Account for bugs in LLVM.
  ///
  /// - When a variable is spilled into a stack slot, LiveDebugValues fails to
  ///   recognize a restore of that slot for a different variable.
  ///
  /// - The LLVM type legalizer currently doesn't update debug
  ///   intrinsics when a large value is split up into smaller
  ///   pieces. Note that this heuristic as a bit too conservative
  ///   on 32-bit targets as it will also fire for doubles.
  ///
  /// - CodeGen Prepare may drop dbg.values pointing to PHI instruction.
  bool needsShadowCopy(llvm::Value *Storage) {
    return !isa<llvm::Constant>(Storage);
  }

  /// Unconditionally emit a stack shadow copy of an \c llvm::Value.
  llvm::Value *emitShadowCopy(llvm::Value *Storage, const SILDebugScope *Scope,
                              SILDebugVariable VarInfo, Alignment Align) {
    if (Align.isZero())
      Align = IGM.getPointerAlignment();

    unsigned ArgNo = VarInfo.ArgNo;
    auto &Alloca = ShadowStackSlots[{ArgNo, {Scope, VarInfo.Name}}];
    if (!Alloca.isValid())
      Alloca = createAlloca(Storage->getType(), Align, VarInfo.Name + ".debug");
    zeroInit(cast<llvm::AllocaInst>(Alloca.getAddress()));

    ArtificialLocation AutoRestore(Scope, IGM.DebugInfo.get(), Builder);
    Builder.CreateStore(Storage, Alloca.getAddress(), Align);
    return Alloca.getAddress();
  }

  /// At -Onone, emit a shadow copy of an Address in an alloca, so the
  /// register allocator doesn't elide the dbg.value intrinsic when
  /// register pressure is high.  There is a trade-off to this: With
  /// shadow copies, we lose the precise lifetime.
  llvm::Value *emitShadowCopyIfNeeded(llvm::Value *Storage,
                                      const SILDebugScope *Scope,
                                      SILDebugVariable VarInfo,
                                      bool IsAnonymous,
                                      Alignment Align = Alignment(0)) {
    // Never emit shadow copies when optimizing, or if already on the stack.
    // No debug info is emitted for refcounts either.
    if (IGM.IRGen.Opts.DisableDebuggerShadowCopies ||
        IGM.IRGen.Opts.shouldOptimize() || IsAnonymous ||
        isa<llvm::AllocaInst>(Storage) || isa<llvm::UndefValue>(Storage) ||
        Storage->getType() == IGM.RefCountedPtrTy || !needsShadowCopy(Storage))
      return Storage;

    // Emit a shadow copy.
    return emitShadowCopy(Storage, Scope, VarInfo, Align);
  }

  /// Like \c emitShadowCopyIfNeeded() but takes an \c Address instead of an
  /// \c llvm::Value.
  llvm::Value *emitShadowCopyIfNeeded(Address Storage,
                                      const SILDebugScope *Scope,
                                      SILDebugVariable VarInfo,
                                      bool IsAnonymous) {
    return emitShadowCopyIfNeeded(Storage.getAddress(), Scope, VarInfo,
                                  IsAnonymous, Storage.getAlignment());
  }

  /// Like \c emitShadowCopyIfNeeded() but takes an exploded value.
  void emitShadowCopyIfNeeded(SILValue &SILVal, const SILDebugScope *Scope,
                              SILDebugVariable VarInfo, bool IsAnonymous,
                              llvm::SmallVectorImpl<llvm::Value *> &copy) {
    Explosion e = getLoweredExplosion(SILVal);

    // Only do this at -O0.
    if (IGM.IRGen.Opts.DisableDebuggerShadowCopies ||
        IGM.IRGen.Opts.shouldOptimize() || IsAnonymous) {
      auto vals = e.claimAll();
      copy.append(vals.begin(), vals.end());
      return;
    }

    // Single or empty values.
    if (e.size() <= 1) {
      auto vals = e.claimAll();
      for (auto val : vals)
        copy.push_back(
            emitShadowCopyIfNeeded(val, Scope, VarInfo, IsAnonymous));
      return;
    }

    SILType Type = SILVal->getType();
    auto &LTI = cast<LoadableTypeInfo>(IGM.getTypeInfo(Type));
    auto Alloca = LTI.allocateStack(*this, Type, VarInfo.Name + ".debug");
    zeroInit(cast<llvm::AllocaInst>(Alloca.getAddress().getAddress()));
    ArtificialLocation AutoRestore(Scope, IGM.DebugInfo.get(), Builder);
    LTI.initialize(*this, e, Alloca.getAddress(), false /* isOutlined */);
    copy.push_back(Alloca.getAddressPointer());
  }

  /// Force all archetypes referenced by the type to be bound by this point.
  /// TODO: just make sure that we have a path to them that the debug info
  ///       can follow.
  void bindArchetypes(swift::Type Ty) {
    auto runtimeTy = IGM.getRuntimeReifiedType(Ty->getCanonicalType());
    if (!IGM.IRGen.Opts.shouldOptimize() && runtimeTy->hasArchetype())
      runtimeTy.visit([&](CanType t) {
        if (auto archetype = dyn_cast<ArchetypeType>(t))
          emitTypeMetadataRef(archetype);
      });
  }
  
  /// Emit debug info for a function argument or a local variable.
  template <typename StorageType>
  void emitDebugVariableDeclaration(StorageType Storage, DebugTypeInfo Ty,
                                    SILType SILTy, const SILDebugScope *DS,
                                    VarDecl *VarDecl, SILDebugVariable VarInfo,
                                    IndirectionKind Indirection = DirectValue) {
    assert(IGM.DebugInfo && "debug info not enabled");
    if (VarInfo.ArgNo) {
      PrologueLocation AutoRestore(IGM.DebugInfo.get(), Builder);
      IGM.DebugInfo->emitVariableDeclaration(Builder, Storage, Ty, DS, VarDecl,
                                             VarInfo, Indirection);
    } else
      IGM.DebugInfo->emitVariableDeclaration(Builder, Storage, Ty, DS, VarDecl,
                                             VarInfo, Indirection);
  }

  void emitFailBB() {
    if (!FailBBs.empty()) {
      // Move the trap basic blocks to the end of the function.
      for (auto *FailBB : FailBBs) {
        auto &BlockList = CurFn->getBasicBlockList();
        BlockList.splice(BlockList.end(), BlockList, FailBB);
      }
    }
  }

  //===--------------------------------------------------------------------===//
  // SIL instruction lowering
  //===--------------------------------------------------------------------===//

  void visitSILBasicBlock(SILBasicBlock *BB);

  void emitErrorResultVar(CanSILFunctionType FnTy,
                          SILResultInfo ErrorInfo,
                          DebugValueInst *DbgValue);
  void emitDebugInfoForAllocStack(AllocStackInst *i, const TypeInfo &type,
                                  llvm::Value *addr);
  void visitAllocStackInst(AllocStackInst *i);
  void visitAllocRefInst(AllocRefInst *i);
  void visitAllocRefDynamicInst(AllocRefDynamicInst *i);
  void visitAllocBoxInst(AllocBoxInst *i);

  void visitProjectBoxInst(ProjectBoxInst *i);

  void visitApplyInst(ApplyInst *i);
  void visitTryApplyInst(TryApplyInst *i);
  void visitFullApplySite(FullApplySite i);
  void visitPartialApplyInst(PartialApplyInst *i);
  void visitBuiltinInst(BuiltinInst *i);

  // SWIFT_ENABLE_TENSORFLOW
  void visitDifferentiableFunctionInst(DifferentiableFunctionInst *i);
  void visitLinearFunctionInst(LinearFunctionInst *i);
  void visitDifferentiableFunctionExtractInst(
      DifferentiableFunctionExtractInst *i);
  void visitLinearFunctionExtractInst(LinearFunctionExtractInst *i);
  void visitDifferentiabilityWitnessFunctionInst(
      DifferentiabilityWitnessFunctionInst *i);
  // SWIFT_ENABLE_TENSORFLOW END

  void visitFunctionRefBaseInst(FunctionRefBaseInst *i);
  void visitFunctionRefInst(FunctionRefInst *i);
  void visitDynamicFunctionRefInst(DynamicFunctionRefInst *i);
  void visitPreviousDynamicFunctionRefInst(PreviousDynamicFunctionRefInst *i);
  void visitAllocGlobalInst(AllocGlobalInst *i);
  void visitGlobalAddrInst(GlobalAddrInst *i);
  void visitGlobalValueInst(GlobalValueInst *i);

  void visitIntegerLiteralInst(IntegerLiteralInst *i);
  void visitFloatLiteralInst(FloatLiteralInst *i);
  void visitStringLiteralInst(StringLiteralInst *i);

  void visitLoadInst(LoadInst *i);
  void visitStoreInst(StoreInst *i);
  void visitAssignInst(AssignInst *i) {
    llvm_unreachable("assign is not valid in canonical SIL");
  }
  void visitAssignByWrapperInst(AssignByWrapperInst *i) {
    llvm_unreachable("assign_by_wrapper is not valid in canonical SIL");
  }
  void visitMarkUninitializedInst(MarkUninitializedInst *i) {
    llvm_unreachable("mark_uninitialized is not valid in canonical SIL");
  }
  void visitMarkFunctionEscapeInst(MarkFunctionEscapeInst *i) {
    llvm_unreachable("mark_function_escape is not valid in canonical SIL");
  }
  void visitLoadBorrowInst(LoadBorrowInst *i) {
    llvm_unreachable("unimplemented");
  }
  void visitDebugValueInst(DebugValueInst *i);
  void visitDebugValueAddrInst(DebugValueAddrInst *i);
  void visitRetainValueInst(RetainValueInst *i);
  void visitRetainValueAddrInst(RetainValueAddrInst *i);
  void visitCopyValueInst(CopyValueInst *i);
  void visitReleaseValueInst(ReleaseValueInst *i);
  void visitReleaseValueAddrInst(ReleaseValueAddrInst *i);
  void visitDestroyValueInst(DestroyValueInst *i);
  void visitAutoreleaseValueInst(AutoreleaseValueInst *i);
  void visitSetDeallocatingInst(SetDeallocatingInst *i);
  void visitObjectInst(ObjectInst *i)  {
    llvm_unreachable("object instruction cannot appear in a function");
  }
  void visitStructInst(StructInst *i);
  void visitTupleInst(TupleInst *i);
  void visitEnumInst(EnumInst *i);
  void visitInitEnumDataAddrInst(InitEnumDataAddrInst *i);
  void visitSelectEnumInst(SelectEnumInst *i);
  void visitSelectEnumAddrInst(SelectEnumAddrInst *i);
  void visitSelectValueInst(SelectValueInst *i);
  void visitUncheckedEnumDataInst(UncheckedEnumDataInst *i);
  void visitUncheckedTakeEnumDataAddrInst(UncheckedTakeEnumDataAddrInst *i);
  void visitInjectEnumAddrInst(InjectEnumAddrInst *i);
  void visitObjCProtocolInst(ObjCProtocolInst *i);
  void visitMetatypeInst(MetatypeInst *i);
  void visitValueMetatypeInst(ValueMetatypeInst *i);
  void visitExistentialMetatypeInst(ExistentialMetatypeInst *i);
  void visitTupleExtractInst(TupleExtractInst *i);
  void visitDestructureTupleInst(DestructureTupleInst *i) {
    llvm_unreachable("unimplemented");
  }
  void visitDestructureStructInst(DestructureStructInst *i) {
    llvm_unreachable("unimplemented");
  }
  void visitTupleElementAddrInst(TupleElementAddrInst *i);
  void visitStructExtractInst(StructExtractInst *i);
  void visitStructElementAddrInst(StructElementAddrInst *i);
  void visitRefElementAddrInst(RefElementAddrInst *i);
  void visitRefTailAddrInst(RefTailAddrInst *i);

  void visitClassMethodInst(ClassMethodInst *i);
  void visitSuperMethodInst(SuperMethodInst *i);
  void visitObjCMethodInst(ObjCMethodInst *i);
  void visitObjCSuperMethodInst(ObjCSuperMethodInst *i);
  void visitWitnessMethodInst(WitnessMethodInst *i);

  void visitAllocValueBufferInst(AllocValueBufferInst *i);
  void visitProjectValueBufferInst(ProjectValueBufferInst *i);
  void visitDeallocValueBufferInst(DeallocValueBufferInst *i);

  void visitOpenExistentialAddrInst(OpenExistentialAddrInst *i);
  void visitOpenExistentialMetatypeInst(OpenExistentialMetatypeInst *i);
  void visitOpenExistentialRefInst(OpenExistentialRefInst *i);
  void visitOpenExistentialValueInst(OpenExistentialValueInst *i);
  void visitInitExistentialAddrInst(InitExistentialAddrInst *i);
  void visitInitExistentialValueInst(InitExistentialValueInst *i);
  void visitInitExistentialMetatypeInst(InitExistentialMetatypeInst *i);
  void visitInitExistentialRefInst(InitExistentialRefInst *i);
  void visitDeinitExistentialAddrInst(DeinitExistentialAddrInst *i);
  void visitDeinitExistentialValueInst(DeinitExistentialValueInst *i);

  void visitAllocExistentialBoxInst(AllocExistentialBoxInst *i);
  void visitOpenExistentialBoxInst(OpenExistentialBoxInst *i);
  void visitOpenExistentialBoxValueInst(OpenExistentialBoxValueInst *i);
  void visitProjectExistentialBoxInst(ProjectExistentialBoxInst *i);
  void visitDeallocExistentialBoxInst(DeallocExistentialBoxInst *i);
  
  void visitProjectBlockStorageInst(ProjectBlockStorageInst *i);
  void visitInitBlockStorageHeaderInst(InitBlockStorageHeaderInst *i);
  
  void visitFixLifetimeInst(FixLifetimeInst *i);
  void visitEndLifetimeInst(EndLifetimeInst *i) {
    llvm_unreachable("unimplemented");
  }
  void
  visitUncheckedOwnershipConversionInst(UncheckedOwnershipConversionInst *i) {
    llvm_unreachable("unimplemented");
  }
  void visitBeginBorrowInst(BeginBorrowInst *i) {
    llvm_unreachable("unimplemented");
  }
  void visitEndBorrowInst(EndBorrowInst *i) {
    llvm_unreachable("unimplemented");
  }
  void visitStoreBorrowInst(StoreBorrowInst *i) {
    llvm_unreachable("unimplemented");
  }
  void visitBeginAccessInst(BeginAccessInst *i);
  void visitEndAccessInst(EndAccessInst *i);
  void visitBeginUnpairedAccessInst(BeginUnpairedAccessInst *i);
  void visitEndUnpairedAccessInst(EndUnpairedAccessInst *i);
  void visitUnmanagedRetainValueInst(UnmanagedRetainValueInst *i) {
    llvm_unreachable("unimplemented");
  }
  void visitUnmanagedReleaseValueInst(UnmanagedReleaseValueInst *i) {
    llvm_unreachable("unimplemented");
  }
  void visitUnmanagedAutoreleaseValueInst(UnmanagedAutoreleaseValueInst *i) {
    llvm_unreachable("unimplemented");
  }
  void visitMarkDependenceInst(MarkDependenceInst *i);
  void visitCopyBlockInst(CopyBlockInst *i);
  void visitCopyBlockWithoutEscapingInst(CopyBlockWithoutEscapingInst *i) {
    llvm_unreachable("not valid in canonical SIL");
  }
  void visitStrongRetainInst(StrongRetainInst *i);
  void visitStrongReleaseInst(StrongReleaseInst *i);
  void visitIsUniqueInst(IsUniqueInst *i);
  void visitIsEscapingClosureInst(IsEscapingClosureInst *i);
  void visitDeallocStackInst(DeallocStackInst *i);
  void visitDeallocBoxInst(DeallocBoxInst *i);
  void visitDeallocRefInst(DeallocRefInst *i);
  void visitDeallocPartialRefInst(DeallocPartialRefInst *i);

  void visitCopyAddrInst(CopyAddrInst *i);
  void visitDestroyAddrInst(DestroyAddrInst *i);

  void visitBindMemoryInst(BindMemoryInst *i);

  void visitCondFailInst(CondFailInst *i);
  
  void visitConvertFunctionInst(ConvertFunctionInst *i);
  void visitConvertEscapeToNoEscapeInst(ConvertEscapeToNoEscapeInst *i);
  void visitThinFunctionToPointerInst(ThinFunctionToPointerInst *i);
  void visitPointerToThinFunctionInst(PointerToThinFunctionInst *i);
  void visitUpcastInst(UpcastInst *i);
  void visitAddressToPointerInst(AddressToPointerInst *i);
  void visitPointerToAddressInst(PointerToAddressInst *i);
  void visitUncheckedRefCastInst(UncheckedRefCastInst *i);
  void visitUncheckedRefCastAddrInst(UncheckedRefCastAddrInst *i);
  void visitUncheckedAddrCastInst(UncheckedAddrCastInst *i);
  void visitUncheckedTrivialBitCastInst(UncheckedTrivialBitCastInst *i);
  void visitUncheckedBitwiseCastInst(UncheckedBitwiseCastInst *i);
  void visitRefToRawPointerInst(RefToRawPointerInst *i);
  void visitRawPointerToRefInst(RawPointerToRefInst *i);
  void visitThinToThickFunctionInst(ThinToThickFunctionInst *i);
  void visitThickToObjCMetatypeInst(ThickToObjCMetatypeInst *i);
  void visitObjCToThickMetatypeInst(ObjCToThickMetatypeInst *i);
  void visitUnconditionalCheckedCastInst(UnconditionalCheckedCastInst *i);
  void visitUnconditionalCheckedCastAddrInst(UnconditionalCheckedCastAddrInst *i);
  void
  visitUnconditionalCheckedCastValueInst(UnconditionalCheckedCastValueInst *i);
  void visitObjCMetatypeToObjectInst(ObjCMetatypeToObjectInst *i);
  void visitObjCExistentialMetatypeToObjectInst(
                                        ObjCExistentialMetatypeToObjectInst *i);
  void visitRefToBridgeObjectInst(RefToBridgeObjectInst *i);
  void visitClassifyBridgeObjectInst(ClassifyBridgeObjectInst *i);
  void visitBridgeObjectToRefInst(BridgeObjectToRefInst *i);
  void visitBridgeObjectToWordInst(BridgeObjectToWordInst *i);
  void visitValueToBridgeObjectInst(ValueToBridgeObjectInst *i);

  void visitIndexAddrInst(IndexAddrInst *i);
  void visitTailAddrInst(TailAddrInst *i);
  void visitIndexRawPointerInst(IndexRawPointerInst *i);

  void visitBeginApplyInst(BeginApplyInst *i);
  void visitEndApplyInst(EndApplyInst *i);
  void visitAbortApplyInst(AbortApplyInst *i);
  void visitEndApply(BeginApplyInst *i, bool isAbort);
  
  void visitUnreachableInst(UnreachableInst *i);
  void visitBranchInst(BranchInst *i);
  void visitCondBranchInst(CondBranchInst *i);
  void visitReturnInst(ReturnInst *i);
  void visitThrowInst(ThrowInst *i);
  void visitUnwindInst(UnwindInst *i);
  void visitYieldInst(YieldInst *i);
  void visitSwitchValueInst(SwitchValueInst *i);
  void visitSwitchEnumInst(SwitchEnumInst *i);
  void visitSwitchEnumAddrInst(SwitchEnumAddrInst *i);
  void visitDynamicMethodBranchInst(DynamicMethodBranchInst *i);
  void visitCheckedCastBranchInst(CheckedCastBranchInst *i);
  void visitCheckedCastValueBranchInst(CheckedCastValueBranchInst *i);
  void visitCheckedCastAddrBranchInst(CheckedCastAddrBranchInst *i);
  
  void visitKeyPathInst(KeyPathInst *I);

  void visitDifferentiabilityWitnessFunctionInst(
      DifferentiabilityWitnessFunctionInst *i);

#define LOADABLE_REF_STORAGE_HELPER(Name)                                      \
  void visitRefTo##Name##Inst(RefTo##Name##Inst *i);                           \
  void visit##Name##ToRefInst(Name##ToRefInst *i);                             \
  void visitStrongCopy##Name##ValueInst(StrongCopy##Name##ValueInst *i);
#define NEVER_LOADABLE_CHECKED_REF_STORAGE(Name, ...) \
  void visitLoad##Name##Inst(Load##Name##Inst *i); \
  void visitStore##Name##Inst(Store##Name##Inst *i);
#define ALWAYS_LOADABLE_CHECKED_REF_STORAGE(Name, ...)                         \
  LOADABLE_REF_STORAGE_HELPER(Name)                                            \
  void visitStrongRetain##Name##Inst(StrongRetain##Name##Inst *i);             \
  void visit##Name##RetainInst(Name##RetainInst *i);                           \
  void visit##Name##ReleaseInst(Name##ReleaseInst *i);
#define SOMETIMES_LOADABLE_CHECKED_REF_STORAGE(Name, ...) \
  NEVER_LOADABLE_CHECKED_REF_STORAGE(Name, "...") \
  ALWAYS_LOADABLE_CHECKED_REF_STORAGE(Name, "...")
#define UNCHECKED_REF_STORAGE(Name, ...) \
  LOADABLE_REF_STORAGE_HELPER(Name)
#include "swift/AST/ReferenceStorage.def"
#undef LOADABLE_REF_STORAGE_HELPER
};

} // end anonymous namespace

void LoweredValue::getExplosion(IRGenFunction &IGF, SILType type,
                                Explosion &ex) const {
  switch (kind) {
  case Kind::StackAddress:
  case Kind::ContainedAddress:
  case Kind::DynamicallyEnforcedAddress:
  case Kind::CoroutineState:
    llvm_unreachable("not a value");
      
  case Kind::ExplosionVector:
    ex.add(Storage.get<ExplosionVector>(kind));
    return;

  case Kind::SingletonExplosion:
    ex.add(Storage.get<SingletonExplosion>(kind));
    return;

  case Kind::EmptyExplosion:
    return;

  case Kind::OwnedAddress:
    ex.add(Storage.get<OwnedAddress>(kind).getOwner());
    return;

  case Kind::FunctionPointer:
    ex.add(Storage.get<FunctionPointer>(kind)
                  .getExplosionValue(IGF, type.castTo<SILFunctionType>()));
    return;

  case Kind::ObjCMethod:
    ex.add(Storage.get<ObjCMethod>(kind).getExplosionValue(IGF));
    return;
  }
  llvm_unreachable("bad kind");
}

llvm::Value *LoweredValue::getSingletonExplosion(IRGenFunction &IGF,
                                                 SILType type) const {
  switch (kind) {
  case Kind::StackAddress:
  case Kind::ContainedAddress:
  case Kind::DynamicallyEnforcedAddress:
  case Kind::CoroutineState:
    llvm_unreachable("not a value");

  case Kind::EmptyExplosion:
  case Kind::ExplosionVector:
    llvm_unreachable("not a singleton explosion");

  case Kind::SingletonExplosion:
    return Storage.get<SingletonExplosion>(kind);

  case Kind::OwnedAddress:
    return Storage.get<OwnedAddress>(kind).getOwner();
      
  case Kind::FunctionPointer:
    return Storage.get<FunctionPointer>(kind)
                  .getExplosionValue(IGF, type.castTo<SILFunctionType>());

  case Kind::ObjCMethod:
    return Storage.get<ObjCMethod>(kind).getExplosionValue(IGF);
  }
  llvm_unreachable("bad kind");
}

IRGenSILFunction::IRGenSILFunction(IRGenModule &IGM, SILFunction *f)
    : IRGenFunction(IGM,
                    IGM.getAddrOfSILFunction(f, ForDefinition,
                                             f->isDynamicallyReplaceable()),
                    f->getOptimizationMode(), f->getDebugScope(),
                    f->getLocation()),
      CurSILFn(f) {
  // Apply sanitizer attributes to the function.
  // TODO: Check if the function is supposed to be excluded from ASan either by
  // being in the external file or via annotations.
  if (IGM.IRGen.Opts.Sanitizers & SanitizerKind::Address)
    CurFn->addFnAttr(llvm::Attribute::SanitizeAddress);
  if (IGM.IRGen.Opts.Sanitizers & SanitizerKind::Thread) {
    auto declContext = f->getDeclContext();
    if (declContext && isa<DestructorDecl>(declContext)) {
      // Do not report races in deinit and anything called from it
      // because TSan does not observe synchronization between retain
      // count dropping to '0' and the object deinitialization.
      CurFn->addFnAttr("sanitize_thread_no_checking_at_run_time");
    } else {
      CurFn->addFnAttr(llvm::Attribute::SanitizeThread);
    }
  }

  // Disable inlining of coroutine functions until we split.
  if (f->getLoweredFunctionType()->isCoroutine()) {
    CurFn->addFnAttr(llvm::Attribute::NoInline);
  }
  // Emit the thunk that calls the previous implementation if this is a dynamic
  // replacement.
  if (f->getDynamicallyReplacedFunction()) {
    IGM.emitDynamicReplacementOriginalFunctionThunk(f);
  }

  if (f->isDynamicallyReplaceable()) {
    IGM.createReplaceableProlog(*this, f);
  }
}

IRGenSILFunction::~IRGenSILFunction() {
  assert(Builder.hasPostTerminatorIP() && "did not terminate BB?!");
  // Emit the fail BB if we have one.
  if (!FailBBs.empty())
    emitFailBB();
  LLVM_DEBUG(CurFn->print(llvm::dbgs()));
}

template<typename ValueVector>
static void emitPHINodesForType(IRGenSILFunction &IGF, SILType type,
                                const TypeInfo &ti, unsigned predecessors,
                                ValueVector &phis) {
  if (type.isAddress()) {
    phis.push_back(IGF.Builder.CreatePHI(ti.getStorageType()->getPointerTo(),
                                         predecessors));
  } else {
    // PHIs are always emitted with maximal explosion.
    ExplosionSchema schema = ti.getSchema();
    for (auto &elt : schema) {
      if (elt.isScalar())
        phis.push_back(
                   IGF.Builder.CreatePHI(elt.getScalarType(), predecessors));
      else
        phis.push_back(
                   IGF.Builder.CreatePHI(elt.getAggregateType()->getPointerTo(),
                   predecessors));
    }
  }
}

static PHINodeVector
emitPHINodesForBBArgs(IRGenSILFunction &IGF,
                      SILBasicBlock *silBB,
                      llvm::BasicBlock *llBB) {
  PHINodeVector phis;
  unsigned predecessors = std::distance(silBB->pred_begin(), silBB->pred_end());
  
  IGF.Builder.SetInsertPoint(llBB);
  if (IGF.IGM.DebugInfo) {
    // Use the location of the first instruction in the basic block
    // for the φ-nodes.
    if (!silBB->empty()) {
      SILInstruction &I = *silBB->begin();
      auto DS = I.getDebugScope();
      assert(DS);
      IGF.IGM.DebugInfo->setCurrentLoc(IGF.Builder, DS, I.getLoc());
    }
  }

  for (SILArgument *arg : make_range(silBB->args_begin(), silBB->args_end())) {
    size_t first = phis.size();
    
    const TypeInfo &ti = IGF.getTypeInfo(arg->getType());
    
    emitPHINodesForType(IGF, arg->getType(), ti, predecessors, phis);
    if (arg->getType().isAddress()) {
      IGF.setLoweredAddress(arg,
                            ti.getAddressForPointer(phis.back()));
    } else {
      Explosion argValue;
      for (llvm::PHINode *phi :
               swift::make_range(phis.begin()+first, phis.end()))
        argValue.add(phi);
      IGF.setLoweredExplosion(arg, argValue);
    }
  }

  // Since we return to the entry of the function, reset the location.
  if (IGF.IGM.DebugInfo)
    IGF.IGM.DebugInfo->clearLoc(IGF.Builder);

  return phis;
}

static void addIncomingExplosionToPHINodes(IRGenSILFunction &IGF,
                                           LoweredBB &lbb,
                                           unsigned &phiIndex,
                                           Explosion &argValue);

// TODO: Handle this during SIL AddressLowering.
static ArrayRef<SILArgument*> emitEntryPointIndirectReturn(
                                 IRGenSILFunction &IGF,
                                 SILBasicBlock *entry,
                                 Explosion &params,
                                 CanSILFunctionType funcTy,
                    llvm::function_ref<bool(SILType)> requiresIndirectResult) {
  // Map an indirect return for a type SIL considers loadable but still
  // requires an indirect return at the IR level.
  SILFunctionConventions fnConv(funcTy, IGF.getSILModule());
  SILType directResultType =
      IGF.CurSILFn->mapTypeIntoContext(fnConv.getSILResultType());
  if (requiresIndirectResult(directResultType)) {
    auto &paramTI = IGF.IGM.getTypeInfo(directResultType);
    auto &retTI =
        IGF.IGM.getTypeInfo(IGF.getLoweredTypeInContext(directResultType));
    auto ptr = params.claimNext();
    if (paramTI.getStorageType() != retTI.getStorageType()) {
      assert(directResultType.getASTType()->hasOpaqueArchetype());
      ptr = IGF.Builder.CreateBitCast(ptr,
                                      retTI.getStorageType()->getPointerTo());
    }
    IGF.IndirectReturn = retTI.getAddressForPointer(ptr);
  }

  auto bbargs = entry->getArguments();

  // Map the indirect returns if present.
  unsigned numIndirectResults = fnConv.getNumIndirectSILResults();
  unsigned idx = 0;
  for (auto indirectResultType : fnConv.getIndirectSILResultTypes()) {
    SILArgument *ret = bbargs[idx];
    auto inContextResultType =
        IGF.CurSILFn->mapTypeIntoContext(indirectResultType);
    auto &retTI = IGF.IGM.getTypeInfo(ret->getType());
    // The parameter's type might be different due to looking through opaque
    // archetypes.
    auto ptr = params.claimNext();
    auto &paramTI = IGF.IGM.getTypeInfo(inContextResultType);
    if (paramTI.getStorageType() != retTI.getStorageType()) {
      assert(inContextResultType.getASTType()->hasOpaqueArchetype());
      ptr = IGF.Builder.CreateBitCast(ptr,
                                      retTI.getStorageType()->getPointerTo());
    }
    auto addr = retTI.getAddressForPointer(ptr);
    IGF.setLoweredAddress(ret, addr);
    ++idx;
  }
  assert(numIndirectResults == idx);

  return bbargs.slice(numIndirectResults);
}

static void bindParameter(IRGenSILFunction &IGF,
                          SILArgument *param,
                          SILType paramTy,
                          Explosion &allParamValues) {
  // Pull out the parameter value and its formal type.
  auto &paramTI = IGF.getTypeInfo(IGF.CurSILFn->mapTypeIntoContext(paramTy));
  auto &argTI = IGF.getTypeInfo(param->getType());

  // If the SIL parameter isn't passed indirectly, we need to map it
  // to an explosion.
  if (param->getType().isObject()) {
    Explosion paramValues;
    auto &loadableParamTI = cast<LoadableTypeInfo>(paramTI);
    auto &loadableArgTI = cast<LoadableTypeInfo>(paramTI);
    // If the explosion must be passed indirectly, load the value from the
    // indirect address.
    auto &nativeSchema = argTI.nativeParameterValueSchema(IGF.IGM);
    if (nativeSchema.requiresIndirect()) {
      Address paramAddr =
          loadableParamTI.getAddressForPointer(allParamValues.claimNext());
      if (paramTI.getStorageType() != argTI.getStorageType())
        paramAddr =
            loadableArgTI.getAddressForPointer(IGF.Builder.CreateBitCast(
                paramAddr.getAddress(),
                loadableArgTI.getStorageType()->getPointerTo()));
      loadableArgTI.loadAsTake(IGF, paramAddr, paramValues);
    } else {
      if (!nativeSchema.empty()) {
        // Otherwise, we map from the native convention to the type's explosion
        // schema.
        Explosion nativeParam;
        allParamValues.transferInto(nativeParam, nativeSchema.size());
        paramValues = nativeSchema.mapFromNative(IGF.IGM, IGF, nativeParam,
                                                 param->getType());
      } else {
        assert(paramTI.getSchema().empty());
      }
    }
    IGF.setLoweredExplosion(param, paramValues);
    return;
  }

  // Okay, the type is passed indirectly in SIL, so we need to map
  // it to an address.
  // FIXME: that doesn't mean we should physically pass it
  // indirectly at this resilience expansion. An @in or @in_guaranteed parameter
  // could be passed by value in the right resilience domain.
  auto ptr = allParamValues.claimNext();
  if (paramTI.getStorageType() != argTI.getStorageType()) {
    ptr =
        IGF.Builder.CreateBitCast(ptr, argTI.getStorageType()->getPointerTo());
  }
  Address paramAddr = argTI.getAddressForPointer(ptr);
  IGF.setLoweredAddress(param, paramAddr);
}

/// Emit entry point arguments for a SILFunction with the Swift calling
/// convention.
static void emitEntryPointArgumentsNativeCC(IRGenSILFunction &IGF,
                                            SILBasicBlock *entry,
                                            Explosion &allParamValues) {
  auto funcTy = IGF.CurSILFn->getLoweredFunctionType();
  
  // Map the indirect return if present.
  ArrayRef<SILArgument *> params = emitEntryPointIndirectReturn(
      IGF, entry, allParamValues, funcTy, [&](SILType retType) -> bool {
        auto &schema =
            IGF.IGM.getTypeInfo(retType).nativeReturnValueSchema(IGF.IGM);
        return schema.requiresIndirect();
      });

  // The witness method CC passes Self as a final argument.
  WitnessMetadata witnessMetadata;
  if (funcTy->getRepresentation() == SILFunctionTypeRepresentation::WitnessMethod) {
    collectTrailingWitnessMetadata(IGF, *IGF.CurSILFn, allParamValues,
                                   witnessMetadata);
  }

  // Bind the error result by popping it off the parameter list.
  if (funcTy->hasErrorResult()) {
    IGF.setErrorResultSlot(allParamValues.takeLast());
  }
  // The coroutine context should be the first parameter.
  switch (funcTy->getCoroutineKind()) {
  case SILCoroutineKind::None:
    break;
  case SILCoroutineKind::YieldOnce:
    emitYieldOnceCoroutineEntry(IGF, funcTy, allParamValues);
    break;
  case SILCoroutineKind::YieldMany:
    emitYieldManyCoroutineEntry(IGF, funcTy, allParamValues);
    break;
  }

  SILFunctionConventions conv(funcTy, IGF.getSILModule());

  // The 'self' argument might be in the context position, which is
  // now the end of the parameter list.  Bind it now.
  if (hasSelfContextParameter(funcTy)) {
    SILArgument *selfParam = params.back();
    params = params.drop_back();

    Explosion selfTemp;
    selfTemp.add(allParamValues.takeLast());
    bindParameter(IGF, selfParam,
                  conv.getSILArgumentType(conv.getNumSILArguments() - 1),
                  selfTemp);

    // Even if we don't have a 'self', if we have an error result, we
    // should have a placeholder argument here.
  } else if (funcTy->hasErrorResult() ||
           funcTy->getRepresentation() == SILFunctionTypeRepresentation::Thick)
  {
    llvm::Value *contextPtr = allParamValues.takeLast(); (void) contextPtr;
    assert(contextPtr->getType() == IGF.IGM.RefCountedPtrTy);
  }

  // Map the remaining SIL parameters to LLVM parameters.
  unsigned i = 0;
  for (SILArgument *param : params) {
    auto argIdx = conv.getSILArgIndexOfFirstParam() + i;
    bindParameter(IGF, param, conv.getSILArgumentType(argIdx), allParamValues);
    ++i;
  }

  // Bind polymorphic arguments.  This can only be done after binding
  // all the value parameters.
  if (hasPolymorphicParameters(funcTy)) {
    emitPolymorphicParameters(IGF, *IGF.CurSILFn, allParamValues,
                              &witnessMetadata,
      [&](unsigned paramIndex) -> llvm::Value* {
        SILValue parameter =
          IGF.CurSILFn->getArgumentsWithoutIndirectResults()[paramIndex];
        return IGF.getLoweredSingletonExplosion(parameter);
      });
  }

  assert(allParamValues.empty() && "didn't claim all parameters!");
}

/// Emit entry point arguments for the parameters of a C function, or the
/// method parameters of an ObjC method.
static void emitEntryPointArgumentsCOrObjC(IRGenSILFunction &IGF,
                                           SILBasicBlock *entry,
                                           Explosion &params,
                                           CanSILFunctionType funcTy) {
  // First, lower the method type.
  ForeignFunctionInfo foreignInfo = IGF.IGM.getForeignFunctionInfo(funcTy);
  assert(foreignInfo.ClangInfo);
  auto &FI = *foreignInfo.ClangInfo;

  // Okay, start processing the parameters explosion.

  // First, claim all the indirect results.
  ArrayRef<SILArgument*> args
    = emitEntryPointIndirectReturn(IGF, entry, params, funcTy,
      [&](SILType directResultType) -> bool {
        return FI.getReturnInfo().isIndirect();
      });

  unsigned nextArgTyIdx = 0;

  // Handle the arguments of an ObjC method.
  if (IGF.CurSILFn->getRepresentation() ==
        SILFunctionTypeRepresentation::ObjCMethod) {
    // Claim the self argument from the end of the formal arguments.
    SILArgument *selfArg = args.back();
    args = args.slice(0, args.size() - 1);

    // Set the lowered explosion for the self argument.
    auto &selfTI = cast<LoadableTypeInfo>(IGF.getTypeInfo(selfArg->getType()));
    auto selfSchema = selfTI.getSchema();
    assert(selfSchema.size() == 1 && "Expected self to be a single element!");

    auto *selfValue = params.claimNext();
    auto *bodyType = selfSchema.begin()->getScalarType();
    if (selfValue->getType() != bodyType)
      selfValue = IGF.coerceValue(selfValue, bodyType, IGF.IGM.DataLayout);

    Explosion self;
    self.add(selfValue);
    IGF.setLoweredExplosion(selfArg, self);

    // Discard the implicit _cmd argument.
    params.claimNext();

    // We've handled the self and _cmd arguments, so when we deal with
    // generating explosions for the remaining arguments we can skip
    // these.
    nextArgTyIdx = 2;
  }

  assert(args.size() == (FI.arg_size() - nextArgTyIdx) &&
         "Number of arguments not equal to number of argument types!");

  // Generate lowered explosions for each explicit argument.
  for (auto i : indices(args)) {
    SILArgument *arg = args[i];
    auto argTyIdx = i + nextArgTyIdx;
    auto &argTI = IGF.getTypeInfo(arg->getType());
    
    // Bitcast indirect argument pointers to the right storage type.
    if (arg->getType().isAddress()) {
      llvm::Value *ptr = params.claimNext();
      ptr = IGF.Builder.CreateBitCast(ptr,
                                      argTI.getStorageType()->getPointerTo());
      IGF.setLoweredAddress(arg, Address(ptr, argTI.getBestKnownAlignment()));
      continue;
    }
    
    auto &loadableArgTI = cast<LoadableTypeInfo>(argTI);

    Explosion argExplosion;
    emitForeignParameter(IGF, params, foreignInfo, argTyIdx, arg->getType(),
                         loadableArgTI, argExplosion, false);
    IGF.setLoweredExplosion(arg, argExplosion);
  }

  assert(params.empty() && "didn't claim all parameters!");

  // emitPolymorphicParameters() may create function calls, so we need
  // to initialize the debug location here.
  ArtificialLocation Loc(IGF.getDebugScope(), IGF.IGM.DebugInfo.get(),
                         IGF.Builder);
  
  // Bind polymorphic arguments. This can only be done after binding
  // all the value parameters, and must be done even for non-polymorphic
  // functions because of imported Objective-C generics.
  emitPolymorphicParameters(
      IGF, *IGF.CurSILFn, params, nullptr,
      [&](unsigned paramIndex) -> llvm::Value * {
        SILValue parameter = entry->getArguments()[paramIndex];
        return IGF.getLoweredSingletonExplosion(parameter);
      });
}

/// Get metadata for the dynamic Self type if we have it.
static void emitLocalSelfMetadata(IRGenSILFunction &IGF) {
  if (!IGF.CurSILFn->hasSelfMetadataParam())
    return;
  
  const SILArgument *selfArg = IGF.CurSILFn->getSelfMetadataArgument();
  auto selfTy = selfArg->getType().getASTType();
  CanMetatypeType metaTy =
    dyn_cast<MetatypeType>(selfTy);
  IRGenFunction::LocalSelfKind selfKind;
  if (!metaTy)
    selfKind = IRGenFunction::ObjectReference;
  else {
    selfTy = metaTy.getInstanceType();
    switch (metaTy->getRepresentation()) {
    case MetatypeRepresentation::Thin:
      llvm_unreachable("class metatypes are never thin");
    case MetatypeRepresentation::Thick:
      selfKind = IRGenFunction::SwiftMetatype;
      break;
    case MetatypeRepresentation::ObjC:
      selfKind = IRGenFunction::ObjCMetatype;
      break;
    }
  }
  llvm::Value *value = IGF.getLoweredExplosion(selfArg).claimNext();
  if (auto dynSelfTy = dyn_cast<DynamicSelfType>(selfTy))
    selfTy = dynSelfTy.getSelfType();

  // Specify the exact Self type if we know it, either because the class
  // is final, or because the function we're emitting is a method with the
  // [exact_self_class] attribute set on it during the SIL pipeline.
  bool isExact = selfTy->getClassOrBoundGenericClass()->isFinal()
    || IGF.CurSILFn->isExactSelfClass();

  IGF.setLocalSelfMetadata(selfTy, isExact, value, selfKind);
}

/// Emit the definition for the given SIL constant.
void IRGenModule::emitSILFunction(SILFunction *f) {
  if (f->isExternalDeclaration())
    return;

  // Do not emit bodies of public_external functions.
  if (hasPublicVisibility(f->getLinkage()) && f->isAvailableExternally())
    return;

  PrettyStackTraceSILFunction stackTrace("emitting IR", f);
  IRGenSILFunction(*this, f).emitSILFunction();
}

void IRGenSILFunction::emitSILFunction() {
  LLVM_DEBUG(llvm::dbgs() << "emitting SIL function: ";
             CurSILFn->printName(llvm::dbgs());
             llvm::dbgs() << '\n';
             CurSILFn->print(llvm::dbgs()));
  
  assert(!CurSILFn->empty() && "function has no basic blocks?!");

  if (CurSILFn->getDynamicallyReplacedFunction())
    IGM.IRGen.addDynamicReplacement(CurSILFn);

  // Configure the dominance resolver.
  // TODO: consider re-using a dom analysis from the PassManager
  // TODO: consider using a cheaper analysis at -O0
  setDominanceResolver([](IRGenFunction &IGF_,
                          DominancePoint activePoint,
                          DominancePoint dominatingPoint) -> bool {
    IRGenSILFunction &IGF = static_cast<IRGenSILFunction&>(IGF_);
    if (!IGF.Dominance) {
      IGF.Dominance.reset(new DominanceInfo(IGF.CurSILFn));
    }
    return IGF.Dominance->dominates(dominatingPoint.as<SILBasicBlock>(),
                                    activePoint.as<SILBasicBlock>());
  });
  
  if (IGM.DebugInfo)
    IGM.DebugInfo->emitFunction(*CurSILFn, CurFn);

  // Map the entry bb.
  LoweredBBs[&*CurSILFn->begin()] = LoweredBB(&CurFn->back(), {});
  // Create LLVM basic blocks for the other bbs.
  for (auto bi = std::next(CurSILFn->begin()), be = CurSILFn->end(); bi != be;
       ++bi) {
    // FIXME: Use the SIL basic block's name.
    llvm::BasicBlock *llBB = llvm::BasicBlock::Create(IGM.getLLVMContext());
    auto phis = emitPHINodesForBBArgs(*this, &*bi, llBB);
    CurFn->getBasicBlockList().push_back(llBB);
    LoweredBBs[&*bi] = LoweredBB(llBB, std::move(phis));
  }

  auto entry = LoweredBBs.begin();
  Builder.SetInsertPoint(entry->second.bb);

  // Map the LLVM arguments to arguments on the entry point BB.
  Explosion params = collectParameters();
  auto funcTy = CurSILFn->getLoweredFunctionType();

  switch (funcTy->getLanguage()) {
  case SILFunctionLanguage::Swift:
    emitEntryPointArgumentsNativeCC(*this, entry->first, params);
    break;
  case SILFunctionLanguage::C:
    emitEntryPointArgumentsCOrObjC(*this, entry->first, params, funcTy);
    break;
  }
  emitLocalSelfMetadata(*this);

  assert(params.empty() && "did not map all llvm params to SIL params?!");

  // It's really nice to be able to assume that we've already emitted
  // all the values from dominating blocks --- it makes simple
  // peepholing more powerful and allows us to avoid the need for
  // nasty "forward-declared" values.  We can do this by emitting
  // blocks using a simple walk through the successor graph.
  //
  // We do want to preserve the original source order, but that's done
  // by having previously added all the primary blocks to the LLVM
  // function in their original order.  As long as any secondary
  // blocks are inserted after the current IP instead of at the end
  // of the function, we're fine.

  // Invariant: for every block in the work queue, we have visited all
  // of its dominators.
  llvm::SmallPtrSet<SILBasicBlock*, 8> visitedBlocks;
  SmallVector<SILBasicBlock*, 8> workQueue; // really a stack

  // Queue up the entry block, for which the invariant trivially holds.
  visitedBlocks.insert(&*CurSILFn->begin());
  workQueue.push_back(&*CurSILFn->begin());

  while (!workQueue.empty()) {
    auto bb = workQueue.pop_back_val();

    // Emit the block.
    visitSILBasicBlock(bb);

#ifndef NDEBUG
    // Assert that the current IR IP (if valid) is immediately prior
    // to the initial IR block for the next primary SIL block.
    // It's not semantically necessary to preserve SIL block order,
    // but we really should.
    if (auto curBB = Builder.GetInsertBlock()) {
      auto next = std::next(SILFunction::iterator(bb));
      if (next != CurSILFn->end()) {
        auto nextBB = LoweredBBs[&*next].bb;
        assert(&*std::next(curBB->getIterator()) == nextBB &&
               "lost source SIL order?");
      }
    }
#endif

    // The immediate dominator of a successor of this block needn't be
    // this block, but it has to be something which dominates this
    // block.  In either case, we've visited it.
    //
    // Therefore the invariant holds of all the successors, and we can
    // queue them up if we haven't already visited them.
    for (auto *succBB : bb->getSuccessorBlocks()) {
      if (visitedBlocks.insert(succBB).second)
        workQueue.push_back(succBB);
    }
  }

  // If there are dead blocks in the SIL function, we might have left
  // invalid blocks in the IR.  Do another pass and kill them off.
  for (SILBasicBlock &bb : *CurSILFn)
    if (!visitedBlocks.count(&bb))
      LoweredBBs[&bb].bb->eraseFromParent();

}

void IRGenSILFunction::estimateStackSize() {
  if (EstimatedStackSize >= 0)
    return;

  // TODO: as soon as we generate alloca instructions with accurate lifetimes
  // we should also do a better stack size calculation here. Currently we
  // add all stack sizes even if life ranges do not overlap.
  for (SILBasicBlock &BB : *CurSILFn) {
    for (SILInstruction &I : BB) {
      if (auto *ASI = dyn_cast<AllocStackInst>(&I)) {
        const TypeInfo &type = getTypeInfo(ASI->getElementType());
        if (llvm::Constant *SizeConst = type.getStaticSize(IGM)) {
          auto *SizeInt = cast<llvm::ConstantInt>(SizeConst);
          EstimatedStackSize += (int)SizeInt->getSExtValue();
        }
      }
    }
  }
}

void IRGenSILFunction::visitSILBasicBlock(SILBasicBlock *BB) {
  // Insert into the lowered basic block.
  llvm::BasicBlock *llBB = getLoweredBB(BB).bb;
  Builder.SetInsertPoint(llBB);

  bool InEntryBlock = BB->pred_empty();

  // Set this block as the dominance point.  This implicitly communicates
  // with the dominance resolver configured in emitSILFunction.
  DominanceScope dominance(*this, InEntryBlock ? DominancePoint::universal()
                                               : DominancePoint(BB));

  // Generate the body.
  bool InCleanupBlock = false;
  bool KeepCurrentLocation = false;

  for (auto &I : *BB) {
    if (IGM.DebugInfo) {
      // Set the debug info location for I, if applicable.
      auto DS = I.getDebugScope();
      SILLocation ILoc = I.getLoc();
      // Handle cleanup locations.
      if (ILoc.is<CleanupLocation>()) {
        // Cleanup locations point to the decl of the value that is
        // being destroyed (for diagnostic generation). As far as
        // the linetable is concerned, cleanups at the end of a
        // lexical scope should point to the cleanup location, which
        // is the location of the last instruction in the basic block.
        if (!InCleanupBlock) {
          InCleanupBlock = true;
          // Scan ahead to see if this is the final cleanup block in
          // this basic block.
          auto It = I.getIterator();
          do ++It; while (It != BB->end() &&
                          It->getLoc().is<CleanupLocation>());
          // We are still in the middle of a basic block?
          if (It != BB->end() && !isa<TermInst>(It))
            KeepCurrentLocation = true;
        }

        // Assign the cleanup location to this instruction.
        if (!KeepCurrentLocation) {
          assert(BB->getTerminator());
          ILoc = BB->getTerminator()->getLoc();
          DS = BB->getTerminator()->getDebugScope();
        }
      } else if (InCleanupBlock) {
        KeepCurrentLocation = false;
        InCleanupBlock = false;
      }

      // Until SILDebugScopes are properly serialized, bare functions
      // are allowed to not have a scope.
      if (!DS) {
        if (CurSILFn->isBare())
          DS = CurSILFn->getDebugScope();
        assert(maybeScopeless(I) && "instruction has location, but no scope");
      }

      // Set the builder's debug location.
      if (DS && !KeepCurrentLocation)
        IGM.DebugInfo->setCurrentLoc(Builder, DS, ILoc);
      else {
        // Reuse the last scope for an easier-to-read line table.
        auto Prev = --I.getIterator();
        if (Prev != BB->end())
          DS = Prev->getDebugScope();

        // Use an artificial (line 0) location, to indicate we'd like to
        // reuse the last debug loc.
        IGM.DebugInfo->setCurrentLoc(
            Builder, DS, RegularLocation::getAutoGeneratedLocation());
      }
    }
    visit(&I);
  }

  assert(Builder.hasPostTerminatorIP() && "SIL bb did not terminate block?!");
}

<<<<<<< HEAD
// SWIFT_ENABLE_TENSORFLOW
void IRGenSILFunction::
visitDifferentiableFunctionInst(DifferentiableFunctionInst *i) {
  auto origExp = getLoweredExplosion(i->getOriginalFunction());
  Explosion e;
  e.add(origExp.claimAll());
  assert(i->hasDerivativeFunctions());
  for (auto &derivFnOperand : i->getDerivativeFunctionArray())
    e.add(getLoweredExplosion(derivFnOperand.get()).claimAll());
  setLoweredExplosion(i, e);
}

void IRGenSILFunction::
visitLinearFunctionInst(LinearFunctionInst *i) {
  auto origExp = getLoweredExplosion(i->getOriginalFunction());
  Explosion e;
  e.add(origExp.claimAll());
  assert(i->hasTransposeFunction());
  e.add(getLoweredExplosion(i->getTransposeFunction()).claimAll());
  setLoweredExplosion(i, e);
}

void IRGenSILFunction::
visitDifferentiableFunctionExtractInst(DifferentiableFunctionExtractInst *i) {
  unsigned structFieldOffset = i->getExtractee().rawValue;
  unsigned fieldSize = 1;
  auto fnRepr = i->getFunctionOperand()->getType().getFunctionRepresentation();
  if (fnRepr == SILFunctionTypeRepresentation::Thick) {
    structFieldOffset *= 2;
    fieldSize = 2;
  }
  auto diffFnExp = getLoweredExplosion(i->getFunctionOperand());
  assert(diffFnExp.size() == fieldSize * 3);
  Explosion e;
  e.add(diffFnExp.getRange(structFieldOffset, structFieldOffset + fieldSize));
  (void)diffFnExp.claimAll();
  setLoweredExplosion(i, e);
}

void IRGenSILFunction::
visitLinearFunctionExtractInst(LinearFunctionExtractInst *i) {
  unsigned structFieldOffset = i->getExtractee().rawValue;
  unsigned fieldSize = 1;
  auto fnRepr = i->getFunctionOperand()->getType().getFunctionRepresentation();
  if (fnRepr == SILFunctionTypeRepresentation::Thick) {
    structFieldOffset *= 2;
    fieldSize = 2;
  }
  auto diffFnExp = getLoweredExplosion(i->getFunctionOperand());
  assert(diffFnExp.size() == fieldSize * 2);
  Explosion e;
  e.add(diffFnExp.getRange(structFieldOffset, structFieldOffset + fieldSize));
  (void)diffFnExp.claimAll();
  setLoweredExplosion(i, e);
}

=======
>>>>>>> a49428ca
void IRGenSILFunction::visitDifferentiabilityWitnessFunctionInst(
    DifferentiabilityWitnessFunctionInst *i) {
  llvm::Value *diffWitness =
      IGM.getAddrOfDifferentiabilityWitness(i->getWitness());
  unsigned offset = 0;
  switch (i->getWitnessKind()) {
  case DifferentiabilityWitnessFunctionKind::JVP:
    offset = 0;
    break;
  case DifferentiabilityWitnessFunctionKind::VJP:
    offset = 1;
    break;
  case DifferentiabilityWitnessFunctionKind::Transpose:
    llvm_unreachable("Not yet implemented");
  }

  diffWitness = Builder.CreateStructGEP(diffWitness, offset);
  diffWitness = Builder.CreateLoad(diffWitness, IGM.getPointerAlignment());

  auto fnType = cast<SILFunctionType>(i->getType().getASTType());
  Signature signature = IGM.getSignature(fnType);
  diffWitness =
      Builder.CreateBitCast(diffWitness, signature.getType()->getPointerTo());

  setLoweredFunctionPointer(i, FunctionPointer(diffWitness, signature));
}
<<<<<<< HEAD
// SWIFT_ENABLE_TENSORFLOW END
=======
>>>>>>> a49428ca

void IRGenSILFunction::visitFunctionRefBaseInst(FunctionRefBaseInst *i) {
  auto fn = i->getInitiallyReferencedFunction();

  llvm::Constant *fnPtr = IGM.getAddrOfSILFunction(
      fn, NotForDefinition, false /*isDynamicallyReplaceableImplementation*/,
      isa<PreviousDynamicFunctionRefInst>(i));

  auto sig = IGM.getSignature(fn->getLoweredFunctionType());

  // Note that the pointer value returned by getAddrOfSILFunction doesn't
  // necessarily have element type sig.getType(), e.g. if it's imported.

  FunctionPointer fp = FunctionPointer::forDirect(fnPtr, sig);
  
  // Store the function as a FunctionPointer so we can avoid bitcasting
  // or thunking if we don't need to.
  setLoweredFunctionPointer(i, fp);
}

void IRGenSILFunction::visitFunctionRefInst(FunctionRefInst *i) {
  visitFunctionRefBaseInst(i);
}

void IRGenSILFunction::visitDynamicFunctionRefInst(DynamicFunctionRefInst *i) {
  visitFunctionRefBaseInst(i);
}

void IRGenSILFunction::visitPreviousDynamicFunctionRefInst(
    PreviousDynamicFunctionRefInst *i) {
  if (UseBasicDynamicReplacement) {
    IGM.unimplemented(i->getLoc().getSourceLoc(),
      ": calling the original implementation of a dynamic function is not "
      "supported with -Xllvm -basic-dynamic-replacement");
  }
  visitFunctionRefBaseInst(i);
}

void IRGenSILFunction::visitAllocGlobalInst(AllocGlobalInst *i) {
  SILGlobalVariable *var = i->getReferencedGlobal();
  SILType loweredTy = var->getLoweredType();
  auto &ti = getTypeInfo(loweredTy);

  auto expansion = IGM.getResilienceExpansionForLayout(var);

  // If the global is fixed-size in all resilience domains that can see it,
  // we allocated storage for it statically, and there's nothing to do.
  if (ti.isFixedSize(expansion))
    return;

  // Otherwise, the static storage for the global consists of a fixed-size
  // buffer.
  Address addr = IGM.getAddrOfSILGlobalVariable(var, ti,
                                                NotForDefinition);
  emitAllocateValueInBuffer(*this, loweredTy, addr);
}

void IRGenSILFunction::visitGlobalAddrInst(GlobalAddrInst *i) {
  SILGlobalVariable *var = i->getReferencedGlobal();
  SILType loweredTy = var->getLoweredTypeInContext(getExpansionContext());
  assert(loweredTy == i->getType().getObjectType());
  auto &ti = getTypeInfo(loweredTy);
  
  auto expansion = IGM.getResilienceExpansionForLayout(var);

  // If the variable is empty in all resilience domains that can see it,
  // don't actually emit a symbol for the global at all, just return undef.
  if (ti.isKnownEmpty(expansion)) {
    setLoweredAddress(i, ti.getUndefAddress());
    return;
  }

  Address addr = IGM.getAddrOfSILGlobalVariable(var, ti,
                                                NotForDefinition);

  // If the global is fixed-size in all resilience domains that can see it,
  // we allocated storage for it statically, and there's nothing to do.
  if (ti.isFixedSize(expansion)) {
    setLoweredAddress(i, addr);
    return;
  }

  // Otherwise, the static storage for the global consists of a fixed-size
  // buffer; project it.
  addr = emitProjectValueInBuffer(*this, loweredTy, addr);
  
  setLoweredAddress(i, addr);
}

void IRGenSILFunction::visitGlobalValueInst(GlobalValueInst *i) {
  SILGlobalVariable *var = i->getReferencedGlobal();
  assert(var->isInitializedObject() &&
         "global_value only supported for statically initialized objects");
  SILType loweredTy = var->getLoweredType();
  assert(loweredTy == i->getType());
  auto &ti = getTypeInfo(loweredTy);
  assert(ti.isFixedSize(IGM.getResilienceExpansionForLayout(var)));

  llvm::Value *Ref = IGM.getAddrOfSILGlobalVariable(var, ti,
                                                NotForDefinition).getAddress();

  auto ClassType = loweredTy.getASTType();
  llvm::Value *Metadata =
    emitClassHeapMetadataRef(*this, ClassType, MetadataValueType::TypeMetadata,
                             MetadataState::Complete);
  llvm::Value *CastAddr = Builder.CreateBitCast(Ref, IGM.RefCountedPtrTy);
  llvm::Value *InitRef = emitInitStaticObjectCall(Metadata, CastAddr, "staticref");
  InitRef = Builder.CreateBitCast(InitRef, Ref->getType());

  Explosion e;
  e.add(InitRef);
  setLoweredExplosion(i, e);
}

void IRGenSILFunction::visitMetatypeInst(swift::MetatypeInst *i) {
  auto metaTy = i->getType().castTo<MetatypeType>();
  Explosion e;
  emitMetatypeRef(*this, metaTy, e);
  setLoweredExplosion(i, e);
}

static llvm::Value *getClassBaseValue(IRGenSILFunction &IGF,
                                      SILValue v) {
  if (v->getType().isAddress()) {
    auto addr = IGF.getLoweredAddress(v);
    return IGF.Builder.CreateLoad(addr);
  }
  
  Explosion e = IGF.getLoweredExplosion(v);
  return e.claimNext();
}

void IRGenSILFunction::visitValueMetatypeInst(swift::ValueMetatypeInst *i) {
  SILType instanceTy = i->getOperand()->getType();
  auto metaTy = i->getType().castTo<MetatypeType>();
  
  if (metaTy->getRepresentation() == MetatypeRepresentation::Thin) {
    Explosion empty;
    setLoweredExplosion(i, empty);
    return;
  }
  
  Explosion e;
  
  if (instanceTy.getClassOrBoundGenericClass()) {
    e.add(emitDynamicTypeOfHeapObject(*this,
                           getClassBaseValue(*this, i->getOperand()),
                           metaTy->getRepresentation(), instanceTy));
  } else if (auto arch = instanceTy.getAs<ArchetypeType>()) {
    if (arch->requiresClass()) {
      e.add(emitDynamicTypeOfHeapObject(*this,
                             getClassBaseValue(*this, i->getOperand()),
                             metaTy->getRepresentation(), instanceTy));
    } else {
      Address base = getLoweredAddress(i->getOperand());
      e.add(emitDynamicTypeOfOpaqueArchetype(*this, base,
                                             i->getOperand()->getType()));
      // FIXME: We need to convert this back to an ObjC class for an
      // ObjC metatype representation.
      if (metaTy->getRepresentation() == MetatypeRepresentation::ObjC)
        unimplemented(i->getLoc().getSourceLoc(),
                      "objc metatype of non-class-bounded archetype");
    }
  } else {
    emitMetatypeRef(*this, metaTy, e);
  }
  
  setLoweredExplosion(i, e);
}

void IRGenSILFunction::visitExistentialMetatypeInst(
                                            swift::ExistentialMetatypeInst *i) {
  Explosion result;
  SILValue op = i->getOperand();
  SILType opType = op->getType();

  switch (opType.getPreferredExistentialRepresentation()) {
  case ExistentialRepresentation::Metatype: {
    Explosion existential = getLoweredExplosion(op);
    emitMetatypeOfMetatype(*this, existential, opType, result);
    break;
  }
  case ExistentialRepresentation::Class: {
    Explosion existential = getLoweredExplosion(op);
    emitMetatypeOfClassExistential(*this, existential, i->getType(),
                                   opType, result);
    break;
  }
  case ExistentialRepresentation::Boxed: {
    Explosion existential = getLoweredExplosion(op);
    emitMetatypeOfBoxedExistential(*this, existential, opType, result);
    break;
  }
  case ExistentialRepresentation::Opaque: {
    Address existential = getLoweredAddress(op);
    emitMetatypeOfOpaqueExistential(*this, existential, opType, result);
    break;
  }
  case ExistentialRepresentation::None:
    llvm_unreachable("Bad existential representation");
  }

  setLoweredExplosion(i, result);
}

static void emitApplyArgument(IRGenSILFunction &IGF,
                              SILValue arg,
                              SILType paramType,
                              Explosion &out) {
  bool isSubstituted = (arg->getType() != paramType);

  // For indirect arguments, we just need to pass a pointer.
  if (paramType.isAddress()) {
    // This address is of the substituted type.
    auto addr = IGF.getLoweredAddress(arg);

    // If a substitution is in play, just bitcast the address.
    if (isSubstituted) {
      auto origType = IGF.IGM.getStoragePointerType(paramType);
      addr = IGF.Builder.CreateBitCast(addr, origType);
    }
      
    out.add(addr.getAddress());
    return;
  }

  // Otherwise, it's an explosion, which we may need to translate,
  // both in terms of explosion level and substitution levels.
  assert(arg->getType().isObject());

  // Fast path: avoid an unnecessary temporary explosion.
  if (!isSubstituted) {
    IGF.getLoweredExplosion(arg, out);
    return;
  }

  Explosion temp = IGF.getLoweredExplosion(arg);
  reemitAsUnsubstituted(IGF, paramType, arg->getType(),
                        temp, out);
}

static llvm::Value *getObjCClassForValue(IRGenFunction &IGF,
                                         llvm::Value *selfValue,
                                         CanAnyMetatypeType selfType) {
  // If we have a Swift metatype, map it to the heap metadata, which
  // will be the Class for an ObjC type.
  switch (selfType->getRepresentation()) {
  case swift::MetatypeRepresentation::ObjC:
    return selfValue;

  case swift::MetatypeRepresentation::Thick:
    // Convert thick metatype to Objective-C metatype.
    return emitClassHeapMetadataRefForMetatype(IGF, selfValue,
                                               selfType.getInstanceType());

  case swift::MetatypeRepresentation::Thin:
    llvm_unreachable("Cannot convert Thin metatype to ObjC metatype");
  }
  llvm_unreachable("bad metatype representation");
}

static llvm::Value *
emitWitnessTableForLoweredCallee(IRGenSILFunction &IGF,
                                 CanSILFunctionType substCalleeType) {
  // This use of getSelfInstanceType() assumes that the instance type is
  // always a meaningful formal type.
  auto substSelfType = substCalleeType->getSelfInstanceType(IGF.IGM.getSILModule());
  auto substConformance =
      substCalleeType->getWitnessMethodConformanceOrInvalid();

  llvm::Value *argMetadata = IGF.emitTypeMetadataRef(substSelfType);
  llvm::Value *wtable =
    emitWitnessTableRef(IGF, substSelfType, &argMetadata, substConformance);

  return wtable;
}

Callee LoweredValue::getCallee(IRGenFunction &IGF,
                               llvm::Value *selfValue,
                               CalleeInfo &&calleeInfo) const {
  switch (kind) {
  case Kind::FunctionPointer: {
    auto &fn = getFunctionPointer();
    return Callee(std::move(calleeInfo), fn, selfValue);
  }

  case Kind::ObjCMethod: {
    const auto &objcMethod = getObjCMethod();
    assert(selfValue);

    // Convert a metatype 'self' argument to the ObjC class pointer.
    // FIXME: why on earth is this not correctly represented in SIL?
    if (auto metatype = dyn_cast<AnyMetatypeType>(
       calleeInfo.OrigFnType->getSelfParameter()
            .getArgumentType(IGF.IGM.getSILModule(), calleeInfo.OrigFnType))) {
      selfValue = getObjCClassForValue(IGF, selfValue, metatype);
    }

    return getObjCMethodCallee(IGF, objcMethod, selfValue,
                               std::move(calleeInfo));
  }

  case Kind::SingletonExplosion: {
    auto functionValue = getKnownSingletonExplosion();

    switch (calleeInfo.OrigFnType->getRepresentation()) {
    case SILFunctionType::Representation::Block:
      assert(!selfValue && "block function with self?");
      return getBlockPointerCallee(IGF, functionValue, std::move(calleeInfo));

    case SILFunctionType::Representation::ObjCMethod:
    case SILFunctionType::Representation::Thick:
      llvm_unreachable("unexpected function with singleton representation");

    case SILFunctionType::Representation::WitnessMethod:
    case SILFunctionType::Representation::Thin:
    case SILFunctionType::Representation::Closure:
    case SILFunctionType::Representation::Method:
      return getSwiftFunctionPointerCallee(IGF, functionValue, selfValue,
                                           std::move(calleeInfo), false);

    case SILFunctionType::Representation::CFunctionPointer:
      assert(!selfValue && "C function pointer has self?");
      return getCFunctionPointerCallee(IGF, functionValue,
                                       std::move(calleeInfo));
    }
    llvm_unreachable("bad kind");
  }

  case Kind::ExplosionVector: {
    auto vector = getKnownExplosionVector();
    assert(calleeInfo.OrigFnType->getRepresentation()
             == SILFunctionType::Representation::Thick);

    assert(!selfValue && "thick function pointer with self?");
    assert(vector.size() == 2 && "thick function pointer with size != 2");
    llvm::Value *functionValue = vector[0];
    llvm::Value *contextValue = vector[1];
    bool castToRefcountedContext = calleeInfo.OrigFnType->isNoEscape();
    return getSwiftFunctionPointerCallee(IGF, functionValue, contextValue,
                                         std::move(calleeInfo),
                                         castToRefcountedContext);
  }

  case LoweredValue::Kind::EmptyExplosion:
  case LoweredValue::Kind::OwnedAddress:
  case LoweredValue::Kind::ContainedAddress:
  case LoweredValue::Kind::StackAddress:
  case LoweredValue::Kind::DynamicallyEnforcedAddress:
  case LoweredValue::Kind::CoroutineState:
    llvm_unreachable("not a valid callee");
  }
  llvm_unreachable("bad kind");
}

static CallEmission getCallEmissionForLoweredValue(IRGenSILFunction &IGF,
                                         CanSILFunctionType origCalleeType,
                                         CanSILFunctionType substCalleeType,
                                         const LoweredValue &lv,
                                         llvm::Value *selfValue,
                                         SubstitutionMap substitutions,
                                         WitnessMetadata *witnessMetadata,
                                         Explosion &args) {
  Callee callee = lv.getCallee(IGF, selfValue,
                               CalleeInfo(origCalleeType, substCalleeType,
                                          substitutions));

  switch (origCalleeType->getRepresentation()) {
  case SILFunctionType::Representation::WitnessMethod: {
    auto wtable = emitWitnessTableForLoweredCallee(IGF, substCalleeType);
    witnessMetadata->SelfWitnessTable = wtable;
    break;
  }

  case SILFunctionType::Representation::ObjCMethod:
  case SILFunctionType::Representation::Thick:
  case SILFunctionType::Representation::Block:
  case SILFunctionType::Representation::Thin:
  case SILFunctionType::Representation::CFunctionPointer:
  case SILFunctionType::Representation::Method:
  case SILFunctionType::Representation::Closure:
    break;
  }

  CallEmission callEmission(IGF, std::move(callee));
  if (IGF.CurSILFn->isThunk())
    callEmission.addAttribute(llvm::AttributeList::FunctionIndex,
                              llvm::Attribute::NoInline);

  return callEmission;
}

void IRGenSILFunction::visitBuiltinInst(swift::BuiltinInst *i) {
  const BuiltinInfo &builtin = getSILModule().getBuiltinInfo(i->getName());

  auto argValues = i->getArguments();
  Explosion args;

  for (auto idx : indices(argValues)) {
    auto argValue = argValues[idx];

    // Builtin arguments should never be substituted, so use the value's type
    // as the parameter type.
    emitApplyArgument(*this, argValue, argValue->getType(), args);
  }
  
  Explosion result;
  emitBuiltinCall(*this, builtin, i->getName(), i->getType(),
                  args, result, i->getSubstitutions());
  
  setLoweredExplosion(i, result);
}

void IRGenSILFunction::visitApplyInst(swift::ApplyInst *i) {
  visitFullApplySite(i);
}

void IRGenSILFunction::visitTryApplyInst(swift::TryApplyInst *i) {
  visitFullApplySite(i);
}

void IRGenSILFunction::visitFullApplySite(FullApplySite site) {
  auto origCalleeType = site.getOrigCalleeType();
  auto substCalleeType = site.getSubstCalleeType();

  // SWIFT_ENABLE_TENSORFLOW
  Optional<LoweredValue> tmpCalleeLV;
  if (site.getOrigCalleeType()->isDifferentiable()) {
    auto adFnExp = getLoweredExplosion(site.getCallee());
    Explosion e;
    unsigned fieldSize = 1;
    if (origCalleeType->getRepresentation() ==
        SILFunctionTypeRepresentation::Thick) {
      fieldSize = 2;
    }
    e.add(adFnExp.getRange(0, 0 + fieldSize));
    (void)adFnExp.claimAll();
    tmpCalleeLV = LoweredValue(e);

    origCalleeType = origCalleeType->getWithoutDifferentiability();
    substCalleeType = substCalleeType->getWithoutDifferentiability();
  }
  const LoweredValue &calleeLV =
      tmpCalleeLV ? *tmpCalleeLV : getLoweredValue(site.getCallee());

  auto args = site.getArguments();
  SILFunctionConventions origConv(origCalleeType, getSILModule());
  assert(origConv.getNumSILArguments() == args.size());

  // Extract 'self' if it needs to be passed as the context parameter.
  llvm::Value *selfValue = nullptr;
  if (hasSelfContextParameter(origCalleeType)) {
    SILValue selfArg = args.back();
    args = args.drop_back();

    if (selfArg->getType().isObject()) {
      selfValue = getLoweredSingletonExplosion(selfArg);
    } else {
      selfValue = getLoweredAddress(selfArg).getAddress();
    }
  }

  Explosion llArgs;    
  WitnessMetadata witnessMetadata;
  CallEmission emission =
    getCallEmissionForLoweredValue(*this, origCalleeType, substCalleeType,
                                   calleeLV, selfValue,
                                   site.getSubstitutionMap(),
                                   &witnessMetadata, llArgs);

  // Lower the arguments and return value in the callee's generic context.
  GenericContextScope scope(IGM, origCalleeType->getInvocationGenericSignature());

  // Allocate space for the coroutine buffer.
  Optional<Address> coroutineBuffer;
  switch (origCalleeType->getCoroutineKind()) {
  case SILCoroutineKind::None:
    break;

  case SILCoroutineKind::YieldOnce:
    coroutineBuffer = emitAllocYieldOnceCoroutineBuffer(*this);
    break;

  case SILCoroutineKind::YieldMany:
    coroutineBuffer = emitAllocYieldManyCoroutineBuffer(*this);
    break;
  }
  if (coroutineBuffer) {
    llArgs.add(coroutineBuffer->getAddress());
  }

  // Lower the SIL arguments to IR arguments.
  
  // Turn the formal SIL parameters into IR-gen things.
  for (auto index : indices(args)) {
    emitApplyArgument(*this, args[index], origConv.getSILArgumentType(index),
                      llArgs);
  }

  // Pass the generic arguments.
  if (hasPolymorphicParameters(origCalleeType)) {
    SubstitutionMap subMap = site.getSubstitutionMap();
    emitPolymorphicArguments(*this, origCalleeType,
                             subMap, &witnessMetadata, llArgs);
  }

  // Add all those arguments.
  emission.setArgs(llArgs, false, &witnessMetadata);

  SILInstruction *i = site.getInstruction();
  
  Explosion result;
  emission.emitToExplosion(result, false);

  // For a simple apply, just bind the apply result to the result of the call.
  if (auto apply = dyn_cast<ApplyInst>(i)) {
    setLoweredExplosion(apply, result);

  // For begin_apply, we have to destructure the call.
  } else if (auto beginApply = dyn_cast<BeginApplyInst>(i)) {
    // Grab the continuation pointer.  This will still be an i8*.
    auto continuation = result.claimNext();

    setLoweredCoroutine(beginApply->getTokenResult(),
                        { *coroutineBuffer,
                          continuation,
                          emission.claimTemporaries() });

    setCorrespondingLoweredValues(beginApply->getYieldedValues(), result);

  } else {
    auto tryApplyInst = cast<TryApplyInst>(i);

    // Load the error value.
    SILFunctionConventions substConv(substCalleeType, getSILModule());
    SILType errorType = substConv.getSILErrorType();
    Address errorSlot = getErrorResultSlot(errorType);
    auto errorValue = Builder.CreateLoad(errorSlot);

    auto &normalDest = getLoweredBB(tryApplyInst->getNormalBB());
    auto &errorDest = getLoweredBB(tryApplyInst->getErrorBB());

    // Zero the error slot to maintain the invariant that it always
    // contains null.  This will frequently become a dead store.
    auto nullError = llvm::Constant::getNullValue(errorValue->getType());
    if (!tryApplyInst->getErrorBB()->getSinglePredecessorBlock()) {
      // Only do that here if we can't move the store to the error block.
      // See below.
      Builder.CreateStore(nullError, errorSlot);
    }

    // If the error value is non-null, branch to the error destination.
    auto hasError = Builder.CreateICmpNE(errorValue, nullError);
    Builder.CreateCondBr(hasError, errorDest.bb, normalDest.bb);

    // Set up the PHI nodes on the normal edge.
    unsigned firstIndex = 0;
    addIncomingExplosionToPHINodes(*this, normalDest, firstIndex, result);
    assert(firstIndex == normalDest.phis.size());

    // Set up the PHI nodes on the error edge.
    assert(errorDest.phis.size() == 1);
    errorDest.phis[0]->addIncoming(errorValue, Builder.GetInsertBlock());

    if (tryApplyInst->getErrorBB()->getSinglePredecessorBlock()) {
      // Zeroing out the error slot only in the error block increases the chance
      // that it will become a dead store.
      auto origBB = Builder.GetInsertBlock();
      Builder.SetInsertPoint(errorDest.bb);
      Builder.CreateStore(nullError, errorSlot);
      Builder.SetInsertPoint(origBB);
    }
  }
}

/// If the value is a @convention(witness_method) function, the context
/// is the witness table that must be passed to the call.
///
/// \param v A value of possibly-polymorphic SILFunctionType.
/// \param subs This is the set of substitutions that we are going to be
/// applying to 'v'.
static std::tuple<FunctionPointer, llvm::Value*, CanSILFunctionType>
getPartialApplicationFunction(IRGenSILFunction &IGF, SILValue v,
                              SubstitutionMap subs,
                              CanSILFunctionType substFnType) {
  LoweredValue &lv = IGF.getLoweredValue(v);
  auto fnType = v->getType().castTo<SILFunctionType>();

  switch (lv.kind) {
  case LoweredValue::Kind::ContainedAddress:
  case LoweredValue::Kind::StackAddress:
  case LoweredValue::Kind::DynamicallyEnforcedAddress:
  case LoweredValue::Kind::OwnedAddress:
  case LoweredValue::Kind::EmptyExplosion:
  case LoweredValue::Kind::CoroutineState:
    llvm_unreachable("not a valid function");

  case LoweredValue::Kind::ObjCMethod:
    llvm_unreachable("objc method partial application shouldn't get here");

  case LoweredValue::Kind::FunctionPointer: {
    llvm::Value *context = nullptr;
    switch (fnType->getRepresentation()) {
    case SILFunctionTypeRepresentation::CFunctionPointer:
    case SILFunctionTypeRepresentation::Block:
    case SILFunctionTypeRepresentation::ObjCMethod:
      llvm_unreachable("partial_apply of foreign functions not implemented");
        
    case SILFunctionTypeRepresentation::WitnessMethod:
      context = emitWitnessTableForLoweredCallee(IGF, substFnType);
      break;
    case SILFunctionTypeRepresentation::Thick:
    case SILFunctionTypeRepresentation::Thin:
    case SILFunctionTypeRepresentation::Method:
    case SILFunctionTypeRepresentation::Closure:
      break;
    }

    auto fn = lv.getFunctionPointer();
    return std::make_tuple(fn, context, fnType);
  }
  case LoweredValue::Kind::SingletonExplosion: {
    llvm::Value *fnPtr = lv.getKnownSingletonExplosion();
    auto fn = FunctionPointer::forExplosionValue(IGF, fnPtr, fnType);
    llvm::Value *context = nullptr;
    auto repr = fnType->getRepresentation();
    assert(repr != SILFunctionType::Representation::Block &&
           "partial apply of block not implemented");
    if (repr == SILFunctionType::Representation::WitnessMethod) {
      context = emitWitnessTableForLoweredCallee(IGF, substFnType);
    }
    return std::make_tuple(fn, context, fnType);
  }
  case LoweredValue::Kind::ExplosionVector: {
    assert(fnType->getRepresentation()
             == SILFunctionType::Representation::Thick);
    Explosion ex = lv.getExplosion(IGF, v->getType());
    llvm::Value *fnPtr = ex.claimNext();
    auto fn = FunctionPointer::forExplosionValue(IGF, fnPtr, fnType);
    llvm::Value *context = ex.claimNext();
    return std::make_tuple(fn, context, fnType);
  }
  }
  llvm_unreachable("bad kind");
}

void IRGenSILFunction::visitPartialApplyInst(swift::PartialApplyInst *i) {
  SILValue v(i);

  // NB: We collect the arguments under the substituted type.
  auto args = i->getArguments();
  auto calleeTy = i->getSubstCalleeType();
  auto params = calleeTy->getParameters();
  params = params.slice(params.size() - args.size(), args.size());
  
  Explosion llArgs;

  // Lower the parameters in the callee's generic context.
  {
    GenericContextScope scope(IGM,
                            i->getOrigCalleeType()->getSubstGenericSignature());
    for (auto index : indices(args)) {
      auto paramTy = IGM.silConv.getSILType(params[index], calleeTy);
      assert(args[index]->getType() == paramTy);
      emitApplyArgument(*this, args[index], paramTy, llArgs);
    }
  }
  
  auto &lv = getLoweredValue(i->getCallee());
  if (lv.kind == LoweredValue::Kind::ObjCMethod) {
    // Objective-C partial applications require a different path. There's no
    // actual function pointer to capture, and we semantically can't cache
    // dispatch, so we need to perform the message send in the partial
    // application thunk.
    auto &objcMethod = lv.getObjCMethod();
    assert(i->getArguments().size() == 1 &&
           "only partial application of objc method to self implemented");
    assert(llArgs.size() == 1 &&
           "objc partial_apply argument is not a single retainable pointer?!");
    llvm::Value *selfVal = llArgs.claimNext();
    
    Explosion function;
    emitObjCPartialApplication(*this,
                               objcMethod,
                               i->getOrigCalleeType(),
                               i->getType().castTo<SILFunctionType>(),
                               selfVal,
                               i->getArguments()[0]->getType(),
                               function);
    setLoweredExplosion(i, function);
    return;
  }
  
  // Get the function value.
  auto result = getPartialApplicationFunction(*this, i->getCallee(),
                                              i->getSubstitutionMap(),
                                              i->getSubstCalleeType());
  FunctionPointer calleeFn = std::get<0>(result);
  llvm::Value *innerContext = std::get<1>(result);
  CanSILFunctionType origCalleeTy = std::get<2>(result);

  // Create the thunk and function value.
  Explosion function;
  auto closureStackAddr = emitFunctionPartialApplication(
      *this, *CurSILFn, calleeFn, innerContext, llArgs, params,
      i->getSubstitutionMap(), origCalleeTy, i->getSubstCalleeType(),
      i->getType().castTo<SILFunctionType>(), function, false);
  setLoweredExplosion(v, function);

  if (closureStackAddr) {
    assert(i->isOnStack());
    LoweredPartialApplyAllocations[v] = *closureStackAddr;
  }
}

void IRGenSILFunction::visitIntegerLiteralInst(swift::IntegerLiteralInst *i) {
  Explosion e;
  if (i->getType().is<BuiltinIntegerLiteralType>()) {
    auto pair = emitConstantIntegerLiteral(IGM, i);
    e.add(pair.Data);
    e.add(pair.Flags);
  } else {
    llvm::Value *constant = emitConstantInt(IGM, i);
    e.add(constant);
  }
  setLoweredExplosion(i, e);
}

void IRGenSILFunction::visitFloatLiteralInst(swift::FloatLiteralInst *i) {
  llvm::Value *constant = emitConstantFP(IGM, i);
  Explosion e;
  e.add(constant);
  setLoweredExplosion(i, e);
}

void IRGenSILFunction::visitStringLiteralInst(swift::StringLiteralInst *i) {
  llvm::Value *addr;

  // Emit a load of a selector.
  if (i->getEncoding() == swift::StringLiteralInst::Encoding::ObjCSelector)
    addr = emitObjCSelectorRefLoad(i->getValue());
  else
    addr = emitAddrOfConstantString(IGM, i);

  Explosion e;
  e.add(addr);
  setLoweredExplosion(i, e);
}

void IRGenSILFunction::visitUnreachableInst(swift::UnreachableInst *i) {
  Builder.CreateUnreachable();
}

static void emitCoroutineExit(IRGenSILFunction &IGF) {
  // The LLVM coroutine representation demands that there be a
  // unique call to llvm.coro.end.

  // If the coroutine exit block already exists, just branch to it.
  if (auto coroEndBB = IGF.CoroutineExitBlock) {
    IGF.Builder.CreateBr(coroEndBB);
    return;
  }

  // Otherwise, create it and branch to it.
  auto coroEndBB = IGF.createBasicBlock("coro.end");
  IGF.CoroutineExitBlock = coroEndBB;
  IGF.Builder.CreateBr(coroEndBB);

  // Emit the block.
  IGF.Builder.emitBlock(coroEndBB);
  auto handle = IGF.getCoroutineHandle();
  IGF.Builder.CreateIntrinsicCall(llvm::Intrinsic::coro_end,
                                  {handle,
                                   /*is unwind*/ IGF.Builder.getFalse()});
  IGF.Builder.CreateUnreachable();
}

static void emitReturnInst(IRGenSILFunction &IGF,
                           SILType resultTy,
                           Explosion &result) {
  // If we're generating a coroutine, just call coro.end.
  if (IGF.isCoroutine()) {
    assert(result.empty() &&
           "coroutines do not currently support non-void returns");
    emitCoroutineExit(IGF);
    return;
  }

  // The invariant on the out-parameter is that it's always zeroed, so
  // there's nothing to do here.

  // Even if SIL has a direct return, the IR-level calling convention may
  // require an indirect return.
  if (IGF.IndirectReturn.isValid()) {
    auto &retTI = cast<LoadableTypeInfo>(IGF.getTypeInfo(resultTy));
    retTI.initialize(IGF, result, IGF.IndirectReturn, false);
    IGF.Builder.CreateRetVoid();
  } else {
    auto funcLang = IGF.CurSILFn->getLoweredFunctionType()->getLanguage();
    auto swiftCCReturn = funcLang == SILFunctionLanguage::Swift;
    assert(swiftCCReturn ||
           funcLang == SILFunctionLanguage::C && "Need to handle all cases");
    SILFunctionConventions conv(IGF.CurSILFn->getLoweredFunctionType(),
                                IGF.getSILModule());
    auto funcResultType =
        IGF.CurSILFn->mapTypeIntoContext(conv.getSILResultType());
    IGF.emitScalarReturn(resultTy, funcResultType, result, swiftCCReturn,
                         false);
  }
}

void IRGenSILFunction::visitReturnInst(swift::ReturnInst *i) {
  Explosion result = getLoweredExplosion(i->getOperand());

  // Implicitly autorelease the return value if the function's result
  // convention is autoreleased.
  auto fnConv = CurSILFn->getConventions();
  if (fnConv.getNumDirectSILResults() == 1
      && (fnConv.getDirectSILResults().begin()->getConvention()
          == ResultConvention::Autoreleased)) {
    Explosion temp;
    temp.add(emitObjCAutoreleaseReturnValue(*this, result.claimNext()));
    result = std::move(temp);
  }

  emitReturnInst(*this, i->getOperand()->getType(), result);
}

void IRGenSILFunction::visitThrowInst(swift::ThrowInst *i) {
  // Store the exception to the error slot.
  llvm::Value *exn = getLoweredSingletonExplosion(i->getOperand());

  Builder.CreateStore(exn, getCallerErrorResultSlot());

  // Create a normal return, but leaving the return value undefined.
  auto fnTy = CurFn->getType()->getPointerElementType();
  auto retTy = cast<llvm::FunctionType>(fnTy)->getReturnType();
  if (retTy->isVoidTy()) {
    Builder.CreateRetVoid();
  } else {
    Builder.CreateRet(llvm::UndefValue::get(retTy));
  }
}

void IRGenSILFunction::visitUnwindInst(swift::UnwindInst *i) {
  // Just call coro.end; there's no need to distinguish 'unwind'
  // and 'return' at the LLVM level.
  emitCoroutineExit(*this);
}

void IRGenSILFunction::visitYieldInst(swift::YieldInst *i) {
  auto coroutineType = CurSILFn->getLoweredFunctionType();
  SILFunctionConventions coroConv(coroutineType, getSILModule());

  GenericContextScope scope(IGM, coroutineType->getInvocationGenericSignature());

  // Collect all the yielded values.
  Explosion values;
  auto yieldedValues = i->getYieldedValues();
  auto yields = coroutineType->getYields();
  assert(yieldedValues.size() == yields.size());
  for (auto idx : indices(yieldedValues)) {
    SILValue value = yieldedValues[idx];
    SILParameterInfo yield = yields[idx];
    emitApplyArgument(*this, value, coroConv.getSILType(yield), values);
  }

  // Emit the yield intrinsic.
  auto isUnwind = emitYield(*this, coroutineType, values);

  // Branch to the appropriate destination.
  auto unwindBB = getLoweredBB(i->getUnwindBB()).bb;
  auto resumeBB = getLoweredBB(i->getResumeBB()).bb;
  Builder.CreateCondBr(isUnwind, unwindBB, resumeBB);
}

void IRGenSILFunction::visitBeginApplyInst(BeginApplyInst *i) {
  visitFullApplySite(i);
}

void IRGenSILFunction::visitEndApplyInst(EndApplyInst *i) {
  visitEndApply(i->getBeginApply(), false);
}

void IRGenSILFunction::visitAbortApplyInst(AbortApplyInst *i) {
  visitEndApply(i->getBeginApply(), true);
}

void IRGenSILFunction::visitEndApply(BeginApplyInst *i, bool isAbort) {
  const auto &coroutine = getLoweredCoroutine(i->getTokenResult());

  auto sig = Signature::forCoroutineContinuation(IGM, i->getOrigCalleeType());

  // Cast the continuation pointer to the right function pointer type.
  auto continuation = coroutine.Continuation;
  continuation = Builder.CreateBitCast(continuation,
                                       sig.getType()->getPointerTo());

  FunctionPointer callee(continuation, sig);

  Builder.CreateCall(callee, {
    coroutine.Buffer.getAddress(),
    llvm::ConstantInt::get(IGM.Int1Ty, isAbort)
  });

  coroutine.Temporaries.destroyAll(*this);

  emitDeallocYieldOnceCoroutineBuffer(*this, coroutine.Buffer);
}

static llvm::BasicBlock *emitBBMapForSwitchValue(
        IRGenSILFunction &IGF,
        SmallVectorImpl<std::pair<SILValue, llvm::BasicBlock*>> &dests,
        SwitchValueInst *inst) {
  for (unsigned i = 0, e = inst->getNumCases(); i < e; ++i) {
    auto casePair = inst->getCase(i);
    dests.push_back({casePair.first, IGF.getLoweredBB(casePair.second).bb});
  }

  llvm::BasicBlock *defaultDest = nullptr;
  if (inst->hasDefault())
    defaultDest = IGF.getLoweredBB(inst->getDefaultBB()).bb;
  return defaultDest;
}

static llvm::ConstantInt *
getSwitchCaseValue(IRGenFunction &IGF, SILValue val) {
  auto *IL = cast<IntegerLiteralInst>(val);
  return cast<llvm::ConstantInt>(emitConstantInt(IGF.IGM, IL));
}

static void
emitSwitchValueDispatch(IRGenSILFunction &IGF,
                        SILType ty,
                        Explosion &value,
                        ArrayRef<std::pair<SILValue, llvm::BasicBlock*>> dests,
                        llvm::BasicBlock *defaultDest) {
  // Create an unreachable block for the default if the original SIL
  // instruction had none.
  bool unreachableDefault = false;
  if (!defaultDest) {
    unreachableDefault = true;
    defaultDest = llvm::BasicBlock::Create(IGF.IGM.getLLVMContext());
  }

  if (ty.is<BuiltinIntegerType>()) {
    auto *discriminator = value.claimNext();
    auto *i = IGF.Builder.CreateSwitch(discriminator, defaultDest,
                                     dests.size());
    for (auto &dest : dests)
      i->addCase(getSwitchCaseValue(IGF, dest.first), dest.second);
  } else {
    // Get the value we're testing, which is a function.
    llvm::Value *val;
    llvm::BasicBlock *nextTest = nullptr;
    if (ty.is<SILFunctionType>()) {
      val = value.claimNext();   // Function pointer.
      //values.claimNext();         // Ignore the data pointer.
    } else {
      llvm_unreachable("switch_value operand has an unknown type");
    }

    for (int i = 0, e = dests.size(); i < e; ++i) {
      auto casePair = dests[i];
      llvm::Value *caseval;
      auto casevalue = IGF.getLoweredExplosion(casePair.first);
      if (casePair.first->getType().is<SILFunctionType>()) {
        caseval = casevalue.claimNext();   // Function pointer.
        //values.claimNext();         // Ignore the data pointer.
      } else {
        llvm_unreachable("switch_value operand has an unknown type");
      }

      // Compare operand with a case tag value.
      llvm::Value *cond = IGF.Builder.CreateICmp(llvm::CmpInst::ICMP_EQ,
                                                 val, caseval);

      if (i == e -1 && !unreachableDefault) {
        nextTest = nullptr;
        IGF.Builder.CreateCondBr(cond, casePair.second, defaultDest);
      } else {
        nextTest = IGF.createBasicBlock("next-test");
        IGF.Builder.CreateCondBr(cond, casePair.second, nextTest);
        IGF.Builder.emitBlock(nextTest);
        IGF.Builder.SetInsertPoint(nextTest);
      }
    }

    if (nextTest) {
      IGF.Builder.CreateBr(defaultDest);
    }
  }

  if (unreachableDefault) {
    IGF.Builder.emitBlock(defaultDest);
    IGF.Builder.CreateUnreachable();
  }
}

void IRGenSILFunction::visitSwitchValueInst(SwitchValueInst *inst) {
  Explosion value = getLoweredExplosion(inst->getOperand());

  // Map the SIL dest bbs to their LLVM bbs.
  SmallVector<std::pair<SILValue, llvm::BasicBlock*>, 4> dests;
  auto *defaultDest = emitBBMapForSwitchValue(*this, dests, inst);

  emitSwitchValueDispatch(*this, inst->getOperand()->getType(),
                                  value, dests, defaultDest);
}

// Bind an incoming explosion value to an explosion of LLVM phi node(s).
static void addIncomingExplosionToPHINodes(IRGenSILFunction &IGF,
                                           ArrayRef<llvm::Value*> phis,
                                           Explosion &argValue) {
  llvm::BasicBlock *curBB = IGF.Builder.GetInsertBlock();
  unsigned phiIndex = 0;
  while (!argValue.empty())
    cast<llvm::PHINode>(phis[phiIndex++])
      ->addIncoming(argValue.claimNext(), curBB);
  assert(phiIndex == phis.size() && "explosion doesn't match number of phis");
}

// Bind an incoming explosion value to a SILArgument's LLVM phi node(s).
static void addIncomingExplosionToPHINodes(IRGenSILFunction &IGF,
                                           LoweredBB &lbb,
                                           unsigned &phiIndex,
                                           Explosion &argValue) {
  llvm::BasicBlock *curBB = IGF.Builder.GetInsertBlock();
  while (!argValue.empty())
    lbb.phis[phiIndex++]->addIncoming(argValue.claimNext(), curBB);
}

// Bind an incoming address value to a SILArgument's LLVM phi node(s).
static void addIncomingAddressToPHINodes(IRGenSILFunction &IGF,
                                         ArrayRef<llvm::Value*> phis,
                                         Address argValue) {
  llvm::BasicBlock *curBB = IGF.Builder.GetInsertBlock();
  assert(phis.size() == 1 && "more than one phi for address?!");
  cast<llvm::PHINode>(phis[0])->addIncoming(argValue.getAddress(), curBB);
}

// Bind an incoming address value to a SILArgument's LLVM phi node(s).
static void addIncomingAddressToPHINodes(IRGenSILFunction &IGF,
                                         LoweredBB &lbb,
                                         unsigned &phiIndex,
                                         Address argValue) {
  llvm::BasicBlock *curBB = IGF.Builder.GetInsertBlock();
  lbb.phis[phiIndex++]->addIncoming(argValue.getAddress(), curBB);
}

// Add branch arguments to destination phi nodes.
static void addIncomingSILArgumentsToPHINodes(IRGenSILFunction &IGF,
                                              LoweredBB &lbb,
                                              OperandValueArrayRef args) {
  unsigned phiIndex = 0;
  for (SILValue arg : args) {
    if (arg->getType().isAddress()) {
      addIncomingAddressToPHINodes(IGF, lbb, phiIndex,
                                   IGF.getLoweredAddress(arg));
      continue;
    }
    
    Explosion argValue = IGF.getLoweredExplosion(arg);
    addIncomingExplosionToPHINodes(IGF, lbb, phiIndex, argValue);
  }
}

static llvm::BasicBlock *emitBBMapForSwitchEnum(
        IRGenSILFunction &IGF,
        SmallVectorImpl<std::pair<EnumElementDecl*, llvm::BasicBlock*>> &dests,
        SwitchEnumInstBase *inst) {
  for (unsigned i = 0, e = inst->getNumCases(); i < e; ++i) {
    auto casePair = inst->getCase(i);
    
    // If the destination BB accepts the case argument, set up a waypoint BB so
    // we can feed the values into the argument's PHI node(s).
    //
    // FIXME: This is cheesy when the destination BB has only the switch
    // as a predecessor.
    if (!casePair.second->args_empty())
      dests.push_back({casePair.first,
        llvm::BasicBlock::Create(IGF.IGM.getLLVMContext())});
    else
      dests.push_back({casePair.first, IGF.getLoweredBB(casePair.second).bb});
  }
  
  llvm::BasicBlock *defaultDest = nullptr;
  if (inst->hasDefault())
    defaultDest = IGF.getLoweredBB(inst->getDefaultBB()).bb;
  return defaultDest;
}

void IRGenSILFunction::visitSwitchEnumInst(SwitchEnumInst *inst) {
  Explosion value = getLoweredExplosion(inst->getOperand());
  
  // Map the SIL dest bbs to their LLVM bbs.
  SmallVector<std::pair<EnumElementDecl*, llvm::BasicBlock*>, 4> dests;
  llvm::BasicBlock *defaultDest
    = emitBBMapForSwitchEnum(*this, dests, inst);
  
  // Emit the dispatch.
  auto &EIS = getEnumImplStrategy(IGM, inst->getOperand()->getType());
  EIS.emitValueSwitch(*this, value, dests, defaultDest);
  
  // Bind arguments for cases that want them.
  for (unsigned i = 0, e = inst->getNumCases(); i < e; ++i) {
    auto casePair = inst->getCase(i);

    if (!casePair.second->args_empty()) {
      auto waypointBB = dests[i].second;
      auto &destLBB = getLoweredBB(casePair.second);
      
      Builder.emitBlock(waypointBB);
      
      Explosion inValue = getLoweredExplosion(inst->getOperand());
      Explosion projected;
      emitProjectLoadableEnum(*this, inst->getOperand()->getType(),
                               inValue, casePair.first, projected);
      
      unsigned phiIndex = 0;
      addIncomingExplosionToPHINodes(*this, destLBB, phiIndex, projected);
      
      Builder.CreateBr(destLBB.bb);
    }
  }
}

void
IRGenSILFunction::visitSwitchEnumAddrInst(SwitchEnumAddrInst *inst) {
  Address value = getLoweredAddress(inst->getOperand());
  
  // Map the SIL dest bbs to their LLVM bbs.
  SmallVector<std::pair<EnumElementDecl*, llvm::BasicBlock*>, 4> dests;
  llvm::BasicBlock *defaultDest
    = emitBBMapForSwitchEnum(*this, dests, inst);
  
  // Emit the dispatch.
  emitSwitchAddressOnlyEnumDispatch(*this, inst->getOperand()->getType(),
                                     value, dests, defaultDest);
}

// FIXME: We could lower select_enum directly to LLVM select in a lot of cases.
// For now, just emit a switch and phi nodes, like a chump.
template <class C, class T, class B>
static llvm::BasicBlock *
emitBBMapForSelect(IRGenSILFunction &IGF, Explosion &resultPHI,
                   SmallVectorImpl<std::pair<T, llvm::BasicBlock *>> &BBs,
                   llvm::BasicBlock *&defaultBB,
                   SelectInstBase<C, T, B> *inst) {

  auto origBB = IGF.Builder.GetInsertBlock();

  // Set up a continuation BB and phi nodes to receive the result value.
  llvm::BasicBlock *contBB = IGF.createBasicBlock("select_enum");
  IGF.Builder.SetInsertPoint(contBB);

  // Emit an explosion of phi node(s) to receive the value.
  SmallVector<llvm::Value*, 4> phis;
  auto &ti = IGF.getTypeInfo(inst->getType());
  emitPHINodesForType(IGF, inst->getType(), ti,
                      inst->getNumCases() + inst->hasDefault(),
                      phis);
  resultPHI.add(phis);
  
  IGF.Builder.SetInsertPoint(origBB);
  
  auto addIncoming = [&](SILValue value) {
    if (value->getType().isAddress()) {
      addIncomingAddressToPHINodes(IGF, resultPHI.getAll(),
                                   IGF.getLoweredAddress(value));
    } else {
      Explosion ex = IGF.getLoweredExplosion(value);
      addIncomingExplosionToPHINodes(IGF, resultPHI.getAll(), ex);
    }
  };
  
  for (unsigned i = 0, e = inst->getNumCases(); i < e; ++i) {
    auto casePair = inst->getCase(i);
    
    // Create a basic block destination for this case.
    llvm::BasicBlock *destBB = IGF.createBasicBlock("");
    IGF.Builder.emitBlock(destBB);
    
    // Feed the corresponding result into the phi nodes.
    addIncoming(casePair.second);

    // Jump immediately to the continuation.
    IGF.Builder.CreateBr(contBB);
    BBs.push_back(std::make_pair(casePair.first, destBB));
  }
  
  if (inst->hasDefault()) {
    defaultBB = IGF.createBasicBlock("");
    IGF.Builder.emitBlock(defaultBB);
    
    addIncoming(inst->getDefaultResult());
    
    IGF.Builder.CreateBr(contBB);
  } else {
    defaultBB = nullptr;
  }
  
  IGF.Builder.emitBlock(contBB);
  
  IGF.Builder.SetInsertPoint(origBB);
  return contBB;
}

// Try to map the value of a select_enum directly to an int type with a simple
// cast from the tag value to the result type. Optionally also by adding a
// constant offset.
// This is useful, e.g. for rawValue or hashValue of C-like enums.
static llvm::Value *
mapTriviallyToInt(IRGenSILFunction &IGF, const EnumImplStrategy &EIS, SelectEnumInst *inst) {

  // All cases must be covered
  if (inst->hasDefault())
    return nullptr;
  
  auto &ti = IGF.getTypeInfo(inst->getType());
  ExplosionSchema schema = ti.getSchema();

  // Check if the select_enum's result is a single integer scalar.
  if (schema.size() != 1)
    return nullptr;
  
  if (!schema[0].isScalar())
    return nullptr;
  
  llvm::Type *type = schema[0].getScalarType();
  auto *resultType = dyn_cast<llvm::IntegerType>(type);
  if (!resultType)
    return nullptr;
  
  // Check if the case values directly map to the tag values, maybe with a
  // constant offset.
  APInt commonOffset;
  bool offsetValid = false;

  for (unsigned i = 0, e = inst->getNumCases(); i < e; ++i) {
    auto casePair = inst->getCase(i);

    int64_t index = EIS.getDiscriminatorIndex(casePair.first);
    if (index < 0)
      return nullptr;
    
    auto *intLit = dyn_cast<IntegerLiteralInst>(casePair.second);
    if (!intLit)
      return nullptr;
    
    APInt caseValue = intLit->getValue();
    APInt offset = caseValue - index;
    if (offsetValid) {
      if (offset != commonOffset)
        return nullptr;
    } else {
      commonOffset = offset;
      offsetValid = true;
    }
  }
  
  // Ask the enum implementation strategy to extract the enum tag as an integer
  // value.
  Explosion enumValue = IGF.getLoweredExplosion(inst->getEnumOperand());
  llvm::Value *result = EIS.emitExtractDiscriminator(IGF, enumValue);
  if (!result) {
    (void)enumValue.claimAll();
    return nullptr;
  }

  // Cast to the result type.
  result = IGF.Builder.CreateIntCast(result, resultType, false);
  if (commonOffset != 0) {
    // The offset, if any.
    auto *offsetConst = llvm::ConstantInt::get(resultType, commonOffset);
    result = IGF.Builder.CreateAdd(result, offsetConst);
  }
  return result;
}

template <class C, class T, class B>
static LoweredValue getLoweredValueForSelect(IRGenSILFunction &IGF,
                                             Explosion &result,
                                             SelectInstBase<C, T, B> *inst) {
  if (inst->getType().isAddress())
    // FIXME: Loses potentially better alignment info we might have.
    return LoweredValue(Address(result.claimNext(),
                IGF.getTypeInfo(inst->getType()).getBestKnownAlignment()));
  return LoweredValue(result);
}

static void emitSingleEnumMemberSelectResult(IRGenSILFunction &IGF,
                                             SelectEnumInstBase *inst,
                                             llvm::Value *isTrue,
                                             Explosion &result) {
  assert((inst->getNumCases() == 1 && inst->hasDefault()) ||
         (inst->getNumCases() == 2 && !inst->hasDefault()));
  
  // Extract the true values.
  auto trueValue = inst->getCase(0).second;
  SmallVector<llvm::Value*, 4> TrueValues;
  if (trueValue->getType().isAddress()) {
    TrueValues.push_back(IGF.getLoweredAddress(trueValue).getAddress());
  } else {
    Explosion ex = IGF.getLoweredExplosion(trueValue);
    while (!ex.empty())
      TrueValues.push_back(ex.claimNext());
  }
    
  // Extract the false values.
  auto falseValue =
    inst->hasDefault() ? inst->getDefaultResult() : inst->getCase(1).second;
  SmallVector<llvm::Value*, 4> FalseValues;
  if (falseValue->getType().isAddress()) {
    FalseValues.push_back(IGF.getLoweredAddress(falseValue).getAddress());
  } else {
    Explosion ex = IGF.getLoweredExplosion(falseValue);
    while (!ex.empty())
      FalseValues.push_back(ex.claimNext());
  }
  
  assert(TrueValues.size() == FalseValues.size() &&
         "explosions didn't produce same element count?");
  for (unsigned i = 0, e = FalseValues.size(); i != e; ++i) {
    auto *TV = TrueValues[i], *FV = FalseValues[i];
    // It is pretty common to select between zero and 1 as the result of the
    // select.  Instead of emitting an obviously dumb select, emit nothing or
    // a zext.
    if (auto *TC = dyn_cast<llvm::ConstantInt>(TV))
      if (auto *FC = dyn_cast<llvm::ConstantInt>(FV))
        if (TC->isOne() && FC->isZero()) {
          result.add(IGF.Builder.CreateZExtOrBitCast(isTrue, TV->getType()));
          continue;
        }
        
    result.add(IGF.Builder.CreateSelect(isTrue, TV, FalseValues[i]));
  }
}


void IRGenSILFunction::visitSelectEnumInst(SelectEnumInst *inst) {
  auto &EIS = getEnumImplStrategy(IGM, inst->getEnumOperand()->getType());
  Explosion result;

  if (llvm::Value *R = mapTriviallyToInt(*this, EIS, inst)) {
    result.add(R);
  } else if ((inst->getNumCases() == 1 && inst->hasDefault()) ||
             (inst->getNumCases() == 2 && !inst->hasDefault())) {
    // If this is testing for one case, do simpler codegen.  This is
    // particularly common when testing optionals.
    Explosion value = getLoweredExplosion(inst->getEnumOperand());
    auto isTrue = EIS.emitValueCaseTest(*this, value, inst->getCase(0).first);
    emitSingleEnumMemberSelectResult(*this, inst, isTrue, result);
  } else {
    Explosion value = getLoweredExplosion(inst->getEnumOperand());

    // Map the SIL dest bbs to their LLVM bbs.
    SmallVector<std::pair<EnumElementDecl*, llvm::BasicBlock*>, 4> dests;
    llvm::BasicBlock *defaultDest;
    llvm::BasicBlock *contBB
      = emitBBMapForSelect(*this, result, dests, defaultDest, inst);
    
    // Emit the dispatch.
    EIS.emitValueSwitch(*this, value, dests, defaultDest);

    // emitBBMapForSelectEnum set up a continuation block and phi nodes to
    // receive the result.
    Builder.SetInsertPoint(contBB);
  }
  setLoweredValue(inst,
                  getLoweredValueForSelect(*this, result, inst));
}

void IRGenSILFunction::visitSelectEnumAddrInst(SelectEnumAddrInst *inst) {
  Address value = getLoweredAddress(inst->getEnumOperand());
  Explosion result;

  if ((inst->getNumCases() == 1 && inst->hasDefault()) ||
      (inst->getNumCases() == 2 && !inst->hasDefault())) {
    auto &EIS = getEnumImplStrategy(IGM, inst->getEnumOperand()->getType());
    // If this is testing for one case, do simpler codegen.  This is
    // particularly common when testing optionals.
    auto isTrue = EIS.emitIndirectCaseTest(*this,
                                           inst->getEnumOperand()->getType(),
                                           value, inst->getCase(0).first);
    emitSingleEnumMemberSelectResult(*this, inst, isTrue, result);
  } else {
      // Map the SIL dest bbs to their LLVM bbs.
    SmallVector<std::pair<EnumElementDecl*, llvm::BasicBlock*>, 4> dests;
    llvm::BasicBlock *defaultDest;
    llvm::BasicBlock *contBB
      = emitBBMapForSelect(*this, result, dests, defaultDest, inst);
    
    // Emit the dispatch.
    emitSwitchAddressOnlyEnumDispatch(*this, inst->getEnumOperand()->getType(),
                                      value, dests, defaultDest);
    
    // emitBBMapForSelectEnum set up a phi node to receive the result.
    Builder.SetInsertPoint(contBB);
  }
  
  setLoweredValue(inst,
                  getLoweredValueForSelect(*this, result, inst));
}

void IRGenSILFunction::visitSelectValueInst(SelectValueInst *inst) {
  Explosion value = getLoweredExplosion(inst->getOperand());

  // Map the SIL dest bbs to their LLVM bbs.
  SmallVector<std::pair<SILValue, llvm::BasicBlock*>, 4> dests;
  llvm::BasicBlock *defaultDest;
  Explosion result;
  auto *contBB = emitBBMapForSelect(*this, result, dests, defaultDest, inst);

  // Emit the dispatch.
  emitSwitchValueDispatch(*this, inst->getOperand()->getType(), value, dests,
                          defaultDest);

  // emitBBMapForSelectEnum set up a continuation block and phi nodes to
  // receive the result.
  Builder.SetInsertPoint(contBB);

  setLoweredValue(inst,
                  getLoweredValueForSelect(*this, result, inst));
}

void IRGenSILFunction::visitDynamicMethodBranchInst(DynamicMethodBranchInst *i){
  LoweredBB &hasMethodBB = getLoweredBB(i->getHasMethodBB());
  LoweredBB &noMethodBB = getLoweredBB(i->getNoMethodBB());

  // Emit the respondsToSelector: call.
  StringRef selector;
  llvm::SmallString<64> selectorBuffer;
  if (auto fnDecl = dyn_cast<FuncDecl>(i->getMember().getDecl()))
    selector = fnDecl->getObjCSelector().getString(selectorBuffer);
  else if (auto var = dyn_cast<AbstractStorageDecl>(i->getMember().getDecl()))
    selector = var->getObjCGetterSelector().getString(selectorBuffer);
  else
    llvm_unreachable("Unhandled dynamic method branch query");

  llvm::Value *object = getLoweredExplosion(i->getOperand()).claimNext();
  if (object->getType() != IGM.ObjCPtrTy)
    object = Builder.CreateBitCast(object, IGM.ObjCPtrTy);
  llvm::Value *loadSel = emitObjCSelectorRefLoad(selector);
  
  llvm::Value *respondsToSelector
    = emitObjCSelectorRefLoad("respondsToSelector:");
  
  llvm::Constant *messenger = IGM.getObjCMsgSendFn();
  llvm::Type *argTys[] = {
    IGM.ObjCPtrTy,
    IGM.Int8PtrTy,
    IGM.Int8PtrTy,
  };
  auto respondsToSelectorTy = llvm::FunctionType::get(IGM.Int1Ty,
                                                      argTys,
                                                      /*isVarArg*/ false)
  ->getPointerTo();
  messenger = llvm::ConstantExpr::getBitCast(messenger,
                                             respondsToSelectorTy);
  llvm::CallInst *call = Builder.CreateCall(messenger,
                                        {object, respondsToSelector, loadSel});
  call->setDoesNotThrow();

  // FIXME: Assume (probably safely) that the hasMethodBB has only us as a
  // predecessor, and cannibalize its bb argument so we can represent is as an
  // ObjCMethod lowered value. This is hella gross but saves us having to
  // implement ObjCMethod-to-Explosion lowering and creating a thunk we don't
  // want.
  assert(std::next(i->getHasMethodBB()->pred_begin())
           == i->getHasMethodBB()->pred_end()
         && "lowering dynamic_method_br with multiple preds for destination "
            "not implemented");
  // Kill the existing lowered value for the bb arg and its phi nodes.
  SILValue methodArg = i->getHasMethodBB()->args_begin()[0];
  Explosion formerLLArg = getLoweredExplosion(methodArg);
  for (llvm::Value *val : formerLLArg.claimAll()) {
    auto phi = cast<llvm::PHINode>(val);
    assert(phi->getNumIncomingValues() == 0 && "phi already used");
    phi->removeFromParent();
    delete phi;
  }
  LoweredValues.erase(methodArg);
  
  // Replace the lowered value with an ObjCMethod lowering.
  setLoweredObjCMethod(methodArg, i->getMember());
  
  // Create the branch.
  Builder.CreateCondBr(call, hasMethodBB.bb, noMethodBB.bb);
}

void IRGenSILFunction::visitBranchInst(swift::BranchInst *i) {
  LoweredBB &lbb = getLoweredBB(i->getDestBB());
  addIncomingSILArgumentsToPHINodes(*this, lbb, i->getArgs());
  Builder.CreateBr(lbb.bb);
}

void IRGenSILFunction::visitCondBranchInst(swift::CondBranchInst *i) {
  LoweredBB &trueBB = getLoweredBB(i->getTrueBB());
  LoweredBB &falseBB = getLoweredBB(i->getFalseBB());
  llvm::Value *condValue =
    getLoweredExplosion(i->getCondition()).claimNext();

  addIncomingSILArgumentsToPHINodes(*this, trueBB, i->getTrueArgs());
  addIncomingSILArgumentsToPHINodes(*this, falseBB, i->getFalseArgs());

  llvm::MDNode *Weights = nullptr;
  auto TrueBBCount = i->getTrueBBCount();
  auto FalseBBCount = i->getFalseBBCount();
  if (TrueBBCount || FalseBBCount)
    Weights = IGM.createProfileWeights(TrueBBCount ? TrueBBCount.getValue() : 0,
        FalseBBCount ? FalseBBCount.getValue() : 0);

  Builder.CreateCondBr(condValue, trueBB.bb, falseBB.bb, Weights);
}

void IRGenSILFunction::visitRetainValueInst(swift::RetainValueInst *i) {
  Explosion in = getLoweredExplosion(i->getOperand());
  Explosion out;
  cast<LoadableTypeInfo>(getTypeInfo(i->getOperand()->getType()))
      .copy(*this, in, out, i->isAtomic() ? irgen::Atomicity::Atomic
                                          : irgen::Atomicity::NonAtomic);
  (void)out.claimAll();
}

void IRGenSILFunction::visitRetainValueAddrInst(swift::RetainValueAddrInst *i) {
  assert(i->getAtomicity() == RefCountingInst::Atomicity::Atomic &&
         "Non atomic retains are not supported");
  SILValue operandValue = i->getOperand();
  Address addr = getLoweredAddress(operandValue);
  SILType addrTy = operandValue->getType();
  SILType objectT = addrTy.getObjectType();
  llvm::Type *llvmType = addr.getAddress()->getType();
  const TypeInfo &addrTI = getTypeInfo(addrTy);
  auto *outlinedF = IGM.getOrCreateRetainFunction(addrTI, objectT, llvmType);
  llvm::Value *args[] = {addr.getAddress()};
  llvm::CallInst *call = Builder.CreateCall(outlinedF, args);
  call->setCallingConv(IGM.DefaultCC);
}

void IRGenSILFunction::visitCopyValueInst(swift::CopyValueInst *i) {
  Explosion in = getLoweredExplosion(i->getOperand());
  Explosion out;
  cast<LoadableTypeInfo>(getTypeInfo(i->getOperand()->getType()))
      .copy(*this, in, out, getDefaultAtomicity());
  setLoweredExplosion(i, out);
}

// TODO: Implement this more generally for arbitrary values. Currently the
// SIL verifier restricts it to single-refcounted-pointer types.
void IRGenSILFunction::visitAutoreleaseValueInst(swift::AutoreleaseValueInst *i)
{
  Explosion in = getLoweredExplosion(i->getOperand());
  auto val = in.claimNext();
  
  emitObjCAutoreleaseCall(val);
}

void IRGenSILFunction::visitSetDeallocatingInst(SetDeallocatingInst *i) {
  auto *ARI = dyn_cast<AllocRefInst>(i->getOperand());
  if (ARI && StackAllocs.count(ARI)) {
    // A small peep-hole optimization: If the operand is allocated on stack and
    // there is no "significant" code between the set_deallocating and the final
    // dealloc_ref, the set_deallocating is not required.
    //   %0 = alloc_ref [stack]
    //     ...
    //   set_deallocating %0 // not needed
    //     // code which does not depend on the RC_DEALLOCATING_FLAG flag.
    //   dealloc_ref %0      // not needed (stems from the inlined deallocator)
    //     ...
    //   dealloc_ref [stack] %0
    SILBasicBlock::iterator Iter(i);
    SILBasicBlock::iterator End = i->getParent()->end();
    for (++Iter; Iter != End; ++Iter) {
      SILInstruction *I = &*Iter;
      if (auto *DRI = dyn_cast<DeallocRefInst>(I)) {
        if (DRI->getOperand() == ARI) {
          // The set_deallocating is followed by a dealloc_ref -> we can ignore
          // it.
          return;
        }
      }
      // Assume that any instruction with side-effects may depend on the
      // RC_DEALLOCATING_FLAG flag.
      if (I->mayHaveSideEffects())
        break;
    }
  }
  Explosion lowered = getLoweredExplosion(i->getOperand());
  emitNativeSetDeallocating(lowered.claimNext());
}

void IRGenSILFunction::visitReleaseValueInst(swift::ReleaseValueInst *i) {
  Explosion in = getLoweredExplosion(i->getOperand());
  cast<LoadableTypeInfo>(getTypeInfo(i->getOperand()->getType()))
      .consume(*this, in, i->isAtomic() ? irgen::Atomicity::Atomic
                                        : irgen::Atomicity::NonAtomic);
}

void IRGenSILFunction::visitReleaseValueAddrInst(
    swift::ReleaseValueAddrInst *i) {
  assert(i->getAtomicity() == RefCountingInst::Atomicity::Atomic &&
         "Non atomic retains are not supported");
  SILValue operandValue = i->getOperand();
  Address addr = getLoweredAddress(operandValue);
  SILType addrTy = operandValue->getType();
  SILType objectT = addrTy.getObjectType();
  llvm::Type *llvmType = addr.getAddress()->getType();
  const TypeInfo &addrTI = getTypeInfo(addrTy);
  auto *outlinedF = IGM.getOrCreateReleaseFunction(
      addrTI, objectT, llvmType);
  llvm::Value *args[] = {addr.getAddress()};
  llvm::CallInst *call = Builder.CreateCall(outlinedF, args);
  call->setCallingConv(IGM.DefaultCC);
}

void IRGenSILFunction::visitDestroyValueInst(swift::DestroyValueInst *i) {
  Explosion in = getLoweredExplosion(i->getOperand());
  cast<LoadableTypeInfo>(getTypeInfo(i->getOperand()->getType()))
      .consume(*this, in, getDefaultAtomicity());
}

void IRGenSILFunction::visitStructInst(swift::StructInst *i) {
  Explosion out;
  for (SILValue elt : i->getElements())
    out.add(getLoweredExplosion(elt).claimAll());
  setLoweredExplosion(i, out);
}

void IRGenSILFunction::visitTupleInst(swift::TupleInst *i) {
  Explosion out;
  for (SILValue elt : i->getElements())
    out.add(getLoweredExplosion(elt).claimAll());
  setLoweredExplosion(i, out);
}

void IRGenSILFunction::visitEnumInst(swift::EnumInst *i) {
  Explosion data = (i->hasOperand())
    ? getLoweredExplosion(i->getOperand())
    : Explosion();
  Explosion out;
  emitInjectLoadableEnum(*this, i->getType(), i->getElement(), data, out);
  setLoweredExplosion(i, out);
}

void IRGenSILFunction::visitInitEnumDataAddrInst(swift::InitEnumDataAddrInst *i) {
  Address enumAddr = getLoweredAddress(i->getOperand());
  Address dataAddr = emitProjectEnumAddressForStore(*this,
                                                     i->getOperand()->getType(),
                                                     enumAddr,
                                                     i->getElement());
  setLoweredAddress(i, dataAddr);
}

void IRGenSILFunction::visitUncheckedEnumDataInst(swift::UncheckedEnumDataInst *i) {
  Explosion enumVal = getLoweredExplosion(i->getOperand());
  Explosion data;
  emitProjectLoadableEnum(*this, i->getOperand()->getType(),
                          enumVal, i->getElement(), data);
  setLoweredExplosion(i, data);
}

void IRGenSILFunction::visitUncheckedTakeEnumDataAddrInst(swift::UncheckedTakeEnumDataAddrInst *i) {
  Address enumAddr = getLoweredAddress(i->getOperand());
  Address dataAddr = emitDestructiveProjectEnumAddressForLoad(*this,
                                                    i->getOperand()->getType(),
                                                    enumAddr,
                                                    i->getElement());
  setLoweredAddress(i, dataAddr);
}

void IRGenSILFunction::visitInjectEnumAddrInst(swift::InjectEnumAddrInst *i) {
  Address enumAddr = getLoweredAddress(i->getOperand());
  emitStoreEnumTagToAddress(*this, i->getOperand()->getType(),
                             enumAddr, i->getElement());
}

void IRGenSILFunction::visitTupleExtractInst(swift::TupleExtractInst *i) {
  Explosion fullTuple = getLoweredExplosion(i->getOperand());
  Explosion output;
  SILType baseType = i->getOperand()->getType();
  
  projectTupleElementFromExplosion(*this,
                                   baseType,
                                   fullTuple,
                                   i->getFieldNo(),
                                   output);
  (void)fullTuple.claimAll();
  setLoweredExplosion(i, output);
}

void IRGenSILFunction::visitTupleElementAddrInst(swift::TupleElementAddrInst *i)
{
  Address base = getLoweredAddress(i->getOperand());
  SILType baseType = i->getOperand()->getType();

  Address field = projectTupleElementAddress(*this, base, baseType,
                                             i->getFieldNo());
  setLoweredAddress(i, field);
}

void IRGenSILFunction::visitStructExtractInst(swift::StructExtractInst *i) {
  Explosion operand = getLoweredExplosion(i->getOperand());
  Explosion lowered;
  SILType baseType = i->getOperand()->getType();
  
  projectPhysicalStructMemberFromExplosion(*this,
                                           baseType,
                                           operand,
                                           i->getField(),
                                           lowered);

  (void)operand.claimAll();
  setLoweredExplosion(i, lowered);
}

void IRGenSILFunction::visitStructElementAddrInst(
                                              swift::StructElementAddrInst *i) {
  Address base = getLoweredAddress(i->getOperand());
  SILType baseType = i->getOperand()->getType();

  Address field = projectPhysicalStructMemberAddress(*this, base, baseType,
                                                     i->getField());
  setLoweredAddress(i, field);
}

void IRGenSILFunction::visitRefElementAddrInst(swift::RefElementAddrInst *i) {
  Explosion base = getLoweredExplosion(i->getOperand());
  llvm::Value *value = base.claimNext();

  SILType baseTy = i->getOperand()->getType();
  Address field = projectPhysicalClassMemberAddress(*this, value, baseTy,
                                                    i->getType(), i->getField())
                      .getAddress();
  setLoweredAddress(i, field);
}

void IRGenSILFunction::visitRefTailAddrInst(RefTailAddrInst *i) {
  SILValue Ref = i->getOperand();
  llvm::Value *RefValue = getLoweredExplosion(Ref).claimNext();

  Address TailAddr = emitTailProjection(*this, RefValue, Ref->getType(),
                                            i->getTailType());
  setLoweredAddress(i, TailAddr);
}

static bool isInvariantAddress(SILValue v) {
  auto root = getUnderlyingAddressRoot(v);
  if (auto ptrRoot = dyn_cast<PointerToAddressInst>(root)) {
    return ptrRoot->isInvariant();
  }
  // TODO: We could be more aggressive about considering addresses based on
  // `let` variables as invariant when the type of the address is known not to
  // have any sharably-mutable interior storage (in other words, no weak refs,
  // atomics, etc.)
  return false;
}

void IRGenSILFunction::visitLoadInst(swift::LoadInst *i) {
  Explosion lowered;
  Address source = getLoweredAddress(i->getOperand());
  SILType objType = i->getType().getObjectType();
  const auto &typeInfo = cast<LoadableTypeInfo>(getTypeInfo(objType));

  switch (i->getOwnershipQualifier()) {
  case LoadOwnershipQualifier::Unqualified:
  case LoadOwnershipQualifier::Trivial:
  case LoadOwnershipQualifier::Take:
    typeInfo.loadAsTake(*this, source, lowered);
    break;
  case LoadOwnershipQualifier::Copy:
    typeInfo.loadAsCopy(*this, source, lowered);
    break;
  }
  
  if (isInvariantAddress(i->getOperand())) {
    // It'd be better to push this down into `loadAs` methods, perhaps...
    for (auto value : lowered.getAll())
      if (auto load = dyn_cast<llvm::LoadInst>(value))
        setInvariantLoad(load);
  }
  setLoweredExplosion(i, lowered);
}

void IRGenSILFunction::visitStoreInst(swift::StoreInst *i) {
  Explosion source = getLoweredExplosion(i->getSrc());
  Address dest = getLoweredAddress(i->getDest());
  SILType objType = i->getSrc()->getType().getObjectType();

  const auto &typeInfo = cast<LoadableTypeInfo>(getTypeInfo(objType));
  switch (i->getOwnershipQualifier()) {
  case StoreOwnershipQualifier::Unqualified:
  case StoreOwnershipQualifier::Init:
  case StoreOwnershipQualifier::Trivial:
    typeInfo.initialize(*this, source, dest, false);
    break;
  case StoreOwnershipQualifier::Assign:
    typeInfo.assign(*this, source, dest, false);
    break;
  }
}

/// Emit the artificial error result argument.
void IRGenSILFunction::emitErrorResultVar(CanSILFunctionType FnTy,
                                          SILResultInfo ErrorInfo,
                                          DebugValueInst *DbgValue) {
  // We don't need a shadow error variable for debugging on ABI's that return
  // swifterror in a register.
  if (IGM.IsSwiftErrorInRegister)
    return;
  auto ErrorResultSlot = getErrorResultSlot(
                                  IGM.silConv.getSILType(ErrorInfo, FnTy));
  auto Var = DbgValue->getVarInfo();
  assert(Var && "error result without debug info");
  auto Storage = emitShadowCopyIfNeeded(ErrorResultSlot.getAddress(),
                                        getDebugScope(), *Var, false);
  if (!IGM.DebugInfo)
    return;
  auto DbgTy = DebugTypeInfo::getErrorResult(
   ErrorInfo.getReturnValueType(IGM.getSILModule(), FnTy),
   ErrorResultSlot->getType(),
   IGM.getPointerSize(), IGM.getPointerAlignment());
  IGM.DebugInfo->emitVariableDeclaration(Builder, Storage, DbgTy,
                                         getDebugScope(), nullptr, *Var,
                                         IndirectValue, ArtificialValue);
}

void IRGenSILFunction::visitDebugValueInst(DebugValueInst *i) {
  if (i->getDebugScope()->getInlinedFunction()->isTransparent())
    return;
  
  auto VarInfo = i->getVarInfo();
  assert(VarInfo && "debug_value without debug info");
  auto SILVal = i->getOperand();
  if (isa<SILUndef>(SILVal)) {
    // We cannot track the location of inlined error arguments because it has no
    // representation in SIL.
    if (!i->getDebugScope()->InlinedCallSite && VarInfo->Name == "$error") {
      auto funcTy = CurSILFn->getLoweredFunctionType();
      emitErrorResultVar(funcTy, funcTy->getErrorResult(), i);
    }
    return;
  }

  bool IsAnonymous = false;
  VarInfo->Name = getVarName(i, IsAnonymous);
  DebugTypeInfo DbgTy;
  SILType SILTy = SILVal->getType();
  auto RealTy = SILVal->getType().getASTType();
  if (VarDecl *Decl = i->getDecl()) {
    DbgTy = DebugTypeInfo::getLocalVariable(
        Decl, RealTy, getTypeInfo(SILVal->getType()));
  } else if (i->getFunction()->isBare() &&
             !SILTy.hasArchetype() && !VarInfo->Name.empty()) {
    // Preliminary support for .sil debug information.
    DbgTy = DebugTypeInfo::getFromTypeInfo(RealTy, getTypeInfo(SILTy));
  } else
    return;

  // Put the value into a stack slot at -Onone.
  llvm::SmallVector<llvm::Value *, 8> Copy;
  emitShadowCopyIfNeeded(SILVal, i->getDebugScope(), *VarInfo, IsAnonymous,
                         Copy);
  bindArchetypes(DbgTy.getType());
  if (!IGM.DebugInfo)
    return;

  emitDebugVariableDeclaration(Copy, DbgTy, SILTy, i->getDebugScope(),
                               i->getDecl(), *VarInfo);
}

void IRGenSILFunction::visitDebugValueAddrInst(DebugValueAddrInst *i) {
  if (i->getDebugScope()->getInlinedFunction()->isTransparent())
    return;

  VarDecl *Decl = i->getDecl();
  if (!Decl)
    return;

  auto SILVal = i->getOperand();
  if (isa<SILUndef>(SILVal))
    return;

  auto VarInfo = i->getVarInfo();
  assert(VarInfo && "debug_value_addr without debug info");
  bool IsAnonymous = false;
  bool IsLoadablyByAddress = isa<AllocStackInst>(SILVal);
  VarInfo->Name = getVarName(i, IsAnonymous);
  auto Addr = getLoweredAddress(SILVal).getAddress();
  SILType SILTy = SILVal->getType();
  auto RealType = SILTy.getASTType();

  auto DbgTy = DebugTypeInfo::getLocalVariable(
      Decl, RealType, getTypeInfo(SILVal->getType()));
  bindArchetypes(DbgTy.getType());
  if (!IGM.DebugInfo)
    return;

  // Put the value's address into a stack slot at -Onone and emit a debug
  // intrinsic.
  emitDebugVariableDeclaration(
      emitShadowCopyIfNeeded(Addr, i->getDebugScope(), *VarInfo, IsAnonymous),
      DbgTy, SILType(), i->getDebugScope(), Decl, *VarInfo,
      (IsLoadablyByAddress) ? DirectValue : IndirectValue);
}

void IRGenSILFunction::visitFixLifetimeInst(swift::FixLifetimeInst *i) {
  if (i->getOperand()->getType().isAddress()) {
    // Just pass in the address to fix lifetime if we have one. We will not do
    // anything to it so nothing bad should happen.
    emitFixLifetime(getLoweredAddress(i->getOperand()).getAddress());
    return;
  }

  // Handle objects.
  Explosion in = getLoweredExplosion(i->getOperand());
  cast<LoadableTypeInfo>(getTypeInfo(i->getOperand()->getType()))
    .fixLifetime(*this, in);
}

void IRGenSILFunction::visitMarkDependenceInst(swift::MarkDependenceInst *i) {
  // Dependency-marking is purely for SIL.  Just forward the input as
  // the result.

  SILValue value = i->getValue();
  if (value->getType().isAddress()) {
    setLoweredAddress(i, getLoweredAddress(value));
  } else {
    Explosion temp = getLoweredExplosion(value);
    setLoweredExplosion(i, temp);
  }
}

void IRGenSILFunction::visitCopyBlockInst(CopyBlockInst *i) {
  Explosion lowered = getLoweredExplosion(i->getOperand());
  llvm::Value *copied = emitBlockCopyCall(lowered.claimNext());
  Explosion result;
  result.add(copied);
  setLoweredExplosion(i, result);
}

void IRGenSILFunction::visitStrongRetainInst(swift::StrongRetainInst *i) {
  Explosion lowered = getLoweredExplosion(i->getOperand());
  auto &ti = cast<ReferenceTypeInfo>(getTypeInfo(i->getOperand()->getType()));
  ti.strongRetain(*this, lowered, i->isAtomic() ? irgen::Atomicity::Atomic
                                                : irgen::Atomicity::NonAtomic);
}

void IRGenSILFunction::visitStrongReleaseInst(swift::StrongReleaseInst *i) {
  Explosion lowered = getLoweredExplosion(i->getOperand());
  auto &ti = cast<ReferenceTypeInfo>(getTypeInfo(i->getOperand()->getType()));
  ti.strongRelease(*this, lowered, i->isAtomic() ? irgen::Atomicity::Atomic
                                                 : irgen::Atomicity::NonAtomic);
}

/// Given a SILType which is a ReferenceStorageType, return the type
/// info for the underlying reference type.
static const ReferenceTypeInfo &getReferentTypeInfo(IRGenFunction &IGF,
                                                    SILType silType) {
  auto type = silType.castTo<ReferenceStorageType>().getReferentType();
  if (auto ty = type->getOptionalObjectType())
    type = ty->getCanonicalType();
  return cast<ReferenceTypeInfo>(IGF.getTypeInfoForLowered(type));
}

#define NEVER_LOADABLE_CHECKED_REF_STORAGE(Name, name, ...) \
  void IRGenSILFunction::visitLoad##Name##Inst(swift::Load##Name##Inst *i) { \
    Address source = getLoweredAddress(i->getOperand()); \
    auto silTy = i->getOperand()->getType(); \
    auto ty = cast<Name##StorageType>(silTy.getASTType()); \
    auto isOptional = bool(ty.getReferentType()->getOptionalObjectType()); \
    auto &ti = getReferentTypeInfo(*this, silTy); \
    Explosion result; \
    if (i->isTake()) { \
      ti.name##TakeStrong(*this, source, result, isOptional); \
    } else { \
      ti.name##LoadStrong(*this, source, result, isOptional); \
    } \
    setLoweredExplosion(i, result); \
  } \
  void IRGenSILFunction::visitStore##Name##Inst(swift::Store##Name##Inst *i) { \
    Explosion source = getLoweredExplosion(i->getSrc()); \
    Address dest = getLoweredAddress(i->getDest()); \
    auto silTy = i->getDest()->getType(); \
    auto ty = cast<Name##StorageType>(silTy.getASTType()); \
    auto isOptional = bool(ty.getReferentType()->getOptionalObjectType()); \
    auto &ti = getReferentTypeInfo(*this, silTy); \
    if (i->isInitializationOfDest()) { \
      ti.name##Init(*this, source, dest, isOptional); \
    } else { \
      ti.name##Assign(*this, source, dest, isOptional); \
    } \
  }
#define ALWAYS_LOADABLE_CHECKED_REF_STORAGE(Name, name, ...)                   \
  void IRGenSILFunction::visitStrongRetain##Name##Inst(                        \
      swift::StrongRetain##Name##Inst *i) {                                    \
    Explosion lowered = getLoweredExplosion(i->getOperand());                  \
    auto &ti = getReferentTypeInfo(*this, i->getOperand()->getType());         \
    ti.strongRetain##Name(*this, lowered,                                      \
                          i->isAtomic() ? irgen::Atomicity::Atomic             \
                                        : irgen::Atomicity::NonAtomic);        \
  }                                                                            \
  void IRGenSILFunction::visit##Name##RetainInst(swift::Name##RetainInst *i) { \
    Explosion lowered = getLoweredExplosion(i->getOperand());                  \
    auto &ti = getReferentTypeInfo(*this, i->getOperand()->getType());         \
    ti.name##Retain(*this, lowered,                                            \
                    i->isAtomic() ? irgen::Atomicity::Atomic                   \
                                  : irgen::Atomicity::NonAtomic);              \
  }                                                                            \
  void IRGenSILFunction::visit##Name##ReleaseInst(                             \
      swift::Name##ReleaseInst *i) {                                           \
    Explosion lowered = getLoweredExplosion(i->getOperand());                  \
    auto &ti = getReferentTypeInfo(*this, i->getOperand()->getType());         \
    ti.name##Release(*this, lowered,                                           \
                     i->isAtomic() ? irgen::Atomicity::Atomic                  \
                                   : irgen::Atomicity::NonAtomic);             \
  }                                                                            \
  void IRGenSILFunction::visitStrongCopy##Name##ValueInst(                     \
      swift::StrongCopy##Name##ValueInst *i) {                                 \
    Explosion in = getLoweredExplosion(i->getOperand());                       \
    auto silTy = i->getOperand()->getType();                                   \
    auto ty = cast<Name##StorageType>(silTy.getASTType());                     \
    auto isOptional = bool(ty.getReferentType()->getOptionalObjectType());     \
    auto &ti = getReferentTypeInfo(*this, silTy);                              \
    ti.strongRetain##Name(*this, in, irgen::Atomicity::Atomic);                \
    /* Semantically we are just passing through the input parameter but as a   \
     */                                                                        \
    /* strong reference... at LLVM IR level these type differences don't */    \
    /* matter. So just set the lowered explosion appropriately. */             \
    Explosion output = getLoweredExplosion(i->getOperand());                   \
    if (isOptional) {                                                          \
      auto values = output.claimAll();                                         \
      output.reset();                                                          \
      for (auto value : values) {                                              \
        output.add(Builder.CreatePtrToInt(value, IGM.IntPtrTy));               \
      }                                                                        \
    }                                                                          \
    setLoweredExplosion(i, output);                                            \
  }
#define SOMETIMES_LOADABLE_CHECKED_REF_STORAGE(Name, name, ...) \
  NEVER_LOADABLE_CHECKED_REF_STORAGE(Name, name, "...") \
  ALWAYS_LOADABLE_CHECKED_REF_STORAGE(Name, name, "...")
#define UNCHECKED_REF_STORAGE(Name, name, ...)                                 \
  void IRGenSILFunction::visitStrongCopy##Name##ValueInst(                     \
      swift::StrongCopy##Name##ValueInst *i) {                                 \
    Explosion in = getLoweredExplosion(i->getOperand());                       \
    auto silTy = i->getOperand()->getType();                                   \
    auto ty = cast<Name##StorageType>(silTy.getASTType());                     \
    auto isOptional = bool(ty.getReferentType()->getOptionalObjectType());     \
    auto &ti = getReferentTypeInfo(*this, silTy);                              \
    /* Since we are unchecked, we just use strong retain here. We do not       \
     * perform any checks */                                                   \
    ti.strongRetain(*this, in, irgen::Atomicity::Atomic);                      \
    /* Semantically we are just passing through the input parameter but as a   \
     */                                                                        \
    /* strong reference... at LLVM IR level these type differences don't */    \
    /* matter. So just set the lowered explosion appropriately. */             \
    Explosion output = getLoweredExplosion(i->getOperand());                   \
    if (isOptional) {                                                          \
      auto values = output.claimAll();                                         \
      output.reset();                                                          \
      for (auto value : values) {                                              \
        output.add(Builder.CreatePtrToInt(value, IGM.IntPtrTy));               \
      }                                                                        \
    }                                                                          \
    setLoweredExplosion(i, output);                                            \
  }
#include "swift/AST/ReferenceStorage.def"
#undef COMMON_CHECKED_REF_STORAGE

static bool hasReferenceSemantics(IRGenSILFunction &IGF,
                                  SILType silType) {
  auto operType = silType.getASTType();
  auto valueType = operType->getOptionalObjectType();
  auto objType = valueType ? valueType : operType;
  return (objType->mayHaveSuperclass()
          || objType->isClassExistentialType()
          || objType->is<BuiltinNativeObjectType>()
          || objType->is<BuiltinBridgeObjectType>());
}

static llvm::Value *emitIsUnique(IRGenSILFunction &IGF, SILValue operand,
                                 SourceLoc loc) {
  if (!hasReferenceSemantics(IGF, operand->getType())) {
    IGF.emitTrap("isUnique called for a non-reference", /*EmitUnreachable=*/false);
    return llvm::UndefValue::get(IGF.IGM.Int1Ty);
  }

  auto &operTI = cast<LoadableTypeInfo>(IGF.getTypeInfo(operand->getType()));
  LoadedRef ref =
    operTI.loadRefcountedPtr(IGF, loc, IGF.getLoweredAddress(operand));

  return
    IGF.emitIsUniqueCall(ref.getValue(), loc, ref.isNonNull());
}

void IRGenSILFunction::visitIsUniqueInst(swift::IsUniqueInst *i) {
  llvm::Value *result = emitIsUnique(*this, i->getOperand(),
                                     i->getLoc().getSourceLoc());
  Explosion out;
  out.add(result);
  setLoweredExplosion(i, out);
}

void IRGenSILFunction::visitIsEscapingClosureInst(
    swift::IsEscapingClosureInst *i) {
  // The closure operand is allowed to be an optional closure.
  auto operandType = i->getOperand()->getType();
  if (operandType.getOptionalObjectType())
    operandType = operandType.getOptionalObjectType();

  auto fnType = operandType.getAs<SILFunctionType>();
  assert(fnType->getExtInfo().hasContext() && "Must have a closure operand");
  (void)fnType;

  // This code relies on that an optional<()->()>'s tag fits in the function
  // pointer.
  auto &TI = cast<LoadableTypeInfo>(getTypeInfo(operandType));
  assert(TI.mayHaveExtraInhabitants(IGM) &&
         "Must have extra inhabitants to be able to handle the optional "
         "closure case");
  (void)TI;

  Explosion closure = getLoweredExplosion(i->getOperand());
  auto func = closure.claimNext();
  (void)func;
  auto context = closure.claimNext();
  assert(closure.empty());
  if (context->getType()->isIntegerTy())
    context = Builder.CreateIntToPtr(context, IGM.RefCountedPtrTy);
  auto result = emitIsEscapingClosureCall(context, i->getLoc().getSourceLoc(),
                                          i->getVerificationType());
  Explosion out;
  out.add(result);
  setLoweredExplosion(i, out);
}

void IRGenSILFunction::emitDebugInfoForAllocStack(AllocStackInst *i,
                                                  const TypeInfo &type,
                                                  llvm::Value *addr) {
  auto VarInfo = i->getVarInfo();
  if (!VarInfo)
    return;

  VarDecl *Decl = i->getDecl();
  // Describe the underlying alloca. This way an llvm.dbg.declare instrinsic
  // is used, which is valid for the entire lifetime of the alloca.
  if (auto *BitCast = dyn_cast<llvm::BitCastInst>(addr)) {
    auto *Op0 = BitCast->getOperand(0);
    if (auto *Alloca = dyn_cast<llvm::AllocaInst>(Op0))
      addr = Alloca;
    else if (auto *CoroAllocaGet = dyn_cast<llvm::IntrinsicInst>(Op0)) {
      if (CoroAllocaGet->getIntrinsicID() == llvm::Intrinsic::coro_alloca_get)
        addr = CoroAllocaGet;
    }
  }

  auto DS = i->getDebugScope();
  if (!DS)
    return;

  if (i->getDebugScope()->getInlinedFunction()->isTransparent())
    return;
  
  bool IsAnonymous = false;
  VarInfo->Name = getVarName(i, IsAnonymous);

  // At this point addr must be an alloca or an undef.
  assert(isa<llvm::AllocaInst>(addr) || isa<llvm::UndefValue>(addr) ||
         isa<llvm::IntrinsicInst>(addr));

  auto Indirection = DirectValue;
  if (!IGM.IRGen.Opts.DisableDebuggerShadowCopies &&
      !IGM.IRGen.Opts.shouldOptimize())
    if (auto *Alloca = dyn_cast<llvm::AllocaInst>(addr))
      if (!Alloca->isStaticAlloca()) {
        // Store the address of the dynamic alloca on the stack.
        addr = emitShadowCopy(addr, DS, *VarInfo, IGM.getPointerAlignment());
        Indirection = IndirectValue;
      }

  if (!Decl)
    return;

  // Ignore compiler-generated patterns but not optional bindings.
  if (auto *Pattern = Decl->getParentPattern())
    if (Pattern->isImplicit() &&
        Pattern->getKind() != PatternKind::OptionalSome)
      return;

  SILType SILTy = i->getType();
  auto RealType = SILTy.getASTType();
  auto DbgTy = DebugTypeInfo::getLocalVariable(Decl, RealType, type);

  bindArchetypes(DbgTy.getType());
  if (IGM.DebugInfo)
    emitDebugVariableDeclaration(addr, DbgTy, SILTy, DS, Decl, *VarInfo,
                                 Indirection);
}

void IRGenSILFunction::visitAllocStackInst(swift::AllocStackInst *i) {
  const TypeInfo &type = getTypeInfo(i->getElementType());

  // Derive name from SIL location.
  StringRef dbgname;
  VarDecl *Decl = i->getDecl();
# ifndef NDEBUG
  // If this is a DEBUG build, use pretty names for the LLVM IR.
  bool IsAnonymous = false;
  dbgname = getVarName(i, IsAnonymous);
# endif

  auto addr = type.allocateStack(*this, i->getElementType(), dbgname);
  setLoweredStackAddress(i, addr);

  // Generate Debug Info.
  if (!Decl)
    return;

  assert(i->getVarInfo() && "alloc_stack without debug info");

  Type Desugared = Decl->getType()->getDesugaredType();
  if (Desugared->getClassOrBoundGenericClass() ||
      Desugared->getStructOrBoundGenericStruct())
    zeroInit(dyn_cast<llvm::AllocaInst>(addr.getAddress().getAddress()));
  emitDebugInfoForAllocStack(i, type, addr.getAddress().getAddress());
}

static void
buildTailArrays(IRGenSILFunction &IGF,
                SmallVectorImpl<std::pair<SILType, llvm::Value *>> &TailArrays,
                AllocRefInstBase *ARI) {
  auto Types = ARI->getTailAllocatedTypes();
  auto Counts = ARI->getTailAllocatedCounts();
  for (unsigned Idx = 0, NumTypes = Types.size(); Idx < NumTypes; ++Idx) {
    Explosion ElemCount = IGF.getLoweredExplosion(Counts[Idx].get());
    TailArrays.push_back({Types[Idx], ElemCount.claimNext()});
  }
}

void IRGenSILFunction::visitAllocRefInst(swift::AllocRefInst *i) {
  int StackAllocSize = -1;
  if (i->canAllocOnStack()) {
    estimateStackSize();
    // Is there enough space for stack allocation?
    StackAllocSize = IGM.IRGen.Opts.StackPromotionSizeLimit - EstimatedStackSize;
  }
  SmallVector<std::pair<SILType, llvm::Value *>, 4> TailArrays;
  buildTailArrays(*this, TailArrays, i);

  llvm::Value *alloced = emitClassAllocation(*this, i->getType(), i->isObjC(),
                                             StackAllocSize, TailArrays);
  if (StackAllocSize >= 0) {
    // Remember that this alloc_ref allocates the object on the stack.

    StackAllocs.insert(i);
    EstimatedStackSize += StackAllocSize;
  }
  Explosion e;
  e.add(alloced);
  setLoweredExplosion(i, e);
}

void IRGenSILFunction::visitAllocRefDynamicInst(swift::AllocRefDynamicInst *i) {
  SmallVector<std::pair<SILType, llvm::Value *>, 4> TailArrays;
  buildTailArrays(*this, TailArrays, i);

  Explosion metadata = getLoweredExplosion(i->getMetatypeOperand());
  auto metadataValue = metadata.claimNext();
  llvm::Value *alloced = emitClassAllocationDynamic(*this, metadataValue,
                                                    i->getType(), i->isObjC(),
                                                    TailArrays);
  Explosion e;
  e.add(alloced);
  setLoweredExplosion(i, e);
}

void IRGenSILFunction::visitDeallocStackInst(swift::DeallocStackInst *i) {
  if (auto *closure = dyn_cast<PartialApplyInst>(i->getOperand())) {
    assert(closure->isOnStack());
    auto stackAddr = LoweredPartialApplyAllocations[i->getOperand()];
    emitDeallocateDynamicAlloca(stackAddr);
    return;
  }

  auto allocatedType = i->getOperand()->getType();
  const TypeInfo &allocatedTI = getTypeInfo(allocatedType);
  StackAddress stackAddr = getLoweredStackAddress(i->getOperand());

  allocatedTI.deallocateStack(*this, stackAddr, allocatedType);
}

void IRGenSILFunction::visitDeallocRefInst(swift::DeallocRefInst *i) {
  // Lower the operand.
  Explosion self = getLoweredExplosion(i->getOperand());
  auto selfValue = self.claimNext();
  auto *ARI = dyn_cast<AllocRefInst>(i->getOperand());
  if (!i->canAllocOnStack()) {
    if (ARI && StackAllocs.count(ARI)) {
      // We can ignore dealloc_refs (without [stack]) for stack allocated
      // objects.
      //
      //   %0 = alloc_ref [stack]
      //     ...
      //   dealloc_ref %0     // not needed (stems from the inlined deallocator)
      //     ...
      //   dealloc_ref [stack] %0
      return;
    }

    auto classType = i->getOperand()->getType();
    emitClassDeallocation(*this, classType, selfValue);
    return;
  }
  // It's a dealloc_ref [stack]. Even if the alloc_ref did not allocate the
  // object on the stack, we don't have to deallocate it, because it is
  // deallocated in the final release.
  assert(ARI->canAllocOnStack());
  if (StackAllocs.count(ARI)) {
    if (IGM.IRGen.Opts.EmitStackPromotionChecks) {
      selfValue = Builder.CreateBitCast(selfValue, IGM.RefCountedPtrTy);
      emitVerifyEndOfLifetimeCall(selfValue);
    } else {
      // This has two purposes:
      // 1. Tell LLVM the lifetime of the allocated stack memory.
      // 2. Avoid tail-call optimization which may convert the call to the final
      //    release to a jump, which is done after the stack frame is
      //    destructed.
      Builder.CreateLifetimeEnd(selfValue);
    }
  }
}

void IRGenSILFunction::visitDeallocPartialRefInst(swift::DeallocPartialRefInst *i) {
  Explosion self = getLoweredExplosion(i->getInstance());
  auto selfValue = self.claimNext();
  Explosion metadata = getLoweredExplosion(i->getMetatype());
  auto metadataValue = metadata.claimNext();
  auto classType = i->getInstance()->getType();

  emitPartialClassDeallocation(*this, classType, selfValue, metadataValue);
}

void IRGenSILFunction::visitDeallocBoxInst(swift::DeallocBoxInst *i) {
  Explosion owner = getLoweredExplosion(i->getOperand());
  llvm::Value *ownerPtr = owner.claimNext();

  auto boxTy = i->getOperand()->getType().castTo<SILBoxType>();
  emitDeallocateBox(*this, ownerPtr, boxTy);
}

void IRGenSILFunction::visitAllocBoxInst(swift::AllocBoxInst *i) {
  assert(i->getBoxType()->getLayout()->getFields().size() == 1
         && "multi field boxes not implemented yet");
  const TypeInfo &type = getTypeInfo(
      getSILBoxFieldType(IGM.getMaximalTypeExpansionContext(), i->getBoxType(),
                         IGM.getSILModule().Types, 0));

  // Derive name from SIL location.
  bool IsAnonymous = false;
  VarDecl *Decl = i->getDecl();
  StringRef Name = getVarName(i, IsAnonymous);
  StringRef DbgName =
# ifndef NDEBUG
    // If this is a DEBUG build, use pretty names for the LLVM IR.
    Name;
# else
    "";
# endif

  auto boxTy = i->getType().castTo<SILBoxType>();
  OwnedAddress boxWithAddr = emitAllocateBox(*this, boxTy,
                                             CurSILFn->getGenericEnvironment(),
                                             DbgName);
  setLoweredBox(i, boxWithAddr);

  if (i->getDebugScope()->getInlinedFunction()->isTransparent())
    return;

  if (!Decl)
    return;

  assert(i->getVarInfo() && "alloc_box without debug info");
  
  // FIXME: This is a workaround to not produce local variables for
  // capture list arguments like "[weak self]". The better solution
  // would be to require all variables to be described with a
  // SILDebugValue(Addr) and then not describe capture list
  // arguments.
  if (Name == IGM.Context.Id_self.str())
    return;

  assert(i->getBoxType()->getLayout()->getFields().size() == 1 &&
         "box for a local variable should only have one field");
  auto SILTy = getSILBoxFieldType(
      IGM.getMaximalTypeExpansionContext(),
      i->getBoxType(), IGM.getSILModule().Types, 0);
  auto RealType = SILTy.getASTType();
  auto DbgTy = DebugTypeInfo::getLocalVariable(Decl, RealType, type);

  auto VarInfo = i->getVarInfo();
  assert(VarInfo && "debug_value without debug info");

  auto Storage = emitShadowCopyIfNeeded(
      boxWithAddr.getAddress(), i->getDebugScope(), *VarInfo, IsAnonymous);

  if (!IGM.DebugInfo)
    return;

  IGM.DebugInfo->emitVariableDeclaration(Builder, Storage, DbgTy,
                                         i->getDebugScope(), Decl, *VarInfo,
                                         IndirectValue);
}

void IRGenSILFunction::visitProjectBoxInst(swift::ProjectBoxInst *i) {
  auto boxTy = i->getOperand()->getType().castTo<SILBoxType>();

  const LoweredValue &val = getLoweredValue(i->getOperand());
  if (val.isBoxWithAddress()) {
    // The operand is an alloc_box. We can directly reuse the address.
    setLoweredAddress(i, val.getAddressOfBox());
  } else {
    // The slow-path: we have to emit code to get from the box to it's
    // value address.
    Explosion box = val.getExplosion(*this, i->getOperand()->getType());
    auto addr = emitProjectBox(*this, box.claimNext(), boxTy);
    setLoweredAddress(i, addr);
  }
}

static ExclusivityFlags getExclusivityAction(SILAccessKind kind) {
  switch (kind) {
  case SILAccessKind::Read:
    return ExclusivityFlags::Read;
  case SILAccessKind::Modify:
    return ExclusivityFlags::Modify;
  case SILAccessKind::Init:
  case SILAccessKind::Deinit:
    llvm_unreachable("init/deinit access should not use dynamic enforcement");
  }
  llvm_unreachable("bad access kind");
}

static ExclusivityFlags getExclusivityFlags(SILModule &M,
                                            SILAccessKind kind,
                                            bool noNestedConflict) {
  auto flags = getExclusivityAction(kind);

  if (!noNestedConflict)
    flags |= ExclusivityFlags::Tracking;

  return flags;
}

static SILAccessEnforcement getEffectiveEnforcement(IRGenFunction &IGF,
                                                    BeginAccessInst *access) {
  auto enforcement = access->getEnforcement();

  // Don't use dynamic enforcement for known-empty types; there's no
  // actual memory there, and the address may not be valid and unique.
  // This is really a hack; we don't necessarily know that all clients
  // will agree whether a type is empty.  On the other hand, the situations
  // where IRGen generates a meaningless address should always be a subset
  // of cases where this triggers, because of the restrictions on abstracting
  // over addresses and the fact that we use static enforcement on inouts.
  if (enforcement == SILAccessEnforcement::Dynamic &&
      IGF.IGM.getTypeInfo(access->getSource()->getType())
             .isKnownEmpty(ResilienceExpansion::Maximal)) {
    enforcement = SILAccessEnforcement::Unsafe;
  }

  return enforcement;
}

template <class BeginAccessInst>
static ExclusivityFlags getExclusivityFlags(BeginAccessInst *i) {
  return getExclusivityFlags(i->getModule(), i->getAccessKind(),
                             i->hasNoNestedConflict());
}

void IRGenSILFunction::visitBeginAccessInst(BeginAccessInst *access) {
  Address addr = getLoweredAddress(access->getOperand());
  switch (getEffectiveEnforcement(*this, access)) {
  case SILAccessEnforcement::Unknown:
    llvm_unreachable("unknown access enforcement in IRGen!");

  case SILAccessEnforcement::Static:
  case SILAccessEnforcement::Unsafe:
    // nothing to do
    setLoweredAddress(access, addr);
    return;

  case SILAccessEnforcement::Dynamic: {
    llvm::Value *scratch = createAlloca(IGM.getFixedBufferTy(),
                                        IGM.getPointerAlignment(),
                                        "access-scratch").getAddress();
    Builder.CreateLifetimeStart(scratch);

    llvm::Value *pointer =
      Builder.CreateBitCast(addr.getAddress(), IGM.Int8PtrTy);
    llvm::Value *flags =
      llvm::ConstantInt::get(IGM.SizeTy, uint64_t(getExclusivityFlags(access)));
    llvm::Value *pc = llvm::ConstantPointerNull::get(IGM.Int8PtrTy);
    auto call = Builder.CreateCall(IGM.getBeginAccessFn(),
                                   { pointer, scratch, flags, pc });
    call->setDoesNotThrow();

    setLoweredDynamicallyEnforcedAddress(access, addr, scratch);
    return;
  }
  }
  llvm_unreachable("bad access enforcement");
}

static bool hasBeenInlined(BeginUnpairedAccessInst *access) {
  // Check to see if the buffer is defined locally.
  return isa<AllocStackInst>(access->getBuffer());
}

void IRGenSILFunction::visitBeginUnpairedAccessInst(
                                              BeginUnpairedAccessInst *access) {
  Address addr = getLoweredAddress(access->getSource());
  switch (access->getEnforcement()) {
  case SILAccessEnforcement::Unknown:
    llvm_unreachable("unknown access enforcement in IRGen!");

  case SILAccessEnforcement::Static:
  case SILAccessEnforcement::Unsafe:
    // nothing to do
    return;

  case SILAccessEnforcement::Dynamic: {
    llvm::Value *scratch = getLoweredAddress(access->getBuffer()).getAddress();

    llvm::Value *pointer =
      Builder.CreateBitCast(addr.getAddress(), IGM.Int8PtrTy);
    llvm::Value *flags =
      llvm::ConstantInt::get(IGM.SizeTy, uint64_t(getExclusivityFlags(access)));

    // Compute the effective PC of the access.
    // Since begin_unpaired_access is designed for materializeForSet, our
    // heuristic here is as well: we've either been inlined, in which case
    // we should use the current PC (i.e. pass null), or we haven't,
    // in which case we should use the caller, which is generally ok because
    // materializeForSet can't usually be thunked.
    llvm::Value *pc;
    if (hasBeenInlined(access)) {
      pc = llvm::ConstantPointerNull::get(IGM.Int8PtrTy);
    } else {
      auto retAddrFn =
        llvm::Intrinsic::getDeclaration(IGM.getModule(),
                                        llvm::Intrinsic::returnaddress);
      pc = Builder.CreateCall(retAddrFn,
                              { llvm::ConstantInt::get(IGM.Int32Ty, 0) });
    }

    auto call = Builder.CreateCall(IGM.getBeginAccessFn(),
                                   { pointer, scratch, flags, pc });
    call->setDoesNotThrow();
    return;
  }
  }
  llvm_unreachable("bad access enforcement");
}

void IRGenSILFunction::visitEndAccessInst(EndAccessInst *i) {
  auto access = i->getBeginAccess();
  switch (getEffectiveEnforcement(*this, access)) {
  case SILAccessEnforcement::Unknown:
    llvm_unreachable("unknown access enforcement in IRGen!");

  case SILAccessEnforcement::Static:
  case SILAccessEnforcement::Unsafe:
    // nothing to do
    return;

  case SILAccessEnforcement::Dynamic: {
    if (access->hasNoNestedConflict())
      return;

    auto scratch = getLoweredDynamicEnforcementScratchBuffer(access);

    auto call = Builder.CreateCall(IGM.getEndAccessFn(), { scratch });
    call->setDoesNotThrow();

    Builder.CreateLifetimeEnd(scratch);
    return;
  }
  }
  llvm_unreachable("bad access enforcement");
}

void IRGenSILFunction::visitEndUnpairedAccessInst(EndUnpairedAccessInst *i) {
  switch (i->getEnforcement()) {
  case SILAccessEnforcement::Unknown:
    llvm_unreachable("unknown access enforcement in IRGen!");

  case SILAccessEnforcement::Static:
  case SILAccessEnforcement::Unsafe:
    // nothing to do
    return;

  case SILAccessEnforcement::Dynamic: {
    auto scratch = getLoweredAddress(i->getBuffer()).getAddress();

    auto call = Builder.CreateCall(IGM.getEndAccessFn(), { scratch });
    call->setDoesNotThrow();
    return;
  }
  }
  llvm_unreachable("bad access enforcement");
}

void IRGenSILFunction::visitConvertFunctionInst(swift::ConvertFunctionInst *i) {
  // This instruction is specified to be a no-op.
  Explosion temp = getLoweredExplosion(i->getOperand());
  setLoweredExplosion(i, temp);
}

void IRGenSILFunction::visitConvertEscapeToNoEscapeInst(
    swift::ConvertEscapeToNoEscapeInst *i) {
  // SWIFT_ENABLE_TENSORFLOW
  // This instruction makes the context(s) trivial. A function contains multiple
  // function pointers and contexts when it's differentiable.
  Explosion in = getLoweredExplosion(i->getOperand());
  Explosion out;
  // SWIFT_ENABLE_TENSORFLOW
  for (unsigned index : range(in.size() / 2)) {
    (void)index;
    llvm::Value *fn = in.claimNext();
    llvm::Value *ctx = in.claimNext();
    out.add(fn);
    out.add(Builder.CreateBitCast(ctx, IGM.OpaquePtrTy));
  }
  setLoweredExplosion(i, out);
}

void IRGenSILFunction::visitThinFunctionToPointerInst(
                                          swift::ThinFunctionToPointerInst *i) {
  Explosion in = getLoweredExplosion(i->getOperand());
  llvm::Value *fn = in.claimNext();
  fn = Builder.CreateBitCast(fn, IGM.Int8PtrTy);
  Explosion out;
  out.add(fn);
  setLoweredExplosion(i, out);
}

void IRGenSILFunction::visitPointerToThinFunctionInst(
                                          swift::PointerToThinFunctionInst *i) {
  Explosion in = getLoweredExplosion(i->getOperand());
  llvm::Value *fn = in.claimNext();
  fn = Builder.CreateBitCast(fn, IGM.FunctionPtrTy);
  Explosion out;
  out.add(fn);
  setLoweredExplosion(i, out);
}

void IRGenSILFunction::visitAddressToPointerInst(swift::AddressToPointerInst *i)
{
  Explosion to;
  llvm::Value *addrValue = getLoweredAddress(i->getOperand()).getAddress();
  if (addrValue->getType() != IGM.Int8PtrTy)
    addrValue = Builder.CreateBitCast(addrValue, IGM.Int8PtrTy);
  to.add(addrValue);
  setLoweredExplosion(i, to);
}

// Ignores the isStrict flag because Swift TBAA is not lowered into LLVM IR.
void IRGenSILFunction::visitPointerToAddressInst(swift::PointerToAddressInst *i)
{
  Explosion from = getLoweredExplosion(i->getOperand());
  llvm::Value *ptrValue = from.claimNext();

  auto &ti = getTypeInfo(i->getType());
  
  llvm::Type *destType = ti.getStorageType()->getPointerTo();
  ptrValue = Builder.CreateBitCast(ptrValue, destType);
  
  setLoweredAddress(i,
                    ti.getAddressForPointer(ptrValue));
}

static void emitPointerCastInst(IRGenSILFunction &IGF,
                                SILValue src,
                                SILValue dest,
                                const TypeInfo &ti) {
  Explosion from = IGF.getLoweredExplosion(src);
  llvm::Value *ptrValue = from.claimNext();
  // The input may have witness tables or other additional data, but the class
  // reference is always first.
  (void)from.claimAll();

  auto schema = ti.getSchema();
  assert(schema.size() == 1
         && schema[0].isScalar()
         && "pointer schema is not a single scalar?!");
  auto castToType = schema[0].getScalarType();

  // A retainable pointer representation may be wrapped in an optional, so we
  // need to provide inttoptr/ptrtoint in addition to bitcast.
  ptrValue = IGF.Builder.CreateBitOrPointerCast(ptrValue, castToType);
  
  Explosion to;
  to.add(ptrValue);
  IGF.setLoweredExplosion(dest, to);
}

void IRGenSILFunction::visitUncheckedRefCastInst(
                                             swift::UncheckedRefCastInst *i) {
  auto &ti = getTypeInfo(i->getType());
  emitPointerCastInst(*this, i->getOperand(), i, ti);
}

// TODO: Although runtime checks are not required, we get them anyway when
// asking the runtime to perform this cast. If this is a performance impact, we
// can add a CheckedCastMode::Unchecked.
void IRGenSILFunction::
visitUncheckedRefCastAddrInst(swift::UncheckedRefCastAddrInst *i) {
  Address dest = getLoweredAddress(i->getDest());
  Address src = getLoweredAddress(i->getSrc());
  emitCheckedCast(*this,
                  src, i->getSourceFormalType(),
                  dest, i->getTargetFormalType(),
                  CastConsumptionKind::TakeAlways,
                  CheckedCastMode::Unconditional);
}

void IRGenSILFunction::visitUncheckedAddrCastInst(
                                             swift::UncheckedAddrCastInst *i) {
  auto addr = getLoweredAddress(i->getOperand());
  auto &ti = getTypeInfo(i->getType());
  auto result = Builder.CreateBitCast(addr,ti.getStorageType()->getPointerTo());
  setLoweredAddress(i, result);
}

static bool isStructurallySame(const llvm::Type *T1, const llvm::Type *T2) {
  if (T1 == T2) return true;
  
  if (auto *S1 = dyn_cast<llvm::StructType>(T1))
    if (auto *S2 = dyn_cast<llvm::StructType>(T2))
      return S1->isLayoutIdentical(const_cast<llvm::StructType*>(S2));
  return false;
}

// Emit a trap in the event a type does not match expected layout constraints.
// 
// We can hit this case in specialized functions even for correct user code.
// If the user dynamically checks for correct type sizes in the generic
// function, a specialized function can contain the (not executed) bitcast
// with mismatching fixed sizes.
// Usually llvm can eliminate this code again because the user's safety
// check should be constant foldable on llvm level.
static void emitTrapAndUndefValue(IRGenSILFunction &IGF,
                                  Explosion &in,
                                  Explosion &out,
                                  const LoadableTypeInfo &outTI) {
  llvm::BasicBlock *failBB =
    llvm::BasicBlock::Create(IGF.IGM.getLLVMContext());
  IGF.Builder.CreateBr(failBB);
  IGF.FailBBs.push_back(failBB);
  
  IGF.Builder.emitBlock(failBB);
  IGF.emitTrap("mismatching type layouts", /*EmitUnreachable=*/true);

  llvm::BasicBlock *contBB = llvm::BasicBlock::Create(IGF.IGM.getLLVMContext());
  IGF.Builder.emitBlock(contBB);
  (void)in.claimAll();
  for (auto schema : outTI.getSchema())
    out.add(llvm::UndefValue::get(schema.getScalarType()));
}

static void emitUncheckedValueBitCast(IRGenSILFunction &IGF,
                                      SourceLoc loc,
                                      Explosion &in,
                                      const LoadableTypeInfo &inTI,
                                      Explosion &out,
                                      const LoadableTypeInfo &outTI) {
  // If the transfer is doable bitwise, and if the elements of the explosion are
  // the same type, then just transfer the elements.
  if (inTI.isBitwiseTakable(ResilienceExpansion::Maximal) &&
      outTI.isBitwiseTakable(ResilienceExpansion::Maximal) &&
      isStructurallySame(inTI.getStorageType(), outTI.getStorageType())) {
    in.transferInto(out, in.size());
    return;
  }
  
  // TODO: We could do bitcasts entirely in the value domain in some cases, but
  // for simplicity, let's just always go through the stack for now.
  
  // Create the allocation.
  auto inStorage = IGF.createAlloca(inTI.getStorageType(),
                                  std::max(inTI.getFixedAlignment(),
                                           outTI.getFixedAlignment()),
                                  "bitcast");
  
  auto maxSize = std::max(inTI.getFixedSize(), outTI.getFixedSize());
  IGF.Builder.CreateLifetimeStart(inStorage, maxSize);
  
  // Store the 'in' value.
  inTI.initialize(IGF, in, inStorage, false);
  // Load the 'out' value as the destination type.
  auto outStorage = IGF.Builder.CreateBitCast(inStorage,
                                        outTI.getStorageType()->getPointerTo());
  outTI.loadAsTake(IGF, outStorage, out);
  
  IGF.Builder.CreateLifetimeEnd(inStorage, maxSize);
  return;
}

static void emitValueBitwiseCast(IRGenSILFunction &IGF,
                                 SourceLoc loc,
                                 Explosion &in,
                                 const LoadableTypeInfo &inTI,
                                 Explosion &out,
                                 const LoadableTypeInfo &outTI) {
  // Unfortunately, we can't check this invariant until we get to IRGen, since
  // the AST and SIL don't know anything about type layout.
  if (inTI.getFixedSize() < outTI.getFixedSize()) {
    emitTrapAndUndefValue(IGF, in, out, outTI);
    return;
  }
  emitUncheckedValueBitCast(IGF, loc, in, inTI, out, outTI);
}

void IRGenSILFunction::visitUncheckedTrivialBitCastInst(
                                      swift::UncheckedTrivialBitCastInst *i) {
  Explosion in = getLoweredExplosion(i->getOperand());
  Explosion out;
  
  emitValueBitwiseCast(*this, i->getLoc().getSourceLoc(),
            in,  cast<LoadableTypeInfo>(getTypeInfo(i->getOperand()->getType())),
            out, cast<LoadableTypeInfo>(getTypeInfo(i->getType())));
  
  setLoweredExplosion(i, out);
}

void IRGenSILFunction::
visitUncheckedBitwiseCastInst(swift::UncheckedBitwiseCastInst *i) {
  Explosion in = getLoweredExplosion(i->getOperand());
  Explosion out;

  emitValueBitwiseCast(*this, i->getLoc().getSourceLoc(),
            in,  cast<LoadableTypeInfo>(getTypeInfo(i->getOperand()->getType())),
            out, cast<LoadableTypeInfo>(getTypeInfo(i->getType())));
  
  setLoweredExplosion(i, out);
}

void IRGenSILFunction::visitRefToRawPointerInst(
                                             swift::RefToRawPointerInst *i) {
  auto &ti = getTypeInfo(i->getType());
  emitPointerCastInst(*this, i->getOperand(), i, ti);
}

void IRGenSILFunction::visitRawPointerToRefInst(swift::RawPointerToRefInst *i) {
  auto &ti = getTypeInfo(i->getType());
  emitPointerCastInst(*this, i->getOperand(), i, ti);
}

// SIL scalar conversions which never change the IR type.
// FIXME: Except for optionals, which get bit-packed into an integer.
static void trivialRefConversion(IRGenSILFunction &IGF,
                                 SILValue input,
                                 SILValue result) {
  Explosion temp = IGF.getLoweredExplosion(input);
  auto &inputTI = IGF.getTypeInfo(input->getType());
  auto &resultTI = IGF.getTypeInfo(result->getType());
  
  // If the types are the same, forward the existing value.
  if (inputTI.getStorageType() == resultTI.getStorageType()) {
    IGF.setLoweredExplosion(result, temp);
    return;
  }

  auto schema = resultTI.getSchema();
  Explosion out;

  for (auto schemaElt : schema) {
    auto resultTy = schemaElt.getScalarType();

    llvm::Value *value = temp.claimNext();
    if (value->getType() == resultTy) {
      // Nothing to do.  This happens with the unowned conversions.
    } else if (resultTy->isPointerTy()) {
      value = IGF.Builder.CreateIntToPtr(value, resultTy);
    } else {
      value = IGF.Builder.CreatePtrToInt(value, resultTy);
    }
    out.add(value);
  }
  
  IGF.setLoweredExplosion(result, out);
}

// SIL scalar conversions which never change the IR type.
// FIXME: Except for optionals, which get bit-packed into an integer.
#define NOOP_CONVERSION(KIND)                                     \
void IRGenSILFunction::visit##KIND##Inst(swift::KIND##Inst *i) {  \
  ::trivialRefConversion(*this, i->getOperand(), i); \
}
#define LOADABLE_REF_STORAGE(Name, ...) \
  NOOP_CONVERSION(Name##ToRef) \
  NOOP_CONVERSION(RefTo##Name)
#include "swift/AST/ReferenceStorage.def"
#undef NOOP_CONVERSION

void IRGenSILFunction::visitThinToThickFunctionInst(
                                            swift::ThinToThickFunctionInst *i) {
  // Take the incoming function pointer and add a null context pointer to it.
  Explosion from = getLoweredExplosion(i->getOperand());
  Explosion to;
  to.add(from.claimNext());
  if (i->getType().castTo<SILFunctionType>()->isNoEscape())
    to.add(llvm::ConstantPointerNull::get(IGM.OpaquePtrTy));
  else
    to.add(IGM.RefCountedNull);
  setLoweredExplosion(i, to);
}

void IRGenSILFunction::visitThickToObjCMetatypeInst(ThickToObjCMetatypeInst *i){
  Explosion from = getLoweredExplosion(i->getOperand());
  llvm::Value *swiftMeta = from.claimNext();
  // Claim any conformances.
  (void)from.claimAll();
  CanType instanceType(i->getType().castTo<AnyMetatypeType>().getInstanceType());
  Explosion to;
  llvm::Value *classPtr =
    emitClassHeapMetadataRefForMetatype(*this, swiftMeta, instanceType);
  to.add(Builder.CreateBitCast(classPtr, IGM.ObjCClassPtrTy));
  setLoweredExplosion(i, to);
}

void IRGenSILFunction::visitObjCToThickMetatypeInst(
                         ObjCToThickMetatypeInst *i) {
  Explosion from = getLoweredExplosion(i->getOperand());
  llvm::Value *classPtr = from.claimNext();
  
  // Fetch the metadata for that class.
  Explosion to;
  auto metadata = emitObjCMetadataRefForMetadata(*this, classPtr);
  to.add(metadata);
  setLoweredExplosion(i, to);  
}

void IRGenSILFunction::visitUnconditionalCheckedCastInst(
                                       swift::UnconditionalCheckedCastInst *i) {
  Explosion value = getLoweredExplosion(i->getOperand());
  Explosion ex;
  emitScalarCheckedCast(*this, value,
                        i->getSourceLoweredType(),
                        i->getSourceFormalType(),
                        i->getTargetLoweredType(),
                        i->getTargetFormalType(),
                        CheckedCastMode::Unconditional, ex);
  setLoweredExplosion(i, ex);
}

void IRGenSILFunction::visitObjCMetatypeToObjectInst(
                                                  ObjCMetatypeToObjectInst *i){
  // Bitcast the @objc metatype reference, which is already an ObjC object, to
  // the destination type.
  Explosion from = getLoweredExplosion(i->getOperand());
  llvm::Value *value = from.claimNext();
  value = Builder.CreateBitCast(value, IGM.UnknownRefCountedPtrTy);
  Explosion to;
  to.add(value);
  setLoweredExplosion(i, to);
}

void IRGenSILFunction::visitObjCExistentialMetatypeToObjectInst(
                                       ObjCExistentialMetatypeToObjectInst *i){
  // Bitcast the @objc metatype reference, which is already an ObjC object, to
  // the destination type. The metatype may carry additional witness tables we
  // can drop.
  Explosion from = getLoweredExplosion(i->getOperand());
  llvm::Value *value = from.claimNext();
  (void)from.claimAll();
  value = Builder.CreateBitCast(value, IGM.UnknownRefCountedPtrTy);
  Explosion to;
  to.add(value);
  setLoweredExplosion(i, to);
}

void IRGenSILFunction::visitObjCProtocolInst(ObjCProtocolInst *i) {
  // Get the protocol reference.
  llvm::Value *protoRef = emitReferenceToObjCProtocol(*this, i->getProtocol());
  // Bitcast it to the class reference type.
  protoRef = Builder.CreateBitCast(protoRef,
                                   getTypeInfo(i->getType()).getStorageType());
  Explosion ex;
  ex.add(protoRef);
  setLoweredExplosion(i, ex);
}

void IRGenSILFunction::visitRefToBridgeObjectInst(
                                              swift::RefToBridgeObjectInst *i) {
  Explosion refEx = getLoweredExplosion(i->getConverted());
  llvm::Value *ref = refEx.claimNext();
  
  Explosion bitsEx = getLoweredExplosion(i->getBitsOperand());
  llvm::Value *bits = bitsEx.claimNext();
  
  // Mask the bits into the pointer representation.
  llvm::Value *val = Builder.CreatePtrToInt(ref, IGM.SizeTy);
  val = Builder.CreateOr(val, bits);
  val = Builder.CreateIntToPtr(val, IGM.BridgeObjectPtrTy);
  
  Explosion resultEx;
  resultEx.add(val);
  
  setLoweredExplosion(i, resultEx);
}

void IRGenSILFunction::
visitClassifyBridgeObjectInst(ClassifyBridgeObjectInst *i) {
  Explosion boEx = getLoweredExplosion(i->getOperand());
  llvm::Value *bridgeVal = boEx.claimNext();
  bridgeVal = Builder.CreatePtrToInt(bridgeVal, IGM.SizeTy);

  // This returns two bits, the first of which is "is Objective-C object", the
  // second is "is Objective-C Tagged Pointer".  Each of these bits is computed
  // by checking to see if some other bits are non-zero in the BridgeObject.
  auto bitsNonZero = [&](const SpareBitVector &bits) -> llvm::Value* {
    // If this target doesn't have the specified field, just produce false.
    if (!bits.any())
      return Builder.getInt1(0);

    llvm::Value *bitsValue =
      Builder.CreateAnd(bridgeVal, Builder.getInt(bits.asAPInt()));
    return
      Builder.CreateICmpNE(bitsValue, llvm::ConstantInt::get(IGM.SizeTy, 0));
  };

  Explosion wordEx;
  wordEx.add(bitsNonZero(IGM.TargetInfo.IsObjCPointerBit));
  wordEx.add(bitsNonZero(IGM.TargetInfo.ObjCPointerReservedBits));
  setLoweredExplosion(i, wordEx);
}

void IRGenSILFunction::visitValueToBridgeObjectInst(
    ValueToBridgeObjectInst *i) {
  Explosion in = getLoweredExplosion(i->getOperand());
  Explosion out;

  emitValueBitwiseCast(
      *this, i->getLoc().getSourceLoc(), in,
      cast<LoadableTypeInfo>(getTypeInfo(i->getOperand()->getType())), out,
      cast<LoadableTypeInfo>(getTypeInfo(i->getType())));

  setLoweredExplosion(i, out);
}

void IRGenSILFunction::visitBridgeObjectToRefInst(
                                              swift::BridgeObjectToRefInst *i) {
  Explosion boEx = getLoweredExplosion(i->getConverted());
  llvm::Value *bo = boEx.claimNext();
  Explosion resultEx;
  
  auto &refTI = getTypeInfo(i->getType());
  llvm::Type *refType = refTI.getSchema()[0].getScalarType();
  
  // If the value is an ObjC tagged pointer, pass it through verbatim.
  llvm::BasicBlock *taggedCont = nullptr,
    *tagged = nullptr,
    *notTagged = nullptr;
  llvm::Value *taggedRef = nullptr;
  llvm::Value *boBits = nullptr;
  
  ClassDecl *Cl = i->getType().getClassOrBoundGenericClass();
  if (IGM.TargetInfo.hasObjCTaggedPointers() &&
      (!Cl || !isKnownNotTaggedPointer(IGM, Cl))) {
    boBits = Builder.CreatePtrToInt(bo, IGM.SizeTy);
    APInt maskValue = IGM.TargetInfo.ObjCPointerReservedBits.asAPInt();
    llvm::Value *mask = Builder.getInt(maskValue);
    llvm::Value *reserved = Builder.CreateAnd(boBits, mask);
    llvm::Value *cond = Builder.CreateICmpEQ(reserved,
                                         llvm::ConstantInt::get(IGM.SizeTy, 0));
    tagged = createBasicBlock("tagged-pointer"),
    notTagged = createBasicBlock("not-tagged-pointer");
    taggedCont = createBasicBlock("tagged-cont");
    
    Builder.CreateCondBr(cond, notTagged, tagged);
    
    Builder.emitBlock(tagged);
    taggedRef = Builder.CreateBitCast(bo, refType);
    Builder.CreateBr(taggedCont);
    
    // If it's not a tagged pointer, mask off the spare bits.
    Builder.emitBlock(notTagged);
  }
  
  // Mask off the spare bits (if they exist).
  auto &spareBits = IGM.getHeapObjectSpareBits();
  llvm::Value *result;
  if (spareBits.any()) {
    APInt maskValue = ~spareBits.asAPInt();
    
    if (!boBits)
      boBits = Builder.CreatePtrToInt(bo, IGM.SizeTy);
    
    llvm::Value *mask = llvm::ConstantInt::get(IGM.getLLVMContext(), maskValue);
    llvm::Value *masked = Builder.CreateAnd(boBits, mask);
    result = Builder.CreateIntToPtr(masked, refType);
  } else {
    result = Builder.CreateBitCast(bo, refType);
  }
  
  if (taggedCont) {
    Builder.CreateBr(taggedCont);
    
    Builder.emitBlock(taggedCont);
    
    auto phi = Builder.CreatePHI(refType, 2);
    phi->addIncoming(taggedRef, tagged);
    phi->addIncoming(result, notTagged);
    
    result = phi;
  }
  
  resultEx.add(result);
  setLoweredExplosion(i, resultEx);
}

void IRGenSILFunction::visitBridgeObjectToWordInst(
                                             swift::BridgeObjectToWordInst *i) {
  Explosion boEx = getLoweredExplosion(i->getConverted());
  llvm::Value *val = boEx.claimNext();
  val = Builder.CreatePtrToInt(val, IGM.SizeTy);
  Explosion wordEx;
  wordEx.add(val);
  setLoweredExplosion(i, wordEx);
}

void IRGenSILFunction::visitUnconditionalCheckedCastAddrInst(
                                   swift::UnconditionalCheckedCastAddrInst *i) {
  Address dest = getLoweredAddress(i->getDest());
  Address src = getLoweredAddress(i->getSrc());
  emitCheckedCast(*this,
                  src, i->getSourceFormalType(),
                  dest, i->getTargetFormalType(),
                  CastConsumptionKind::TakeAlways,
                  CheckedCastMode::Unconditional);
}

void IRGenSILFunction::visitUnconditionalCheckedCastValueInst(
    swift::UnconditionalCheckedCastValueInst *i) {
  llvm_unreachable("unsupported instruction during IRGen");
}

void IRGenSILFunction::visitCheckedCastValueBranchInst(
    swift::CheckedCastValueBranchInst *i) {
  llvm_unreachable("unsupported instruction during IRGen");
}

void IRGenSILFunction::visitCheckedCastBranchInst(
                                              swift::CheckedCastBranchInst *i) {
  FailableCastResult castResult;
  Explosion ex;
  if (i->isExact()) {
    auto operand = i->getOperand();
    Explosion source = getLoweredExplosion(operand);
    castResult = emitClassIdenticalCast(*this, source.claimNext(),
                                        i->getSourceLoweredType(),
                                        i->getTargetLoweredType());
  } else {
    Explosion value = getLoweredExplosion(i->getOperand());
    emitScalarCheckedCast(*this, value,
                          i->getSourceLoweredType(),
                          i->getSourceFormalType(),
                          i->getTargetLoweredType(),
                          i->getTargetFormalType(),
                          CheckedCastMode::Conditional, ex);
    auto val = ex.claimNext();
    castResult.casted = val;
    llvm::Value *nil =
      llvm::ConstantPointerNull::get(cast<llvm::PointerType>(val->getType()));
    castResult.succeeded = Builder.CreateICmpNE(val, nil);
  }
  
  // Branch on the success of the cast.
  // All cast operations currently return null on failure.


  auto &successBB = getLoweredBB(i->getSuccessBB());
  llvm::Type *toTy = IGM.getTypeInfo(i->getTargetLoweredType()).getStorageType();
  if (toTy->isPointerTy())
    castResult.casted = Builder.CreateBitCast(castResult.casted, toTy);

  Builder.CreateCondBr(castResult.succeeded,
                       successBB.bb,
                       getLoweredBB(i->getFailureBB()).bb);
  
  // Feed the cast result into the nonnull branch.
  unsigned phiIndex = 0;
  Explosion ex2;
  ex2.add(castResult.casted);
  ex2.add(ex.claimAll());
  addIncomingExplosionToPHINodes(*this, successBB, phiIndex, ex2);
}

void IRGenSILFunction::visitCheckedCastAddrBranchInst(
                                          swift::CheckedCastAddrBranchInst *i) {
  Address dest = getLoweredAddress(i->getDest());
  Address src = getLoweredAddress(i->getSrc());
  llvm::Value *castSucceeded =
    emitCheckedCast(*this,
                    src, i->getSourceFormalType(),
                    dest, i->getTargetFormalType(),
                    i->getConsumptionKind(), CheckedCastMode::Conditional);
  Builder.CreateCondBr(castSucceeded,
                       getLoweredBB(i->getSuccessBB()).bb,
                       getLoweredBB(i->getFailureBB()).bb);
}

void IRGenSILFunction::visitKeyPathInst(swift::KeyPathInst *I) {
  auto pattern = IGM.getAddrOfKeyPathPattern(I->getPattern(), I->getLoc());
  // Build up the argument vector to instantiate the pattern here.
  Optional<StackAddress> dynamicArgsBuf;
  llvm::Value *args;
  if (!I->getSubstitutions().empty() || !I->getAllOperands().empty()) {
    auto sig = I->getPattern()->getGenericSignature();
    SubstitutionMap subs = I->getSubstitutions();

    SmallVector<GenericRequirement, 4> requirements;
    enumerateGenericSignatureRequirements(sig,
            [&](GenericRequirement reqt) { requirements.push_back(reqt); });

    llvm::Value *argsBufSize;
    llvm::Value *argsBufAlign;
    
    if (!I->getSubstitutions().empty()) {
      argsBufSize = llvm::ConstantInt::get(IGM.SizeTy,
                       IGM.getPointerSize().getValue() * requirements.size());
      argsBufAlign = llvm::ConstantInt::get(IGM.SizeTy,
                       IGM.getPointerAlignment().getMaskValue());
    } else {
      argsBufSize = llvm::ConstantInt::get(IGM.SizeTy, 0);
      argsBufAlign = llvm::ConstantInt::get(IGM.SizeTy, 0);
    }
    
    SmallVector<llvm::Value *, 4> operandOffsets;
    for (unsigned i : indices(I->getAllOperands())) {
      auto operand = I->getAllOperands()[i].get();
      auto &ti = getTypeInfo(operand->getType());
      auto ty = operand->getType();
      auto alignMask = ti.getAlignmentMask(*this, ty);
      if (i != 0) {
        auto notAlignMask = Builder.CreateNot(alignMask);
        argsBufSize = Builder.CreateAdd(argsBufSize, alignMask);
        argsBufSize = Builder.CreateAnd(argsBufSize, notAlignMask);
      }
      operandOffsets.push_back(argsBufSize);
      auto size = ti.getSize(*this, ty);
      argsBufSize = Builder.CreateAdd(argsBufSize, size);
      argsBufAlign = Builder.CreateOr(argsBufAlign, alignMask);
    }

    dynamicArgsBuf = emitDynamicAlloca(IGM.Int8Ty, argsBufSize, Alignment(16));
    
    Address argsBuf = dynamicArgsBuf->getAddress();
    
    if (!I->getSubstitutions().empty()) {
      emitInitOfGenericRequirementsBuffer(*this, requirements, argsBuf,
        [&](GenericRequirement reqt) -> llvm::Value * {
          return emitGenericRequirementFromSubstitutions(*this, sig,
                                           *IGM.getSwiftModule(),
                                           reqt, subs);
        });
    }
    
    for (unsigned i : indices(I->getAllOperands())) {
      auto operand = I->getAllOperands()[i].get();
      auto &ti = getTypeInfo(operand->getType());
      auto ptr = Builder.CreateInBoundsGEP(argsBuf.getAddress(),
                                           operandOffsets[i]);
      auto addr = ti.getAddressForPointer(
        Builder.CreateBitCast(ptr, ti.getStorageType()->getPointerTo()));
      if (operand->getType().isAddress()) {
        ti.initializeWithTake(*this, addr, getLoweredAddress(operand),
                              operand->getType(), false);
      } else {
        Explosion operandValue = getLoweredExplosion(operand);
        cast<LoadableTypeInfo>(ti).initialize(*this, operandValue, addr, false);
      }
    }
    args = argsBuf.getAddress();
  } else {
    // No arguments necessary, so the argument ought to be ignored by any
    // callbacks in the pattern.
    assert(I->getAllOperands().empty() && "indices not implemented");
    args = llvm::UndefValue::get(IGM.Int8PtrTy);
  }
  auto patternPtr = llvm::ConstantExpr::getBitCast(pattern, IGM.Int8PtrTy);
  auto call = Builder.CreateCall(IGM.getGetKeyPathFn(), {patternPtr, args});
  call->setDoesNotThrow();

  if (dynamicArgsBuf) {
    emitDeallocateDynamicAlloca(*dynamicArgsBuf);
  }

  auto resultStorageTy = IGM.getTypeInfo(I->getType()).getStorageType();

  Explosion e;
  e.add(Builder.CreateBitCast(call, resultStorageTy));
  setLoweredExplosion(I, e);
}

void IRGenSILFunction::visitUpcastInst(swift::UpcastInst *i) {
  auto toTy = getTypeInfo(i->getType()).getSchema()[0].getScalarType();

  // If we have an address, just bitcast, don't explode.
  if (i->getOperand()->getType().isAddress()) {
    Address fromAddr = getLoweredAddress(i->getOperand());
    llvm::Value *toValue = Builder.CreateBitCast(
      fromAddr.getAddress(), toTy->getPointerTo());
    Address Addr(toValue, fromAddr.getAlignment());
    setLoweredAddress(i, Addr);
    return;
  }

  Explosion from = getLoweredExplosion(i->getOperand());
  Explosion to;
  assert(from.size() == 1 && "class should explode to single value");
  llvm::Value *fromValue = from.claimNext();
  to.add(Builder.CreateBitCast(fromValue, toTy));
  setLoweredExplosion(i, to);
}

void IRGenSILFunction::visitIndexAddrInst(swift::IndexAddrInst *i) {
  Address base = getLoweredAddress(i->getBase());
  Explosion indexValues = getLoweredExplosion(i->getIndex());
  llvm::Value *index = indexValues.claimNext();
  
  auto baseTy = i->getBase()->getType();
  auto &ti = getTypeInfo(baseTy);
  
  Address dest = ti.indexArray(*this, base, index, baseTy);
  setLoweredAddress(i, dest);
}

void IRGenSILFunction::visitTailAddrInst(swift::TailAddrInst *i) {
  Address base = getLoweredAddress(i->getBase());
  Explosion indexValues = getLoweredExplosion(i->getIndex());
  llvm::Value *index = indexValues.claimNext();

  SILType baseTy = i->getBase()->getType();
  const TypeInfo &baseTI = getTypeInfo(baseTy);

  Address dest = baseTI.indexArray(*this, base, index, baseTy);
  const TypeInfo &TailTI = getTypeInfo(i->getTailType());
  dest = TailTI.roundUpToTypeAlignment(*this, dest, i->getTailType());
  llvm::Type *destType = TailTI.getStorageType()->getPointerTo();
  dest = Builder.CreateBitCast(dest, destType);
  setLoweredAddress(i, dest);
}

void IRGenSILFunction::visitIndexRawPointerInst(swift::IndexRawPointerInst *i) {
  Explosion baseValues = getLoweredExplosion(i->getBase());
  llvm::Value *base = baseValues.claimNext();
  
  Explosion indexValues = getLoweredExplosion(i->getIndex());
  llvm::Value *index = indexValues.claimNext();
  
  // We don't expose a non-inbounds GEP operation.
  llvm::Value *destValue = Builder.CreateInBoundsGEP(base, index);
  
  Explosion result;
  result.add(destValue);
  setLoweredExplosion(i, result);
}

void IRGenSILFunction::visitAllocValueBufferInst(
                                          swift::AllocValueBufferInst *i) {
  Address buffer = getLoweredAddress(i->getOperand());
  auto valueType = i->getValueType();
  Address value = emitAllocateValueInBuffer(*this, valueType, buffer);
  setLoweredAddress(i, value);
}

void IRGenSILFunction::visitProjectValueBufferInst(
                                          swift::ProjectValueBufferInst *i) {
  Address buffer = getLoweredAddress(i->getOperand());
  auto valueType = i->getValueType();
  Address value = emitProjectValueInBuffer(*this, valueType, buffer);
  setLoweredAddress(i, value);
}

void IRGenSILFunction::visitDeallocValueBufferInst(
                                          swift::DeallocValueBufferInst *i) {
  Address buffer = getLoweredAddress(i->getOperand());
  auto valueType = i->getValueType();
  emitDeallocateValueInBuffer(*this, valueType, buffer);
}

void IRGenSILFunction::visitInitExistentialAddrInst(swift::InitExistentialAddrInst *i) {
  Address container = getLoweredAddress(i->getOperand());
  SILType destType = i->getOperand()->getType();
  emitOpaqueExistentialContainerInit(
      *this, container, destType, i->getFormalConcreteType(),
      i->getLoweredConcreteType(), i->getConformances());
  auto srcType = i->getLoweredConcreteType();

  // Allocate a COW box for the value if necessary.
  auto *genericEnv = CurSILFn->getGenericEnvironment();
  setLoweredAddress(
      i, emitAllocateBoxedOpaqueExistentialBuffer(
             *this, destType, srcType, container, genericEnv, false));
}

void IRGenSILFunction::visitInitExistentialValueInst(
    swift::InitExistentialValueInst *i) {
  llvm_unreachable("unsupported instruction during IRGen");
}

void IRGenSILFunction::visitInitExistentialMetatypeInst(
                                              InitExistentialMetatypeInst *i) {
  Explosion metatype = getLoweredExplosion(i->getOperand());
  Explosion result;
  emitExistentialMetatypeContainer(*this,
                                   result, i->getType(),
                                   metatype.claimNext(),
                                   i->getOperand()->getType(),
                                   i->getConformances());
  setLoweredExplosion(i, result);
}

void IRGenSILFunction::visitInitExistentialRefInst(InitExistentialRefInst *i) {
  Explosion instance = getLoweredExplosion(i->getOperand());
  Explosion result;
  emitClassExistentialContainer(*this,
                               result, i->getType(),
                               instance.claimNext(),
                               i->getFormalConcreteType(),
                               i->getOperand()->getType(),
                               i->getConformances());
  setLoweredExplosion(i, result);
}

void IRGenSILFunction::visitDeinitExistentialAddrInst(
                                              swift::DeinitExistentialAddrInst *i) {
  Address container = getLoweredAddress(i->getOperand());

  // Deallocate the COW box for the value if necessary.
  emitDeallocateBoxedOpaqueExistentialBuffer(*this, i->getOperand()->getType(),
                                             container);
}

void IRGenSILFunction::visitDeinitExistentialValueInst(
    swift::DeinitExistentialValueInst *i) {
  llvm_unreachable("unsupported instruction during IRGen");
}

void IRGenSILFunction::visitOpenExistentialAddrInst(OpenExistentialAddrInst *i) {
  SILType baseTy = i->getOperand()->getType();
  Address base = getLoweredAddress(i->getOperand());

  auto openedArchetype = i->getType().castTo<ArchetypeType>();

  // Insert a copy of the boxed value for COW semantics if necessary.
  auto accessKind = i->getAccessKind();
  Address object = emitOpaqueBoxedExistentialProjection(
      *this, accessKind, base, baseTy, openedArchetype);

  setLoweredAddress(i, object);
}

void IRGenSILFunction::visitOpenExistentialRefInst(OpenExistentialRefInst *i) {

  SILType baseTy = i->getOperand()->getType();
  Explosion base = getLoweredExplosion(i->getOperand());
  auto openedArchetype = i->getType().castTo<ArchetypeType>();

  Explosion result;
  llvm::Value *instance
    = emitClassExistentialProjection(*this, base, baseTy,
                                     openedArchetype);
  result.add(instance);
  setLoweredExplosion(i, result);
}

void IRGenSILFunction::visitOpenExistentialMetatypeInst(
                                              OpenExistentialMetatypeInst *i) {
  SILType baseTy = i->getOperand()->getType();
  Explosion base = getLoweredExplosion(i->getOperand());
  auto openedTy = i->getType().getASTType();

  llvm::Value *metatype =
    emitExistentialMetatypeProjection(*this, base, baseTy, openedTy);
  Explosion result;
  result.add(metatype);
  setLoweredExplosion(i, result);
}

void IRGenSILFunction::visitOpenExistentialValueInst(
    OpenExistentialValueInst *i) {
  llvm_unreachable("unsupported instruction during IRGen");
}

void IRGenSILFunction::visitProjectBlockStorageInst(ProjectBlockStorageInst *i){
  // TODO
  Address block = getLoweredAddress(i->getOperand());
  Address capture = projectBlockStorageCapture(*this, block,
                       i->getOperand()->getType().castTo<SILBlockStorageType>());
  
  setLoweredAddress(i, capture);
}

void IRGenSILFunction::visitInitBlockStorageHeaderInst(
                                               InitBlockStorageHeaderInst *i) {
  auto addr = getLoweredAddress(i->getBlockStorage());
  
  // We currently only support static invoke functions.
  auto &invokeVal = getLoweredValue(i->getInvokeFunction());
  llvm::Constant *invokeFn = nullptr;
  ForeignFunctionInfo foreignInfo;
  if (invokeVal.kind != LoweredValue::Kind::FunctionPointer) {
    IGM.unimplemented(i->getLoc().getSourceLoc(),
                      "non-static block invoke function");
  } else {
    auto &fn = invokeVal.getFunctionPointer();
    invokeFn = fn.getDirectPointer();
    foreignInfo = fn.getForeignInfo();
  }

  assert(foreignInfo.ClangInfo && "no clang info for block function?");
  
  // Initialize the header.
  emitBlockHeader(*this, addr,
          i->getBlockStorage()->getType().castTo<SILBlockStorageType>(),
          invokeFn, i->getInvokeFunction()->getType().castTo<SILFunctionType>(),
          foreignInfo);
  
  // Cast the storage to the block type to produce the result value.
  llvm::Value *asBlock = Builder.CreateBitCast(addr.getAddress(),
                                               IGM.ObjCBlockPtrTy);
  Explosion e;
  e.add(asBlock);
  setLoweredExplosion(i, e);
}

void IRGenSILFunction::visitAllocExistentialBoxInst(AllocExistentialBoxInst *i){
  OwnedAddress boxWithAddr =
    emitBoxedExistentialContainerAllocation(*this, i->getExistentialType(),
                                            i->getFormalConcreteType(),
                                            i->getConformances());
  setLoweredBox(i, boxWithAddr);
}

void IRGenSILFunction::visitDeallocExistentialBoxInst(
                                                DeallocExistentialBoxInst *i) {
  Explosion box = getLoweredExplosion(i->getOperand());
  emitBoxedExistentialContainerDeallocation(*this, box,
                                            i->getOperand()->getType(),
                                            i->getConcreteType());
}

void IRGenSILFunction::visitOpenExistentialBoxInst(OpenExistentialBoxInst *i) {
  Explosion box = getLoweredExplosion(i->getOperand());
  auto openedArchetype = i->getType().castTo<ArchetypeType>();

  auto addr = emitOpenExistentialBox(*this, box, i->getOperand()->getType(),
                                     openedArchetype);
  setLoweredAddress(i, addr);
}

void IRGenSILFunction::visitOpenExistentialBoxValueInst(
  OpenExistentialBoxValueInst *i) {
  llvm_unreachable("unsupported instruction during IRGen");
}

void
IRGenSILFunction::visitProjectExistentialBoxInst(ProjectExistentialBoxInst *i) {
  const LoweredValue &val = getLoweredValue(i->getOperand());
  if (val.isBoxWithAddress()) {
    // The operand is an alloc_existential_box.
    // We can directly reuse the address.
    setLoweredAddress(i, val.getAddressOfBox());
  } else {
    Explosion box = getLoweredExplosion(i->getOperand());
    auto caddr = emitBoxedExistentialProjection(*this, box,
                                                i->getOperand()->getType(),
                                                i->getType().getASTType());
    setLoweredAddress(i, caddr.getAddress());
  }
}

void IRGenSILFunction::visitWitnessMethodInst(swift::WitnessMethodInst *i) {
  CanType baseTy = i->getLookupType();
  ProtocolConformanceRef conformance = i->getConformance();
  SILDeclRef member = i->getMember();

  assert(member.requiresNewWitnessTableEntry());

  if (IGM.isResilient(conformance.getRequirement(),
                      ResilienceExpansion::Maximal)) {
    auto *fnPtr = IGM.getAddrOfDispatchThunk(member, NotForDefinition);
    auto fnType = IGM.getSILTypes().getConstantFunctionType(
        IGM.getMaximalTypeExpansionContext(), member);
    auto sig = IGM.getSignature(fnType);
    auto fn = FunctionPointer::forDirect(fnPtr, sig);

    setLoweredFunctionPointer(i, fn);
    return;
  }

  // It would be nice if this weren't discarded.
  llvm::Value *baseMetadataCache = nullptr;

  auto fn = emitWitnessMethodValue(*this, baseTy, &baseMetadataCache, member,
                                   conformance);

  setLoweredFunctionPointer(i, fn);
}

void IRGenSILFunction::setAllocatedAddressForBuffer(SILValue v,
                                                const Address &allocedAddress) {
  overwriteAllocatedAddress(v, allocedAddress);

  // Emit the debug info for the variable if any.
  if (auto allocStack = dyn_cast<AllocStackInst>(v)) {
    emitDebugInfoForAllocStack(allocStack, getTypeInfo(v->getType()),
                               allocedAddress.getAddress());
  }
}

void IRGenSILFunction::visitCopyAddrInst(swift::CopyAddrInst *i) {
  SILType addrTy = i->getSrc()->getType();
  const TypeInfo &addrTI = getTypeInfo(addrTy);
  Address src = getLoweredAddress(i->getSrc());
  // See whether we have a deferred fixed-size buffer initialization.
  auto &loweredDest = getLoweredValue(i->getDest());
  assert(!loweredDest.isUnallocatedAddressInBuffer());
  Address dest = loweredDest.getAnyAddress();
  if (i->isInitializationOfDest()) {
    if (i->isTakeOfSrc()) {
      addrTI.initializeWithTake(*this, dest, src, addrTy, false);
    } else {
      addrTI.initializeWithCopy(*this, dest, src, addrTy, false);
    }
  } else {
    if (i->isTakeOfSrc()) {
      addrTI.assignWithTake(*this, dest, src, addrTy, false);
    } else {
      addrTI.assignWithCopy(*this, dest, src, addrTy, false);
    }
  }
}

// This is a no-op because we do not lower Swift TBAA info to LLVM IR, and it
// does not produce any values.
void IRGenSILFunction::visitBindMemoryInst(swift::BindMemoryInst *) {}

void IRGenSILFunction::visitDestroyAddrInst(swift::DestroyAddrInst *i) {
  SILType addrTy = i->getOperand()->getType();
  const TypeInfo &addrTI = getTypeInfo(addrTy);

  Address base = getLoweredAddress(i->getOperand());
  addrTI.destroy(*this, base, addrTy, false /*isOutlined*/);
}

void IRGenSILFunction::visitCondFailInst(swift::CondFailInst *i) {
  Explosion e = getLoweredExplosion(i->getOperand());
  llvm::Value *cond = e.claimNext();

  // The condition should be false, or we die.
  auto expectedCond = Builder.CreateExpect(cond,
                                         llvm::ConstantInt::get(IGM.Int1Ty, 0));
  
  // Emit individual fail blocks so that we can map the failure back to a source
  // line.
  auto origInsertionPoint = Builder.GetInsertBlock();

  llvm::BasicBlock *failBB = llvm::BasicBlock::Create(IGM.getLLVMContext());
  llvm::BasicBlock *contBB = llvm::BasicBlock::Create(IGM.getLLVMContext());
  Builder.CreateCondBr(expectedCond, failBB, contBB);
    
  Builder.SetInsertPoint(&CurFn->back());
  Builder.emitBlock(failBB);
  if (IGM.DebugInfo)
    // If we are emitting DWARF, this does nothing. Otherwise the ``llvm.trap``
    // instruction emitted from ``Builtin.condfail`` should have an inlined
    // debug location. This is because zero is not an artificial line location
    // in CodeView.
    IGM.DebugInfo->setInlinedTrapLocation(Builder, i->getDebugScope());
  emitTrap(i->getMessage(), /*EmitUnreachable=*/true);
  
  Builder.SetInsertPoint(origInsertionPoint);
  Builder.emitBlock(contBB);
  FailBBs.push_back(failBB);
}

void IRGenSILFunction::visitSuperMethodInst(swift::SuperMethodInst *i) {
  assert(!i->getMember().isForeign);

  auto base = getLoweredExplosion(i->getOperand());
  auto baseType = i->getOperand()->getType();
  llvm::Value *baseValue = base.claimNext();

  auto method = i->getMember().getOverriddenVTableEntry();
  auto methodType = i->getType().castTo<SILFunctionType>();

  auto *classDecl = cast<ClassDecl>(method.getDecl()->getDeclContext());

  // If the class defining the vtable entry is resilient, we cannot assume
  // its offset since methods can be re-ordered resiliently. Instead, we call
  // the class method lookup function, passing in a reference to the
  // method descriptor.
  if (IGM.hasResilientMetadata(classDecl, ResilienceExpansion::Maximal)) {
    // Load the superclass of the static type of the 'self' value.
    llvm::Value *superMetadata;
    auto instanceTy = CanType(baseType.getASTType()->getMetatypeInstanceType());
    if (!IGM.hasResilientMetadata(instanceTy.getClassOrBoundGenericClass(),
                                  ResilienceExpansion::Maximal)) {
      // It's still possible that the static type of 'self' is not resilient, in
      // which case we can assume its superclass.
      //
      // An example is the following hierarchy, where ModuleA is resilient and
      // we're inside ModuleB:
      //
      // ModuleA.Base <-- defines method
      // |
      // \- ModuleB.Middle
      //    |
      //    \- ModuleB.Derived <-- static type of 'self'
      //
      // It's OK to know that the superclass of Derived is Middle, but the
      // method requires using a resilient access pattern.
      auto superTy = instanceTy->getSuperclass();
      superMetadata = emitClassHeapMetadataRef(*this, superTy->getCanonicalType(),
                                               MetadataValueType::TypeMetadata,
                                               MetadataState::Complete);
    } else {
      // Otherwise, we're in the most general case; the superclass might change,
      // so we have to load it dynamically from the metadata of the static type
      // of 'self'.
      auto *metadata = emitClassHeapMetadataRef(*this, instanceTy,
                                                MetadataValueType::TypeMetadata,
                                                MetadataState::Complete);

      auto superField = emitAddressOfSuperclassRefInClassMetadata(*this, metadata);
      superMetadata = Builder.CreateLoad(superField);
    }

    // Get the method descriptor.
    auto *methodDescriptor =
      IGM.getAddrOfMethodDescriptor(method, NotForDefinition);

    // Get the method lookup function for the class defining the method.
    auto *lookupFn = IGM.getAddrOfMethodLookupFunction(classDecl,
                                                       NotForDefinition);

    // Call the lookup function.
    llvm::Value *fnPtr = Builder.CreateCall(lookupFn,
                                            {superMetadata, methodDescriptor});

    // The function returns an i8*; cast it to the correct type.
    auto sig = IGM.getSignature(methodType);
    fnPtr = Builder.CreateBitCast(fnPtr, sig.getType()->getPointerTo());

    FunctionPointer fn(fnPtr, sig);

    setLoweredFunctionPointer(i, fn);
    return;
  }

  // Non-resilient case.

  auto fn =
      emitVirtualMethodValue(*this, baseValue, baseType, method, methodType,
                             /*useSuperVTable*/ true);

  setLoweredFunctionPointer(i, fn);
}

void IRGenSILFunction::visitObjCSuperMethodInst(swift::ObjCSuperMethodInst *i) {
  assert(i->getMember().isForeign);
  setLoweredObjCMethodBounded(i, i->getMember(),
                              i->getOperand()->getType(),
                              /*startAtSuper=*/true);
}

void IRGenSILFunction::visitClassMethodInst(swift::ClassMethodInst *i) {
  assert(!i->getMember().isForeign);

  Explosion base = getLoweredExplosion(i->getOperand());
  llvm::Value *baseValue = base.claimNext();

  SILDeclRef method = i->getMember().getOverriddenVTableEntry();
  auto methodType = i->getType().castTo<SILFunctionType>();

  auto *classDecl = cast<ClassDecl>(method.getDecl()->getDeclContext());
  if (IGM.hasResilientMetadata(classDecl,
                               ResilienceExpansion::Maximal)) {
    auto *fnPtr = IGM.getAddrOfDispatchThunk(method, NotForDefinition);
    auto sig = IGM.getSignature(methodType);
    FunctionPointer fn(fnPtr, sig);

    setLoweredFunctionPointer(i, fn);
    return;
  }

  // For Swift classes, get the method implementation from the vtable.
  // FIXME: better explosion kind, map as static.
  FunctionPointer fn = emitVirtualMethodValue(
      *this, baseValue, i->getOperand()->getType(), method, methodType,
      /*useSuperVTable*/ false);

  setLoweredFunctionPointer(i, fn);
}

void IRGenSILFunction::visitObjCMethodInst(swift::ObjCMethodInst *i) {
  // For Objective-C classes we need to arrange for a msgSend
  // to happen when the method is called.
  assert(i->getMember().isForeign);
  setLoweredObjCMethod(i, i->getMember());
}

void IRGenModule::emitSILStaticInitializers() {
  SmallVector<SILFunction *, 8> StaticInitializers;
  for (SILGlobalVariable &Global : getSILModule().getSILGlobals()) {
    SILInstruction *InitValue = Global.getStaticInitializerValue();
    if (!InitValue)
      continue;

#ifndef NDEBUG
    SILType loweredTy = Global.getLoweredType();
    auto &ti = getTypeInfo(loweredTy);

    auto expansion = getResilienceExpansionForLayout(&Global);
    assert(ti.isFixedSize(expansion) &&
           "cannot emit a static initializer for dynamically-sized global");
#endif

    auto *IRGlobal =
        Module.getGlobalVariable(Global.getName(), true /* = AllowLocal */);

    // A check for multi-threaded compilation: Is this the llvm module where the
    // global is defined and not only referenced (or not referenced at all).
    if (!IRGlobal || !IRGlobal->hasInitializer())
      continue;

    if (auto *OI = dyn_cast<ObjectInst>(InitValue)) {
      StructLayout *Layout = StaticObjectLayouts[&Global].get();
      llvm::Constant *InitVal = emitConstantObject(*this, OI, Layout);
      auto *ContainerTy = cast<llvm::StructType>(IRGlobal->getValueType());
      auto *zero = llvm::ConstantAggregateZero::get(ContainerTy->getElementType(0));
      IRGlobal->setInitializer(llvm::ConstantStruct::get(ContainerTy,
                                                         {zero , InitVal}));
      continue;
    }

    // Set the IR global's initializer to the constant for this SIL
    // struct.
    if (auto *SI = dyn_cast<StructInst>(InitValue)) {
      IRGlobal->setInitializer(emitConstantStruct(*this, SI));
      continue;
    }

    // Set the IR global's initializer to the constant for this SIL
    // tuple.
    auto *TI = cast<TupleInst>(InitValue);
    IRGlobal->setInitializer(emitConstantTuple(*this, TI));
  }
}<|MERGE_RESOLUTION|>--- conflicted
+++ resolved
@@ -837,16 +837,6 @@
   void visitPartialApplyInst(PartialApplyInst *i);
   void visitBuiltinInst(BuiltinInst *i);
 
-  // SWIFT_ENABLE_TENSORFLOW
-  void visitDifferentiableFunctionInst(DifferentiableFunctionInst *i);
-  void visitLinearFunctionInst(LinearFunctionInst *i);
-  void visitDifferentiableFunctionExtractInst(
-      DifferentiableFunctionExtractInst *i);
-  void visitLinearFunctionExtractInst(LinearFunctionExtractInst *i);
-  void visitDifferentiabilityWitnessFunctionInst(
-      DifferentiabilityWitnessFunctionInst *i);
-  // SWIFT_ENABLE_TENSORFLOW END
-
   void visitFunctionRefBaseInst(FunctionRefBaseInst *i);
   void visitFunctionRefInst(FunctionRefInst *i);
   void visitDynamicFunctionRefInst(DynamicFunctionRefInst *i);
@@ -1053,6 +1043,13 @@
   
   void visitKeyPathInst(KeyPathInst *I);
 
+  // SWIFT_ENABLE_TENSORFLOW
+  void visitDifferentiableFunctionInst(DifferentiableFunctionInst *i);
+  void visitLinearFunctionInst(LinearFunctionInst *i);
+  void visitDifferentiableFunctionExtractInst(
+      DifferentiableFunctionExtractInst *i);
+  void visitLinearFunctionExtractInst(LinearFunctionExtractInst *i);
+  // SWIFT_ENABLE_TENSORFLOW END
   void visitDifferentiabilityWitnessFunctionInst(
       DifferentiabilityWitnessFunctionInst *i);
 
@@ -1823,7 +1820,6 @@
   assert(Builder.hasPostTerminatorIP() && "SIL bb did not terminate block?!");
 }
 
-<<<<<<< HEAD
 // SWIFT_ENABLE_TENSORFLOW
 void IRGenSILFunction::
 visitDifferentiableFunctionInst(DifferentiableFunctionInst *i) {
@@ -1879,9 +1875,8 @@
   (void)diffFnExp.claimAll();
   setLoweredExplosion(i, e);
 }
-
-=======
->>>>>>> a49428ca
+// SWIFT_ENABLE_TENSORFLOW END
+
 void IRGenSILFunction::visitDifferentiabilityWitnessFunctionInst(
     DifferentiabilityWitnessFunctionInst *i) {
   llvm::Value *diffWitness =
@@ -1908,10 +1903,6 @@
 
   setLoweredFunctionPointer(i, FunctionPointer(diffWitness, signature));
 }
-<<<<<<< HEAD
-// SWIFT_ENABLE_TENSORFLOW END
-=======
->>>>>>> a49428ca
 
 void IRGenSILFunction::visitFunctionRefBaseInst(FunctionRefBaseInst *i) {
   auto fn = i->getInitiallyReferencedFunction();
