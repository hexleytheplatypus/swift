//===--- IRGenSIL.cpp - Swift Per-Function IR Generation ------------------===//
//
// This source file is part of the Swift.org open source project
//
// Copyright (c) 2014 - 2017 Apple Inc. and the Swift project authors
// Licensed under Apache License v2.0 with Runtime Library Exception
//
// See https://swift.org/LICENSE.txt for license information
// See https://swift.org/CONTRIBUTORS.txt for the list of Swift project authors
//
//===----------------------------------------------------------------------===//
//
//  This file implements basic setup and teardown for the class which
//  performs IR generation for function bodies.
//
//===----------------------------------------------------------------------===//

#define DEBUG_TYPE "irgensil"
#include "swift/AST/ASTContext.h"
#include "swift/AST/IRGenOptions.h"
#include "swift/AST/ParameterList.h"
#include "swift/AST/Pattern.h"
#include "swift/AST/SubstitutionMap.h"
#include "swift/AST/Types.h"
#include "swift/Basic/ExternalUnion.h"
#include "swift/Basic/Range.h"
#include "swift/Basic/STLExtras.h"
#include "swift/SIL/ApplySite.h"
#include "swift/SIL/Dominance.h"
#include "swift/SIL/InstructionUtils.h"
#include "swift/SIL/MemAccessUtils.h"
#include "swift/SIL/PrettyStackTrace.h"
#include "swift/SIL/SILDebugScope.h"
#include "swift/SIL/SILDeclRef.h"
#include "swift/SIL/SILLinkage.h"
#include "swift/SIL/SILModule.h"
#include "swift/SIL/SILType.h"
#include "swift/SIL/SILVisitor.h"
#include "clang/AST/ASTContext.h"
#include "clang/AST/DeclCXX.h"
#include "clang/Basic/TargetInfo.h"
#include "clang/CodeGen/CodeGenABITypes.h"
#include "llvm/ADT/MapVector.h"
#include "llvm/ADT/SmallBitVector.h"
#include "llvm/ADT/TinyPtrVector.h"
#include "llvm/IR/DIBuilder.h"
#include "llvm/IR/Function.h"
#include "llvm/IR/InlineAsm.h"
#include "llvm/IR/Instructions.h"
#include "llvm/IR/IntrinsicInst.h"
#include "llvm/IR/Intrinsics.h"
#include "llvm/IR/Module.h"
#include "llvm/Support/Debug.h"
#include "llvm/Support/SaveAndRestore.h"
#include "llvm/Transforms/Utils/Local.h"

#include "CallEmission.h"
#include "EntryPointArgumentEmission.h"
#include "Explosion.h"
#include "GenArchetype.h"
#include "GenBuiltin.h"
#include "GenCall.h"
#include "GenCast.h"
#include "GenClass.h"
#include "GenConstant.h"
#include "GenDecl.h"
#include "GenEnum.h"
#include "GenExistential.h"
#include "GenFunc.h"
#include "GenHeap.h"
#include "GenIntegerLiteral.h"
#include "GenObjC.h"
#include "GenOpaque.h"
#include "GenPointerAuth.h"
#include "GenPoly.h"
#include "GenProto.h"
#include "GenStruct.h"
#include "GenTuple.h"
#include "GenType.h"
#include "IRGenDebugInfo.h"
#include "IRGenModule.h"
#include "MetadataLayout.h"
#include "MetadataRequest.h"
#include "NativeConventionSchema.h"
#include "ReferenceTypeInfo.h"

using namespace swift;
using namespace irgen;

namespace {

class LoweredValue;

struct DynamicallyEnforcedAddress {
  Address Addr;
  llvm::Value *ScratchBuffer;
};

struct CoroutineState {
  Address Buffer;
  llvm::Value *Continuation;
  TemporarySet Temporaries;
};
  
/// Represents a SIL value lowered to IR, in one of these forms:
/// - an Address, corresponding to a SIL address value;
/// - an Explosion of (unmanaged) Values, corresponding to a SIL "register"; or
/// - a CallEmission for a partially-applied curried function or method.
class LoweredValue {
public:
  enum class Kind {
    /// The first two LoweredValue kinds correspond to a SIL address value.
    ///
    /// The LoweredValue of an existential alloc_stack keeps an owning container
    /// in addition to the address of the allocated buffer.
    /// Depending on the allocated type, the container may be equal to the
    /// buffer itself (for types with known sizes) or it may be the address
    /// of a fixed-size container which points to the heap-allocated buffer.
    /// In this case the address-part may be null, which means that the buffer
    /// is not allocated yet.
    ContainedAddress,

    /// The LoweredValue of a resilient, generic, or loadable typed alloc_stack
    /// keeps an optional stackrestore point in addition to the address of the
    /// allocated buffer. For all other address values the stackrestore point is
    /// just null.
    /// If the stackrestore point is set (currently, this might happen for
    /// opaque types: generic and resilient) the deallocation of the stack must
    /// reset the stack pointer to this point.
    StackAddress,

    /// A @box together with the address of the box value.
    OwnedAddress,

    /// The lowered value of a begin_access instruction using dynamic
    /// enforcement.
    DynamicallyEnforcedAddress,

    /// A normal value, represented as an exploded array of llvm Values.
    ExplosionVector,

    /// The special case of a single explosion.
    SingletonExplosion,

    /// A value that represents a function pointer.
    FunctionPointer,

    /// A value that represents an Objective-C method that must be called with
    /// a form of objc_msgSend.
    ObjCMethod,

    /// The special case of an empty explosion.
    EmptyExplosion,

    /// A coroutine state.
    CoroutineState,
  };
  
  Kind kind;
  
private:
  using ExplosionVector = SmallVector<llvm::Value *, 4>;
  using SingletonExplosion = llvm::Value*;

  using Members = ExternalUnionMembers<ContainedAddress,
                                       StackAddress,
                                       OwnedAddress,
                                       DynamicallyEnforcedAddress,
                                       ExplosionVector,
                                       SingletonExplosion,
                                       FunctionPointer,
                                       ObjCMethod,
                                       CoroutineState,
                                       void>;
  
  static Members::Index getMemberIndexForKind(Kind kind) {
    switch (kind) {
    case Kind::ContainedAddress: return Members::indexOf<ContainedAddress>();
    case Kind::StackAddress: return Members::indexOf<StackAddress>();
    case Kind::OwnedAddress: return Members::indexOf<OwnedAddress>();
    case Kind::DynamicallyEnforcedAddress: return Members::indexOf<DynamicallyEnforcedAddress>();
    case Kind::ExplosionVector: return Members::indexOf<ExplosionVector>();
    case Kind::SingletonExplosion: return Members::indexOf<SingletonExplosion>();
    case Kind::FunctionPointer: return Members::indexOf<FunctionPointer>();
    case Kind::ObjCMethod: return Members::indexOf<ObjCMethod>();
    case Kind::CoroutineState: return Members::indexOf<CoroutineState>();
    case Kind::EmptyExplosion: return Members::indexOf<void>();
    }
    llvm_unreachable("bad kind");
  }
  ExternalUnion<Kind, Members, getMemberIndexForKind> Storage;

public:

  /// Create an address value without a stack restore point.
  LoweredValue(const Address &address)
      : kind(Kind::StackAddress) {
    Storage.emplace<StackAddress>(kind, address);
  }

  /// Create an address value with an optional stack restore point.
  LoweredValue(const StackAddress &address)
      : kind(Kind::StackAddress) {
    Storage.emplace<StackAddress>(kind, address);
  }

  /// Create an address value using dynamic enforcement.
  LoweredValue(const DynamicallyEnforcedAddress &address)
      : kind(Kind::DynamicallyEnforcedAddress) {
    Storage.emplace<DynamicallyEnforcedAddress>(kind, address);
  }
  
  enum ContainerForUnallocatedAddress_t { ContainerForUnallocatedAddress };

  /// Create an address value for an alloc_stack, consisting of a container and
  /// a not yet allocated buffer.
  LoweredValue(const Address &container, ContainerForUnallocatedAddress_t)
      : kind(Kind::ContainedAddress) {
    Storage.emplace<ContainedAddress>(kind, container, Address());
  }
  
  /// Create an address value for an alloc_stack, consisting of a container and
  /// the address of the allocated buffer.
  LoweredValue(const ContainedAddress &address)
      : kind(Kind::ContainedAddress) {
    Storage.emplace<ContainedAddress>(kind, address);
  }
  
  LoweredValue(const FunctionPointer &fn)
      : kind(Kind::FunctionPointer) {
    Storage.emplace<FunctionPointer>(kind, fn);
  }

  LoweredValue(ObjCMethod &&objcMethod)
      : kind(Kind::ObjCMethod) {
    Storage.emplace<ObjCMethod>(kind, std::move(objcMethod));
  }

  LoweredValue(Explosion &e) {
    auto elts = e.claimAll();
    if (elts.empty()) {
      kind = Kind::EmptyExplosion;
    } else if (elts.size() == 1) {
      kind = Kind::SingletonExplosion;
      Storage.emplace<SingletonExplosion>(kind, elts.front());
    } else {
      kind = Kind::ExplosionVector;
      auto &explosion = Storage.emplace<ExplosionVector>(kind);
      explosion.append(elts.begin(), elts.end());
    }
  }

  LoweredValue(const OwnedAddress &boxWithAddress)
      : kind(Kind::OwnedAddress) {
    Storage.emplace<OwnedAddress>(kind, boxWithAddress);
  }

  LoweredValue(CoroutineState &&state)
      : kind(Kind::CoroutineState) {
    Storage.emplace<CoroutineState>(kind, std::move(state));
  }

  LoweredValue(LoweredValue &&lv)
      : kind(lv.kind) {
    Storage.moveConstruct(kind, std::move(lv.Storage));
  }

  LoweredValue &operator=(LoweredValue &&lv) {
    Storage.moveAssign(kind, lv.kind, std::move(lv.Storage));
    kind = lv.kind;
    return *this;
  }

  ~LoweredValue() {
    Storage.destruct(kind);
  }
  
  bool isAddress() const {
    return (kind == Kind::StackAddress ||
            kind == Kind::DynamicallyEnforcedAddress);
  }
  bool isUnallocatedAddressInBuffer() const {
    return kind == Kind::ContainedAddress &&
           !Storage.get<ContainedAddress>(kind).getAddress().isValid();
  }
  bool isBoxWithAddress() const {
    return kind == Kind::OwnedAddress;
  }
  
  const StackAddress &getStackAddress() const {
    return Storage.get<StackAddress>(kind);
  }
  
  Address getContainerOfAddress() const {
    const auto &containedAddress = Storage.get<ContainedAddress>(kind);
    assert(containedAddress.getContainer().isValid() && "address has no container");
    return containedAddress.getContainer();
  }

  Address getAddressInContainer() const {
    const auto &containedAddress = Storage.get<ContainedAddress>(kind);
    assert(containedAddress.getContainer().isValid() &&
           "address has no container");
    return containedAddress.getAddress();
  }

  const DynamicallyEnforcedAddress &getDynamicallyEnforcedAddress() const {
    return Storage.get<DynamicallyEnforcedAddress>(kind);
  }

  Address getAnyAddress() const {
    if (kind == LoweredValue::Kind::StackAddress) {
      return Storage.get<StackAddress>(kind).getAddress();
    } else if (kind == LoweredValue::Kind::ContainedAddress) {
      return getAddressInContainer();
    } else {
      return getDynamicallyEnforcedAddress().Addr;
    }
  }
 
  Address getAddressOfBox() const {
    return Storage.get<OwnedAddress>(kind).getAddress();
  }

  ArrayRef<llvm::Value *> getKnownExplosionVector() const {
    return Storage.get<ExplosionVector>(kind);
  }

  llvm::Value *getKnownSingletonExplosion() const {
    return Storage.get<SingletonExplosion>(kind);
  }
  
  const FunctionPointer &getFunctionPointer() const {
    return Storage.get<FunctionPointer>(kind);
  }
  
  const ObjCMethod &getObjCMethod() const {
    return Storage.get<ObjCMethod>(kind);
  }

  const CoroutineState &getCoroutineState() const {
    return Storage.get<CoroutineState>(kind);
  }

  /// Produce an explosion for this lowered value.  Note that many
  /// different storage kinds can be turned into an explosion.
  Explosion getExplosion(IRGenFunction &IGF, SILType type) const {
    Explosion e;
    getExplosion(IGF, type, e);
    return e;
  }
  void getExplosion(IRGenFunction &IGF, SILType type, Explosion &ex) const;

  /// Produce an explosion which is known to be a single value.
  llvm::Value *getSingletonExplosion(IRGenFunction &IGF, SILType type) const;

  /// Produce a callee from this value.
  Callee getCallee(IRGenFunction &IGF, llvm::Value *selfValue,
                   CalleeInfo &&calleeInfo) const;
};

using PHINodeVector = llvm::TinyPtrVector<llvm::PHINode*>;
  
/// Represents a lowered SIL basic block. This keeps track
/// of SIL branch arguments so that they can be lowered to LLVM phi nodes.
struct LoweredBB {
  llvm::BasicBlock *bb;
  PHINodeVector phis;
  
  LoweredBB() = default;
  explicit LoweredBB(llvm::BasicBlock *bb, PHINodeVector &&phis)
    : bb(bb), phis(std::move(phis))
  {}
};

/// Visits a SIL Function and generates LLVM IR.
class IRGenSILFunction :
  public IRGenFunction, public SILInstructionVisitor<IRGenSILFunction>
{
public:
  llvm::DenseMap<SILValue, LoweredValue> LoweredValues;
  llvm::DenseMap<SILValue, StackAddress> LoweredPartialApplyAllocations;
  llvm::DenseMap<SILType, LoweredValue> LoweredUndefs;

  /// All alloc_ref instructions which allocate the object on the stack.
  llvm::SmallPtrSet<SILInstruction *, 8> StackAllocs;

  /// With closure captures it is actually possible to have two function
  /// arguments that both have the same name. Until this is fixed, we need to
  /// also hash the ArgNo here.
  using StackSlotKey =
      std::pair<unsigned, std::pair<const SILDebugScope *, StringRef>>;
  /// Keeps track of the mapping of source variables to -O0 shadow copy allocas.
  llvm::SmallDenseMap<StackSlotKey, Address, 8> ShadowStackSlots;
  llvm::SmallDenseMap<Decl *, SmallString<4>, 8> AnonymousVariables;
  unsigned NumAnonVars = 0;

  /// Accumulative amount of allocated bytes on the stack. Used to limit the
  /// size for stack promoted objects.
  /// We calculate it on demand, so that we don't have to do it if the
  /// function does not have any stack promoted allocations.
  int EstimatedStackSize = -1;

  llvm::MapVector<SILBasicBlock *, LoweredBB> LoweredBBs;
  
  // Destination basic blocks for condfail traps.
  llvm::SmallVector<llvm::BasicBlock *, 8> FailBBs;

  SILFunction *CurSILFn;
  // If valid, the address by means of which a return--which is direct in
  // SIL--is passed indirectly in IR.  Such indirection is necessary when the
  // value which would be returned directly cannot fit into registers.
  Address IndirectReturn;

  /// The unique block that calls @llvm.coro.end.
  llvm::BasicBlock *CoroutineExitBlock = nullptr;

  // A cached dominance analysis.
  std::unique_ptr<DominanceInfo> Dominance;
  
  IRGenSILFunction(IRGenModule &IGM, SILFunction *f);
  ~IRGenSILFunction();
  
  /// Generate IR for the SIL Function.
  void emitSILFunction();

  /// Calculates EstimatedStackSize.
  void estimateStackSize();

  void setLoweredValue(SILValue v, LoweredValue &&lv) {
    auto inserted = LoweredValues.insert({v, std::move(lv)});
    assert(inserted.second && "already had lowered value for sil value?!");
    (void)inserted;
  }
  
  /// Create a new Address corresponding to the given SIL address value.
  void setLoweredAddress(SILValue v, const Address &address) {
    assert(v->getType().isAddress() && "address for non-address value?!");
    setLoweredValue(v, address);
  }

  void setLoweredStackAddress(SILValue v, const StackAddress &address) {
    assert(v->getType().isAddress() && "address for non-address value?!");
    setLoweredValue(v, address);
  }

  void setLoweredDynamicallyEnforcedAddress(SILValue v,
                                            const Address &address,
                                            llvm::Value *scratch) {
    assert(v->getType().isAddress() && "address for non-address value?!");
    setLoweredValue(v, DynamicallyEnforcedAddress{address, scratch});
  }
  
  void setContainerOfUnallocatedAddress(SILValue v,
                                        const Address &buffer) {
    assert(v->getType().isAddress() && "address for non-address value?!");
    setLoweredValue(v,
      LoweredValue(buffer, LoweredValue::ContainerForUnallocatedAddress));
  }
  
  void overwriteAllocatedAddress(SILValue v, const Address &address) {
    assert(v->getType().isAddress() && "address for non-address value?!");
    auto it = LoweredValues.find(v);
    assert(it != LoweredValues.end() && "no existing entry for overwrite?");
    assert(it->second.isUnallocatedAddressInBuffer() &&
           "not an unallocated address");
    it->second = ContainedAddress(it->second.getContainerOfAddress(), address);
  }

  void setAllocatedAddressForBuffer(SILValue v, const Address &allocedAddress);

  /// Create a new Explosion corresponding to the given SIL value.
  void setLoweredExplosion(SILValue v, Explosion &e) {
    assert(v->getType().isObject() && "explosion for address value?!");
    setLoweredValue(v, LoweredValue(e));
  }

  void setCorrespondingLoweredValues(SILInstructionResultArray results,
                                     Explosion &allValues) {
    for (SILValue result : results) {
      auto resultType = result->getType();
      auto &resultTI = getTypeInfo(resultType);

      // If the value is indirect, the next explosion value should just be
      // a pointer.
      if (resultType.isAddress()) {
        auto pointer = allValues.claimNext();
        setLoweredAddress(result, resultTI.getAddressForPointer(pointer));
        continue;
      }

      // Otherwise, claim out the right number of values.
      Explosion resultValue;
      cast<LoadableTypeInfo>(resultTI).reexplode(*this, allValues, resultValue);
      setLoweredExplosion(result, resultValue);
    }
  }

  void setLoweredBox(SILValue v, const OwnedAddress &box) {
    assert(v->getType().isObject() && "box for address value?!");
    setLoweredValue(v, LoweredValue(box));
  }

  /// Map the given SIL value to a FunctionPointer value.
  void setLoweredFunctionPointer(SILValue v, const FunctionPointer &fnPtr) {
    assert(v->getType().isObject() && "function for address value?!");
    assert(v->getType().is<SILFunctionType>() &&
           "function for non-function value?!");
    setLoweredValue(v, fnPtr);
  }

  /// Create a new Objective-C method corresponding to the given SIL value.
  void setLoweredObjCMethod(SILValue v, SILDeclRef method) {
    assert(v->getType().isObject() && "function for address value?!");
    assert(v->getType().is<SILFunctionType>() &&
           "function for non-function value?!");
    setLoweredValue(v, ObjCMethod{method, SILType(), false});
  }

  /// Create a new Objective-C method corresponding to the given SIL value that
  /// starts its search from the given search type.
  ///
  /// Unlike \c setLoweredObjCMethod, which finds the method in the actual
  /// runtime type of the object, this routine starts at the static type of the
  /// object and searches up the class hierarchy (toward superclasses).
  ///
  /// \param searchType The class from which the Objective-C runtime will start
  /// its search for a method.
  ///
  /// \param startAtSuper Whether we want to start at the superclass of the
  /// static type (vs. the static type itself).
  void setLoweredObjCMethodBounded(SILValue v, SILDeclRef method,
                                   SILType searchType, bool startAtSuper) {
    assert(v->getType().isObject() && "function for address value?!");
    assert(v->getType().is<SILFunctionType>() &&
           "function for non-function value?!");
    setLoweredValue(v, ObjCMethod{method, searchType, startAtSuper});
  }

  void setLoweredCoroutine(SILValue tokenResult, CoroutineState &&state) {
    setLoweredValue(tokenResult, std::move(state));
  }

  LoweredValue &getUndefLoweredValue(SILType t) {
    auto found = LoweredUndefs.find(t);
    if (found != LoweredUndefs.end())
      return found->second;
    
    auto &ti = getTypeInfo(t);
    switch (t.getCategory()) {
    case SILValueCategory::Address: {
      Address undefAddr = ti.getAddressForPointer(
                  llvm::UndefValue::get(ti.getStorageType()->getPointerTo()));
      LoweredUndefs.insert({t, LoweredValue(undefAddr)});
      break;
    }

    case SILValueCategory::Object: {
      auto schema = ti.getSchema();
      Explosion e;
      for (auto &elt : schema) {
        assert(!elt.isAggregate()
               && "non-scalar element in loadable type schema?!");
        e.add(llvm::UndefValue::get(elt.getScalarType()));
      }
      LoweredUndefs.insert({t, LoweredValue(e)});
      break;
    }
    }
    
    found = LoweredUndefs.find(t);
    assert(found != LoweredUndefs.end());
    return found->second;
  }
  
  /// Get the LoweredValue corresponding to the given SIL value, which must
  /// have been lowered.
  LoweredValue &getLoweredValue(SILValue v) {
    if (isa<SILUndef>(v))
      return getUndefLoweredValue(v->getType());
    
    auto foundValue = LoweredValues.find(v);
    assert(foundValue != LoweredValues.end() &&
           "no lowered explosion for sil value!");
    return foundValue->second;
  }
  
  /// Get the Address of a SIL value of address type, which must have been
  /// lowered.
  Address getLoweredAddress(SILValue v) {
    return getLoweredValue(v).getAnyAddress();
  }

  StackAddress getLoweredStackAddress(SILValue v) {
    return getLoweredValue(v).getStackAddress();
  }

  llvm::Value *getLoweredDynamicEnforcementScratchBuffer(BeginAccessInst *v) {
    return getLoweredValue(v).getDynamicallyEnforcedAddress().ScratchBuffer;
  }

  const CoroutineState &getLoweredCoroutine(SILValue v) {
    return getLoweredValue(v).getCoroutineState();
  }

  /// Add the unmanaged LLVM values lowered from a SIL value to an explosion.
  void getLoweredExplosion(SILValue v, Explosion &e) {
    getLoweredValue(v).getExplosion(*this, v->getType(), e);
  }
  /// Create an Explosion containing the unmanaged LLVM values lowered from a
  /// SIL value.
  Explosion getLoweredExplosion(SILValue v) {
    return getLoweredValue(v).getExplosion(*this, v->getType());
  }

  /// Return the single member of the lowered explosion for the
  /// given SIL value.
  llvm::Value *getLoweredSingletonExplosion(SILValue v) {
    return getLoweredValue(v).getSingletonExplosion(*this, v->getType());
  }
  
  LoweredBB &getLoweredBB(SILBasicBlock *bb) {
    auto foundBB = LoweredBBs.find(bb);
    assert(foundBB != LoweredBBs.end() && "no llvm bb for sil bb?!");
    return foundBB->second;
  }

  TypeExpansionContext getExpansionContext() {
    return TypeExpansionContext(*CurSILFn);
  }

  SILType getLoweredTypeInContext(SILType ty) {
    return CurSILFn->getModule()
        .Types.getLoweredType(ty.getASTType(), getExpansionContext())
        .getCategoryType(ty.getCategory());
  }

  StringRef getOrCreateAnonymousVarName(VarDecl *Decl) {
    llvm::SmallString<4> &Name = AnonymousVariables[Decl];
    if (Name.empty()) {
      {
        llvm::raw_svector_ostream S(Name);
        S << '_' << NumAnonVars++;
      }
      AnonymousVariables.insert({Decl, Name});
    }
    return Name;
  }

  template <class DebugVarCarryingInst>
  StringRef getVarName(DebugVarCarryingInst *i, bool &IsAnonymous) {
    auto VarInfo = i->getVarInfo();
    if (!VarInfo)
      return StringRef();

    StringRef Name = i->getVarInfo()->Name;
    // The $match variables generated by the type checker are not
    // guaranteed to be unique within their scope, but they have
    // unique VarDecls.
    if ((Name.empty() || Name == "$match") && i->getDecl()) {
      IsAnonymous = true;
      return getOrCreateAnonymousVarName(i->getDecl());
    }
    return Name;
  }

  /// To make it unambiguous whether a `var` binding has been initialized,
  /// zero-initialize the shadow copy alloca. LLDB uses the first pointer-sized
  /// field to recognize to detect uninitizialized variables. This can be
  /// removed once swiftc switches to @llvm.dbg.addr() intrinsics.
  void zeroInit(llvm::AllocaInst *AI) {
    if (!AI)
      return;

    // Only do this at -Onone.
    uint64_t Size = *AI->getAllocationSizeInBits(IGM.DataLayout) / 8;
    if (IGM.IRGen.Opts.shouldOptimize() || !Size)
      return;

    llvm::IRBuilder<> ZeroInitBuilder(AI->getNextNode());

    // No debug location is how LLVM marks prologue instructions.
    ZeroInitBuilder.SetCurrentDebugLocation(nullptr);
    ZeroInitBuilder.CreateMemSet(
        AI, llvm::ConstantInt::get(IGM.Int8Ty, 0),
        Size, llvm::MaybeAlign(AI->getAlignment()));
  }

  /// Account for bugs in LLVM.
  ///
  /// - When a variable is spilled into a stack slot, LiveDebugValues fails to
  ///   recognize a restore of that slot for a different variable.
  ///
  /// - The LLVM type legalizer currently doesn't update debug
  ///   intrinsics when a large value is split up into smaller
  ///   pieces. Note that this heuristic as a bit too conservative
  ///   on 32-bit targets as it will also fire for doubles.
  ///
  /// - CodeGen Prepare may drop dbg.values pointing to PHI instruction.
  bool needsShadowCopy(llvm::Value *Storage) {
    return !isa<llvm::Constant>(Storage);
  }

#ifndef NDEBUG
  /// Check if \p Val can be stored into \p Alloca, and emit some diagnostic
  /// info if it can't.
  bool canAllocaStoreValue(Address Alloca, llvm::Value *Val,
                           SILDebugVariable VarInfo,
                           const SILDebugScope *Scope) {
    bool canStore =
        cast<llvm::PointerType>(Alloca->getType())->getElementType() ==
        Val->getType();
    if (canStore)
      return true;
    llvm::errs() << "Invalid shadow copy:\n"
                 << "  Value : " << *Val << "\n"
                 << "  Alloca: " << *Alloca.getAddress() << "\n"
                 << "---\n"
                 << "Previous shadow copy into " << VarInfo.Name
                 << " in the same scope!\n"
                 << "Scope:\n";
    Scope->print(getSILModule());
    return false;
  }
#endif

  /// Unconditionally emit a stack shadow copy of an \c llvm::Value.
  llvm::Value *emitShadowCopy(llvm::Value *Storage, const SILDebugScope *Scope,
                              SILDebugVariable VarInfo, llvm::Optional<Alignment> _Align) {
    auto Align = _Align.getValueOr(IGM.getPointerAlignment());

    unsigned ArgNo = VarInfo.ArgNo;
    auto &Alloca = ShadowStackSlots[{ArgNo, {Scope, VarInfo.Name}}];
    if (!Alloca.isValid())
      Alloca = createAlloca(Storage->getType(), Align, VarInfo.Name + ".debug");
    zeroInit(cast<llvm::AllocaInst>(Alloca.getAddress()));
    assert(canAllocaStoreValue(Alloca, Storage, VarInfo, Scope) &&
           "bad scope?");
    ArtificialLocation AutoRestore(Scope, IGM.DebugInfo.get(), Builder);
    Builder.CreateStore(Storage, Alloca.getAddress(), Align);
    return Alloca.getAddress();
  }

  /// At -Onone, emit a shadow copy of an Address in an alloca, so the
  /// register allocator doesn't elide the dbg.value intrinsic when
  /// register pressure is high.  There is a trade-off to this: With
  /// shadow copies, we lose the precise lifetime.
  llvm::Value *emitShadowCopyIfNeeded(llvm::Value *Storage,
                                      const SILDebugScope *Scope,
                                      SILDebugVariable VarInfo,
                                      bool IsAnonymous,
                                      llvm::Optional<Alignment> Align = None) {
    // Never emit shadow copies when optimizing, or if already on the stack.
    // No debug info is emitted for refcounts either.
    if (IGM.IRGen.Opts.DisableDebuggerShadowCopies ||
        IGM.IRGen.Opts.shouldOptimize() || IsAnonymous ||
        isa<llvm::AllocaInst>(Storage) || isa<llvm::UndefValue>(Storage) ||
        Storage->getType() == IGM.RefCountedPtrTy || !needsShadowCopy(Storage))
      return Storage;

    // Emit a shadow copy.
    return emitShadowCopy(Storage, Scope, VarInfo, Align);
  }

  /// Like \c emitShadowCopyIfNeeded() but takes an \c Address instead of an
  /// \c llvm::Value.
  llvm::Value *emitShadowCopyIfNeeded(Address Storage,
                                      const SILDebugScope *Scope,
                                      SILDebugVariable VarInfo,
                                      bool IsAnonymous) {
    return emitShadowCopyIfNeeded(Storage.getAddress(), Scope, VarInfo,
                                  IsAnonymous, Storage.getAlignment());
  }

  /// Like \c emitShadowCopyIfNeeded() but takes an exploded value.
  void emitShadowCopyIfNeeded(SILValue &SILVal, const SILDebugScope *Scope,
                              SILDebugVariable VarInfo, bool IsAnonymous,
                              llvm::SmallVectorImpl<llvm::Value *> &copy) {
    Explosion e = getLoweredExplosion(SILVal);

    // Only do this at -O0.
    if (IGM.IRGen.Opts.DisableDebuggerShadowCopies ||
        IGM.IRGen.Opts.shouldOptimize() || IsAnonymous) {
      auto vals = e.claimAll();
      copy.append(vals.begin(), vals.end());
      return;
    }

    // Single or empty values.
    if (e.size() <= 1) {
      auto vals = e.claimAll();
      for (auto val : vals)
        copy.push_back(
            emitShadowCopyIfNeeded(val, Scope, VarInfo, IsAnonymous));
      return;
    }

    SILType Type = SILVal->getType();
    auto &LTI = cast<LoadableTypeInfo>(IGM.getTypeInfo(Type));
    auto Alloca = LTI.allocateStack(*this, Type, VarInfo.Name + ".debug");
    zeroInit(cast<llvm::AllocaInst>(Alloca.getAddress().getAddress()));
    ArtificialLocation AutoRestore(Scope, IGM.DebugInfo.get(), Builder);
    LTI.initialize(*this, e, Alloca.getAddress(), false /* isOutlined */);
    copy.push_back(Alloca.getAddressPointer());
  }

  /// Force all archetypes referenced by the type to be bound by this point.
  /// TODO: just make sure that we have a path to them that the debug info
  ///       can follow.
  void bindArchetypes(swift::Type Ty) {
    auto runtimeTy = IGM.getRuntimeReifiedType(Ty->getCanonicalType());
    if (!IGM.IRGen.Opts.shouldOptimize() && runtimeTy->hasArchetype())
      runtimeTy.visit([&](CanType t) {
        if (auto archetype = dyn_cast<ArchetypeType>(t))
          emitTypeMetadataRef(archetype);
      });
  }
  
  /// Emit debug info for a function argument or a local variable.
  template <typename StorageType>
  void emitDebugVariableDeclaration(StorageType Storage, DebugTypeInfo Ty,
                                    SILType SILTy, const SILDebugScope *DS,
                                    VarDecl *VarDecl, SILDebugVariable VarInfo,
                                    IndirectionKind Indirection = DirectValue) {
    // TODO: fix demangling for C++ types (SR-13223).
    if (swift::TypeBase *ty = SILTy.getASTType().getPointer()) {
      if (MetatypeType *metaTy = dyn_cast<MetatypeType>(ty))
        ty = metaTy->getRootClass().getPointer();
      if (ty->getStructOrBoundGenericStruct() &&
          ty->getStructOrBoundGenericStruct()->getClangDecl() &&
          isa<clang::CXXRecordDecl>(
              ty->getStructOrBoundGenericStruct()->getClangDecl()))
        return;
    }

    assert(IGM.DebugInfo && "debug info not enabled");
    if (VarInfo.ArgNo) {
      PrologueLocation AutoRestore(IGM.DebugInfo.get(), Builder);
      IGM.DebugInfo->emitVariableDeclaration(Builder, Storage, Ty, DS, VarDecl,
                                             VarInfo, Indirection);
    } else
      IGM.DebugInfo->emitVariableDeclaration(Builder, Storage, Ty, DS, VarDecl,
                                             VarInfo, Indirection);
  }

  void emitFailBB() {
    if (!FailBBs.empty()) {
      // Move the trap basic blocks to the end of the function.
      for (auto *FailBB : FailBBs) {
        auto &BlockList = CurFn->getBasicBlockList();
        BlockList.splice(BlockList.end(), BlockList, FailBB);
      }
    }
  }

<<<<<<< HEAD
=======
  llvm::Value *getAsyncTask() override {
    // FIXME: (1) Remove this override, (2) mark the IRGenFunction::getAsyncTask
    //        declaration as non-virtual, and (3) mark IRGenFunction's
    //        destructor non-virtual once Task.runDetached is available.
    //        rdar://problem/70597390*/
    if (CurSILFn->getLoweredFunctionType()->getRepresentation() ==
        SILFunctionTypeRepresentation::CFunctionPointer) {
      return llvm::Constant::getNullValue(IGM.SwiftTaskPtrTy);
    }
    return IRGenFunction::getAsyncTask();
  }

  llvm::Value *getAsyncExecutor() override {
    // FIXME: (1) Remove this override, (2) mark the
    //        IRGenFunction::getAsyncExecutor declaration as non-virtual, and
    //        (3) mark IRGenFunction's destructor non-virtual once
    //        Task.runDetached is available.  rdar://problem/70597390*/
    if (CurSILFn->getLoweredFunctionType()->getRepresentation() ==
        SILFunctionTypeRepresentation::CFunctionPointer) {
      return llvm::Constant::getNullValue(IGM.SwiftExecutorPtrTy);
    }
    return IRGenFunction::getAsyncExecutor();
  }

  llvm::Value *getAsyncContext() override {
    // FIXME: (1) Remove this override, (2) mark the
    //        IRGenFunction::getAsyncContext declaration as non-virtual, and
    //        (3) mark IRGenFunction's destructor non-virtual once
    //        Task.runDetached is available.  rdar://problem/70597390*/
    if (CurSILFn->getLoweredFunctionType()->getRepresentation() ==
        SILFunctionTypeRepresentation::CFunctionPointer) {
      return llvm::Constant::getNullValue(IGM.SwiftContextPtrTy);
    }
    return IRGenFunction::getAsyncContext();
  }

>>>>>>> 9269c5cb
  //===--------------------------------------------------------------------===//
  // SIL instruction lowering
  //===--------------------------------------------------------------------===//

  void visitSILBasicBlock(SILBasicBlock *BB);

  void emitErrorResultVar(CanSILFunctionType FnTy,
                          SILResultInfo ErrorInfo,
                          DebugValueInst *DbgValue);
  void emitDebugInfoForAllocStack(AllocStackInst *i, const TypeInfo &type,
                                  llvm::Value *addr);
  void visitAllocStackInst(AllocStackInst *i);
  void visitAllocRefInst(AllocRefInst *i);
  void visitAllocRefDynamicInst(AllocRefDynamicInst *i);
  void visitAllocBoxInst(AllocBoxInst *i);

  void visitProjectBoxInst(ProjectBoxInst *i);

  void visitApplyInst(ApplyInst *i);
  void visitTryApplyInst(TryApplyInst *i);
  void visitFullApplySite(FullApplySite i);
  void visitPartialApplyInst(PartialApplyInst *i);
  void visitBuiltinInst(BuiltinInst *i);

  void visitFunctionRefBaseInst(FunctionRefBaseInst *i);
  void visitFunctionRefInst(FunctionRefInst *i);
  void visitDynamicFunctionRefInst(DynamicFunctionRefInst *i);
  void visitPreviousDynamicFunctionRefInst(PreviousDynamicFunctionRefInst *i);
  void visitAllocGlobalInst(AllocGlobalInst *i);
  void visitGlobalAddrInst(GlobalAddrInst *i);
  void visitGlobalValueInst(GlobalValueInst *i);
  void visitBaseAddrForOffsetInst(BaseAddrForOffsetInst *i);

  void visitIntegerLiteralInst(IntegerLiteralInst *i);
  void visitFloatLiteralInst(FloatLiteralInst *i);
  void visitStringLiteralInst(StringLiteralInst *i);

  void visitLoadInst(LoadInst *i);
  void visitStoreInst(StoreInst *i);
  void visitAssignInst(AssignInst *i) {
    llvm_unreachable("assign is not valid in canonical SIL");
  }
  void visitAssignByWrapperInst(AssignByWrapperInst *i) {
    llvm_unreachable("assign_by_wrapper is not valid in canonical SIL");
  }
  void visitMarkUninitializedInst(MarkUninitializedInst *i) {
    llvm_unreachable("mark_uninitialized is not valid in canonical SIL");
  }
  void visitMarkFunctionEscapeInst(MarkFunctionEscapeInst *i) {
    llvm_unreachable("mark_function_escape is not valid in canonical SIL");
  }
  void visitLoadBorrowInst(LoadBorrowInst *i) {
    llvm_unreachable("unimplemented");
  }
  void visitDebugValueInst(DebugValueInst *i);
  void visitDebugValueAddrInst(DebugValueAddrInst *i);
  void visitRetainValueInst(RetainValueInst *i);
  void visitRetainValueAddrInst(RetainValueAddrInst *i);
  void visitCopyValueInst(CopyValueInst *i);
  void visitReleaseValueInst(ReleaseValueInst *i);
  void visitReleaseValueAddrInst(ReleaseValueAddrInst *i);
  void visitDestroyValueInst(DestroyValueInst *i);
  void visitAutoreleaseValueInst(AutoreleaseValueInst *i);
  void visitSetDeallocatingInst(SetDeallocatingInst *i);
  void visitObjectInst(ObjectInst *i)  {
    llvm_unreachable("object instruction cannot appear in a function");
  }
  void visitStructInst(StructInst *i);
  void visitTupleInst(TupleInst *i);
  void visitEnumInst(EnumInst *i);
  void visitInitEnumDataAddrInst(InitEnumDataAddrInst *i);
  void visitSelectEnumInst(SelectEnumInst *i);
  void visitSelectEnumAddrInst(SelectEnumAddrInst *i);
  void visitSelectValueInst(SelectValueInst *i);
  void visitUncheckedEnumDataInst(UncheckedEnumDataInst *i);
  void visitUncheckedTakeEnumDataAddrInst(UncheckedTakeEnumDataAddrInst *i);
  void visitInjectEnumAddrInst(InjectEnumAddrInst *i);
  void visitObjCProtocolInst(ObjCProtocolInst *i);
  void visitMetatypeInst(MetatypeInst *i);
  void visitValueMetatypeInst(ValueMetatypeInst *i);
  void visitExistentialMetatypeInst(ExistentialMetatypeInst *i);
  void visitTupleExtractInst(TupleExtractInst *i);
  void visitDestructureTupleInst(DestructureTupleInst *i) {
    llvm_unreachable("unimplemented");
  }
  void visitDestructureStructInst(DestructureStructInst *i) {
    llvm_unreachable("unimplemented");
  }
  void visitTupleElementAddrInst(TupleElementAddrInst *i);
  void visitStructExtractInst(StructExtractInst *i);
  void visitStructElementAddrInst(StructElementAddrInst *i);
  void visitRefElementAddrInst(RefElementAddrInst *i);
  void visitRefTailAddrInst(RefTailAddrInst *i);

  void visitClassMethodInst(ClassMethodInst *i);
  void visitSuperMethodInst(SuperMethodInst *i);
  void visitObjCMethodInst(ObjCMethodInst *i);
  void visitObjCSuperMethodInst(ObjCSuperMethodInst *i);
  void visitWitnessMethodInst(WitnessMethodInst *i);

  void visitAllocValueBufferInst(AllocValueBufferInst *i);
  void visitProjectValueBufferInst(ProjectValueBufferInst *i);
  void visitDeallocValueBufferInst(DeallocValueBufferInst *i);

  void visitOpenExistentialAddrInst(OpenExistentialAddrInst *i);
  void visitOpenExistentialMetatypeInst(OpenExistentialMetatypeInst *i);
  void visitOpenExistentialRefInst(OpenExistentialRefInst *i);
  void visitOpenExistentialValueInst(OpenExistentialValueInst *i);
  void visitInitExistentialAddrInst(InitExistentialAddrInst *i);
  void visitInitExistentialValueInst(InitExistentialValueInst *i);
  void visitInitExistentialMetatypeInst(InitExistentialMetatypeInst *i);
  void visitInitExistentialRefInst(InitExistentialRefInst *i);
  void visitDeinitExistentialAddrInst(DeinitExistentialAddrInst *i);
  void visitDeinitExistentialValueInst(DeinitExistentialValueInst *i);

  void visitAllocExistentialBoxInst(AllocExistentialBoxInst *i);
  void visitOpenExistentialBoxInst(OpenExistentialBoxInst *i);
  void visitOpenExistentialBoxValueInst(OpenExistentialBoxValueInst *i);
  void visitProjectExistentialBoxInst(ProjectExistentialBoxInst *i);
  void visitDeallocExistentialBoxInst(DeallocExistentialBoxInst *i);
  
  void visitProjectBlockStorageInst(ProjectBlockStorageInst *i);
  void visitInitBlockStorageHeaderInst(InitBlockStorageHeaderInst *i);
  
  void visitFixLifetimeInst(FixLifetimeInst *i);
  void visitEndLifetimeInst(EndLifetimeInst *i) {
    llvm_unreachable("unimplemented");
  }
  void
  visitUncheckedOwnershipConversionInst(UncheckedOwnershipConversionInst *i) {
    llvm_unreachable("unimplemented");
  }
  void visitBeginBorrowInst(BeginBorrowInst *i) {
    llvm_unreachable("unimplemented");
  }
  void visitEndBorrowInst(EndBorrowInst *i) {
    llvm_unreachable("unimplemented");
  }
  void visitStoreBorrowInst(StoreBorrowInst *i) {
    llvm_unreachable("unimplemented");
  }
  void visitBeginAccessInst(BeginAccessInst *i);
  void visitEndAccessInst(EndAccessInst *i);
  void visitBeginUnpairedAccessInst(BeginUnpairedAccessInst *i);
  void visitEndUnpairedAccessInst(EndUnpairedAccessInst *i);
  void visitUnmanagedRetainValueInst(UnmanagedRetainValueInst *i) {
    llvm_unreachable("unimplemented");
  }
  void visitUnmanagedReleaseValueInst(UnmanagedReleaseValueInst *i) {
    llvm_unreachable("unimplemented");
  }
  void visitUnmanagedAutoreleaseValueInst(UnmanagedAutoreleaseValueInst *i) {
    llvm_unreachable("unimplemented");
  }
  void visitMarkDependenceInst(MarkDependenceInst *i);
  void visitCopyBlockInst(CopyBlockInst *i);
  void visitCopyBlockWithoutEscapingInst(CopyBlockWithoutEscapingInst *i) {
    llvm_unreachable("not valid in canonical SIL");
  }
  void visitStrongRetainInst(StrongRetainInst *i);
  void visitStrongReleaseInst(StrongReleaseInst *i);
  void visitIsUniqueInst(IsUniqueInst *i);
  void visitBeginCOWMutationInst(BeginCOWMutationInst *i);
  void visitEndCOWMutationInst(EndCOWMutationInst *i);
  void visitIsEscapingClosureInst(IsEscapingClosureInst *i);
  void visitDeallocStackInst(DeallocStackInst *i);
  void visitDeallocBoxInst(DeallocBoxInst *i);
  void visitDeallocRefInst(DeallocRefInst *i);
  void visitDeallocPartialRefInst(DeallocPartialRefInst *i);

  void visitCopyAddrInst(CopyAddrInst *i);
  void visitDestroyAddrInst(DestroyAddrInst *i);

  void visitBindMemoryInst(BindMemoryInst *i);

  void visitCondFailInst(CondFailInst *i);
  
  void visitConvertFunctionInst(ConvertFunctionInst *i);
  void visitConvertEscapeToNoEscapeInst(ConvertEscapeToNoEscapeInst *i);
  void visitThinFunctionToPointerInst(ThinFunctionToPointerInst *i);
  void visitPointerToThinFunctionInst(PointerToThinFunctionInst *i);
  void visitUpcastInst(UpcastInst *i);
  void visitAddressToPointerInst(AddressToPointerInst *i);
  void visitPointerToAddressInst(PointerToAddressInst *i);
  void visitUncheckedRefCastInst(UncheckedRefCastInst *i);
  void visitUncheckedRefCastAddrInst(UncheckedRefCastAddrInst *i);
  void visitUncheckedAddrCastInst(UncheckedAddrCastInst *i);
  void visitUncheckedTrivialBitCastInst(UncheckedTrivialBitCastInst *i);
  void visitUncheckedBitwiseCastInst(UncheckedBitwiseCastInst *i);
  void visitUncheckedValueCastInst(UncheckedValueCastInst *i) {
    llvm_unreachable("Should never be seen in Lowered SIL");
  }
  void visitRefToRawPointerInst(RefToRawPointerInst *i);
  void visitRawPointerToRefInst(RawPointerToRefInst *i);
  void visitThinToThickFunctionInst(ThinToThickFunctionInst *i);
  void visitThickToObjCMetatypeInst(ThickToObjCMetatypeInst *i);
  void visitObjCToThickMetatypeInst(ObjCToThickMetatypeInst *i);
  void visitUnconditionalCheckedCastInst(UnconditionalCheckedCastInst *i);
  void visitUnconditionalCheckedCastAddrInst(UnconditionalCheckedCastAddrInst *i);
  void
  visitUnconditionalCheckedCastValueInst(UnconditionalCheckedCastValueInst *i);
  void visitObjCMetatypeToObjectInst(ObjCMetatypeToObjectInst *i);
  void visitObjCExistentialMetatypeToObjectInst(
                                        ObjCExistentialMetatypeToObjectInst *i);
  void visitRefToBridgeObjectInst(RefToBridgeObjectInst *i);
  void visitClassifyBridgeObjectInst(ClassifyBridgeObjectInst *i);
  void visitBridgeObjectToRefInst(BridgeObjectToRefInst *i);
  void visitBridgeObjectToWordInst(BridgeObjectToWordInst *i);
  void visitValueToBridgeObjectInst(ValueToBridgeObjectInst *i);

  void visitIndexAddrInst(IndexAddrInst *i);
  void visitTailAddrInst(TailAddrInst *i);
  void visitIndexRawPointerInst(IndexRawPointerInst *i);

  void visitBeginApplyInst(BeginApplyInst *i);
  void visitEndApplyInst(EndApplyInst *i);
  void visitAbortApplyInst(AbortApplyInst *i);
  void visitEndApply(BeginApplyInst *i, bool isAbort);
  
  void visitUnreachableInst(UnreachableInst *i);
  void visitBranchInst(BranchInst *i);
  void visitCondBranchInst(CondBranchInst *i);
  void visitReturnInst(ReturnInst *i);
  void visitThrowInst(ThrowInst *i);
  void visitUnwindInst(UnwindInst *i);
  void visitYieldInst(YieldInst *i);
  void visitSwitchValueInst(SwitchValueInst *i);
  void visitSwitchEnumInst(SwitchEnumInst *i);
  void visitSwitchEnumAddrInst(SwitchEnumAddrInst *i);
  void visitDynamicMethodBranchInst(DynamicMethodBranchInst *i);
  void visitCheckedCastBranchInst(CheckedCastBranchInst *i);
  void visitCheckedCastValueBranchInst(CheckedCastValueBranchInst *i);
  void visitCheckedCastAddrBranchInst(CheckedCastAddrBranchInst *i);
  
  void visitGetAsyncContinuationInst(GetAsyncContinuationInst *i) {
    //TODO(async)
    llvm_unreachable("not implemented");
  }
  void visitGetAsyncContinuationAddrInst(GetAsyncContinuationAddrInst *i) {
    //TODO(async)
    llvm_unreachable("not implemented");
  }
  void visitAwaitAsyncContinuationInst(AwaitAsyncContinuationInst *i) {
    //TODO(async)
    llvm_unreachable("not implemented");
  }

  void visitKeyPathInst(KeyPathInst *I);

  void visitDifferentiableFunctionInst(DifferentiableFunctionInst *i);
  void visitLinearFunctionInst(LinearFunctionInst *i);
  void
  visitDifferentiableFunctionExtractInst(DifferentiableFunctionExtractInst *i);
  void visitLinearFunctionExtractInst(LinearFunctionExtractInst *i);
  void visitDifferentiabilityWitnessFunctionInst(
      DifferentiabilityWitnessFunctionInst *i);

#define LOADABLE_REF_STORAGE_HELPER(Name)                                      \
  void visitRefTo##Name##Inst(RefTo##Name##Inst *i);                           \
  void visit##Name##ToRefInst(Name##ToRefInst *i);                             \
  void visitStrongCopy##Name##ValueInst(StrongCopy##Name##ValueInst *i);
#define NEVER_LOADABLE_CHECKED_REF_STORAGE(Name, ...) \
  void visitLoad##Name##Inst(Load##Name##Inst *i); \
  void visitStore##Name##Inst(Store##Name##Inst *i);
#define ALWAYS_LOADABLE_CHECKED_REF_STORAGE(Name, ...)                         \
  LOADABLE_REF_STORAGE_HELPER(Name)                                            \
  void visitStrongRetain##Name##Inst(StrongRetain##Name##Inst *i);             \
  void visit##Name##RetainInst(Name##RetainInst *i);                           \
  void visit##Name##ReleaseInst(Name##ReleaseInst *i);
#define SOMETIMES_LOADABLE_CHECKED_REF_STORAGE(Name, ...) \
  NEVER_LOADABLE_CHECKED_REF_STORAGE(Name, "...") \
  ALWAYS_LOADABLE_CHECKED_REF_STORAGE(Name, "...")
#define UNCHECKED_REF_STORAGE(Name, ...) \
  LOADABLE_REF_STORAGE_HELPER(Name)
#include "swift/AST/ReferenceStorage.def"
#undef LOADABLE_REF_STORAGE_HELPER
  
};

} // end anonymous namespace

static AsyncContextLayout getAsyncContextLayout(IRGenSILFunction &IGF) {
  return getAsyncContextLayout(IGF, IGF.CurSILFn);
}

namespace {
class SyncEntryPointArgumentEmission
    : public virtual EntryPointArgumentEmission {
protected:
  IRGenSILFunction &IGF;
  SILBasicBlock &entry;
  Explosion &allParamValues;
  SyncEntryPointArgumentEmission(IRGenSILFunction &IGF, SILBasicBlock &entry,
                                 Explosion &allParamValues)
      : IGF(IGF), entry(entry), allParamValues(allParamValues){};

public:
  bool requiresIndirectResult(SILType retType) override {
    auto &schema =
        IGF.IGM.getTypeInfo(retType).nativeReturnValueSchema(IGF.IGM);
    return schema.requiresIndirect();
  }
  llvm::Value *getIndirectResultForFormallyDirectResult() override {
    return allParamValues.claimNext();
  }
  llvm::Value *getIndirectResult(unsigned index) override {
    return allParamValues.claimNext();
  };
  llvm::Value *
  getNextPolymorphicParameter(GenericRequirement &requirement) override {
    return allParamValues.claimNext();
  }
  llvm::Value *getNextPolymorphicParameterAsMetadata() override {
    return allParamValues.claimNext();
  }
};
class AsyncEntryPointArgumentEmission
    : public virtual EntryPointArgumentEmission {
protected:
  IRGenSILFunction &IGF;
  SILBasicBlock &entry;
  Explosion &allParamValues;
  AsyncEntryPointArgumentEmission(IRGenSILFunction &IGF, SILBasicBlock &entry,
                                  Explosion &allParamValues)
      : IGF(IGF), entry(entry), allParamValues(allParamValues){};
};

class COrObjCEntryPointArgumentEmission
    : public virtual EntryPointArgumentEmission {};

class SyncCOrObjCEntryPointArgumentEmission
    : public SyncEntryPointArgumentEmission,
      public COrObjCEntryPointArgumentEmission {
public:
  SyncCOrObjCEntryPointArgumentEmission(IRGenSILFunction &_IGF,
                                        SILBasicBlock &_entry,
                                        Explosion &_allParamValues)
      : SyncEntryPointArgumentEmission(_IGF, _entry, _allParamValues){};
};

class SyncNativeCCEntryPointArgumentEmission final
    : public NativeCCEntryPointArgumentEmission,
      public SyncEntryPointArgumentEmission {
public:
  SyncNativeCCEntryPointArgumentEmission(IRGenSILFunction &_IGF,
                                         SILBasicBlock &_entry,
                                         Explosion &_allParamValues)
      : SyncEntryPointArgumentEmission(_IGF, _entry, _allParamValues){};

  llvm::Value *getCallerErrorResultArgument() override {
    return allParamValues.takeLast();
  }
  llvm::Value *getContext() override { return allParamValues.takeLast(); }
  Explosion getArgumentExplosion(unsigned index, unsigned size) override {
    assert(size > 0);
    Explosion result;
    allParamValues.transferInto(result, size);
    return result;
  }
  llvm::Value *getSelfWitnessTable() override {
    return allParamValues.takeLast();
  }
  llvm::Value *getSelfMetadata() override { return allParamValues.takeLast(); }
  llvm::Value *getCoroutineBuffer() override {
    return allParamValues.claimNext();
  }

public:
  using SyncEntryPointArgumentEmission::requiresIndirectResult;
  using SyncEntryPointArgumentEmission::getIndirectResultForFormallyDirectResult;
  using SyncEntryPointArgumentEmission::getIndirectResult;
  using SyncEntryPointArgumentEmission::getNextPolymorphicParameterAsMetadata;
  using SyncEntryPointArgumentEmission::getNextPolymorphicParameter;
};

class AsyncNativeCCEntryPointArgumentEmission final
    : public NativeCCEntryPointArgumentEmission,
      public AsyncEntryPointArgumentEmission {
  llvm::Value *task;
  llvm::Value *executor;
  llvm::Value *context;
  /*const*/ AsyncContextLayout layout;
  const Address dataAddr;
  unsigned polymorphicParameterIndex = 0;

  Explosion loadExplosion(ElementLayout layout) {
    Address addr = layout.project(IGF, dataAddr, /*offsets*/ llvm::None);
    auto &ti = cast<LoadableTypeInfo>(layout.getType());
    Explosion explosion;
    ti.loadAsTake(IGF, addr, explosion);
    return explosion;
  }
  llvm::Value *loadValue(ElementLayout layout) {
    auto explosion = loadExplosion(layout);
    return explosion.claimNext();
  }

public:
  AsyncNativeCCEntryPointArgumentEmission(IRGenSILFunction &IGF,
                                          SILBasicBlock &entry,
                                          Explosion &allParamValues)
      : AsyncEntryPointArgumentEmission(IGF, entry, allParamValues),
        task(allParamValues.claimNext()), executor(allParamValues.claimNext()),
        context(allParamValues.claimNext()), layout(getAsyncContextLayout(IGF)),
        dataAddr(layout.emitCastTo(IGF, context)){};

  llvm::Value *getCallerErrorResultArgument() override {
    auto errorLayout = layout.getErrorLayout();
    Address addr = errorLayout.project(IGF, dataAddr, /*offsets*/ llvm::None);
    return addr.getAddress();
  }
  llvm::Value *getContext() override {
    auto contextLayout = layout.getLocalContextLayout();
    return loadValue(contextLayout);
  }
  Explosion getArgumentExplosion(unsigned index, unsigned size) override {
    assert(size > 0);
    auto argumentLayout = layout.getArgumentLayout(index);
    auto result = loadExplosion(argumentLayout);
    assert(result.size() == size);
    return result;
  }
  bool requiresIndirectResult(SILType retType) override { return false; }
  llvm::Value *getIndirectResultForFormallyDirectResult() override {
    llvm_unreachable("async function do not need to lower direct SIL results "
                     "into indirect IR results because all results are already "
                     "indirected through the context");
  }
  Address getNextUncastBinding() {
    auto index = polymorphicParameterIndex;
    ++polymorphicParameterIndex;

    assert(layout.hasBindings());

    auto bindingLayout = layout.getBindingsLayout();
    auto bindingsAddr = bindingLayout.project(IGF, dataAddr, /*offsets*/ None);
    auto erasedBindingsAddr =
        IGF.Builder.CreateBitCast(bindingsAddr, IGF.IGM.Int8PtrPtrTy);
    auto uncastBindingAddr = IGF.Builder.CreateConstArrayGEP(
        erasedBindingsAddr, index, IGF.IGM.getPointerSize());
    return uncastBindingAddr;
  }
  llvm::Value *castUncastBindingToMetadata(Address uncastBindingAddr) {
    auto bindingAddrAddr = IGF.Builder.CreateBitCast(
        uncastBindingAddr.getAddress(), IGF.IGM.TypeMetadataPtrPtrTy);
    auto bindingAddr =
        IGF.Builder.CreateLoad(bindingAddrAddr, IGF.IGM.getPointerAlignment());
    return bindingAddr;
  }
  llvm::Value *castUncastBindingToWitnessTable(Address uncastBindingAddr) {
    auto bindingAddrAddr = IGF.Builder.CreateBitCast(
        uncastBindingAddr.getAddress(), IGF.IGM.WitnessTablePtrPtrTy);
    auto bindingAddr =
        IGF.Builder.CreateLoad(bindingAddrAddr, IGF.IGM.getPointerAlignment());
    return bindingAddr;
  }
  llvm::Value *
  getNextPolymorphicParameter(GenericRequirement &requirement) override {
    auto uncastBindingAddr = getNextUncastBinding();
    if (requirement.Protocol) {
      return castUncastBindingToWitnessTable(uncastBindingAddr);
    } else {
      return castUncastBindingToMetadata(uncastBindingAddr);
    }
  }
  llvm::Value *getNextPolymorphicParameterAsMetadata() override {
    return castUncastBindingToMetadata(getNextUncastBinding());
  }
  llvm::Value *getIndirectResult(unsigned index) override {
    auto fieldLayout = layout.getIndirectReturnLayout(index);
    return loadValue(fieldLayout);
  };
  llvm::Value *getSelfWitnessTable() override {
    auto fieldLayout = layout.getSelfWitnessTableLayout();
    return loadValue(fieldLayout);
  }
  llvm::Value *getSelfMetadata() override {
    auto fieldLayout = layout.getSelfMetadataLayout();
    return loadValue(fieldLayout);
  }
  llvm::Value *getCoroutineBuffer() override {
    llvm_unreachable(
        "async functions do not use a fixed size coroutine buffer");
  }
};

std::unique_ptr<NativeCCEntryPointArgumentEmission>
getNativeCCEntryPointArgumentEmission(IRGenSILFunction &IGF,
                                      SILBasicBlock &entry,
                                      Explosion &allParamValues) {
  if (IGF.CurSILFn->isAsync()) {
    return std::make_unique<AsyncNativeCCEntryPointArgumentEmission>(
        IGF, entry, allParamValues);
  } else {
    return std::make_unique<SyncNativeCCEntryPointArgumentEmission>(
        IGF, entry, allParamValues);
  }
}
std::unique_ptr<COrObjCEntryPointArgumentEmission>
getCOrObjCEntryPointArgumentEmission(IRGenSILFunction &IGF,
                                     SILBasicBlock &entry,
                                     Explosion &allParamValues) {
  if (IGF.CurSILFn->isAsync() &&
      !(/*FIXME: Remove this condition once Task.runDetached is
                            available.  rdar://problem/70597390*/
        IGF.CurSILFn->getLoweredFunctionType()->getRepresentation() ==
        SILFunctionTypeRepresentation::CFunctionPointer)) {
    llvm_unreachable("unsupported");
  } else {
    return std::make_unique<SyncCOrObjCEntryPointArgumentEmission>(
        IGF, entry, allParamValues);
  }
}
} // end anonymous namespace

void LoweredValue::getExplosion(IRGenFunction &IGF, SILType type,
                                Explosion &ex) const {
  switch (kind) {
  case Kind::StackAddress:
  case Kind::ContainedAddress:
  case Kind::DynamicallyEnforcedAddress:
  case Kind::CoroutineState:
    llvm_unreachable("not a value");
      
  case Kind::ExplosionVector:
    ex.add(Storage.get<ExplosionVector>(kind));
    return;

  case Kind::SingletonExplosion:
    ex.add(Storage.get<SingletonExplosion>(kind));
    return;

  case Kind::EmptyExplosion:
    return;

  case Kind::OwnedAddress:
    ex.add(Storage.get<OwnedAddress>(kind).getOwner());
    return;

  case Kind::FunctionPointer:
    ex.add(Storage.get<FunctionPointer>(kind)
                  .getExplosionValue(IGF, type.castTo<SILFunctionType>()));
    return;

  case Kind::ObjCMethod:
    ex.add(Storage.get<ObjCMethod>(kind).getExplosionValue(IGF));
    return;
  }
  llvm_unreachable("bad kind");
}

llvm::Value *LoweredValue::getSingletonExplosion(IRGenFunction &IGF,
                                                 SILType type) const {
  switch (kind) {
  case Kind::StackAddress:
  case Kind::ContainedAddress:
  case Kind::DynamicallyEnforcedAddress:
  case Kind::CoroutineState:
    llvm_unreachable("not a value");

  case Kind::EmptyExplosion:
  case Kind::ExplosionVector:
    llvm_unreachable("not a singleton explosion");

  case Kind::SingletonExplosion:
    return Storage.get<SingletonExplosion>(kind);

  case Kind::OwnedAddress:
    return Storage.get<OwnedAddress>(kind).getOwner();
      
  case Kind::FunctionPointer:
    return Storage.get<FunctionPointer>(kind)
                  .getExplosionValue(IGF, type.castTo<SILFunctionType>());

  case Kind::ObjCMethod:
    return Storage.get<ObjCMethod>(kind).getExplosionValue(IGF);
  }
  llvm_unreachable("bad kind");
}

IRGenSILFunction::IRGenSILFunction(IRGenModule &IGM, SILFunction *f)
    : IRGenFunction(IGM,
                    IGM.getAddrOfSILFunction(f, ForDefinition,
                                             f->isDynamicallyReplaceable()),
                    f->getOptimizationMode(), f->getDebugScope(),
                    f->getLocation()),
      CurSILFn(f) {
  // Apply sanitizer attributes to the function.
  // TODO: Check if the function is supposed to be excluded from ASan either by
  // being in the external file or via annotations.
  if (IGM.IRGen.Opts.Sanitizers & SanitizerKind::Address)
    CurFn->addFnAttr(llvm::Attribute::SanitizeAddress);
  if (IGM.IRGen.Opts.Sanitizers & SanitizerKind::Thread) {
    auto declContext = f->getDeclContext();
    if (declContext && isa<DestructorDecl>(declContext)) {
      // Do not report races in deinit and anything called from it
      // because TSan does not observe synchronization between retain
      // count dropping to '0' and the object deinitialization.
      CurFn->addFnAttr("sanitize_thread_no_checking_at_run_time");
    } else {
      CurFn->addFnAttr(llvm::Attribute::SanitizeThread);
    }
  }

  // Disable inlining of coroutine functions until we split.
  if (f->getLoweredFunctionType()->isCoroutine()) {
    CurFn->addFnAttr(llvm::Attribute::NoInline);
  }
  // Emit the thunk that calls the previous implementation if this is a dynamic
  // replacement.
  if (f->getDynamicallyReplacedFunction()) {
    IGM.emitDynamicReplacementOriginalFunctionThunk(f);
  }

  if (f->isDynamicallyReplaceable()) {
    IGM.createReplaceableProlog(*this, f);
  }

  setAsync(f->getLoweredFunctionType()->isAsync());
}

IRGenSILFunction::~IRGenSILFunction() {
  assert(Builder.hasPostTerminatorIP() && "did not terminate BB?!");
  // Emit the fail BB if we have one.
  if (!FailBBs.empty())
    emitFailBB();
  LLVM_DEBUG(CurFn->print(llvm::dbgs()));
}

template<typename ValueVector>
static void emitPHINodesForType(IRGenSILFunction &IGF, SILType type,
                                const TypeInfo &ti, unsigned predecessors,
                                ValueVector &phis) {
  if (type.isAddress()) {
    phis.push_back(IGF.Builder.CreatePHI(ti.getStorageType()->getPointerTo(),
                                         predecessors));
  } else {
    // PHIs are always emitted with maximal explosion.
    ExplosionSchema schema = ti.getSchema();
    for (auto &elt : schema) {
      if (elt.isScalar())
        phis.push_back(
                   IGF.Builder.CreatePHI(elt.getScalarType(), predecessors));
      else
        phis.push_back(
                   IGF.Builder.CreatePHI(elt.getAggregateType()->getPointerTo(),
                   predecessors));
    }
  }
}

static PHINodeVector
emitPHINodesForBBArgs(IRGenSILFunction &IGF,
                      SILBasicBlock *silBB,
                      llvm::BasicBlock *llBB) {
  PHINodeVector phis;
  unsigned predecessors = std::distance(silBB->pred_begin(), silBB->pred_end());
  
  IGF.Builder.SetInsertPoint(llBB);
  if (IGF.IGM.DebugInfo) {
    // Use the location of the first instruction in the basic block
    // for the φ-nodes.
    if (!silBB->empty()) {
      SILInstruction &I = *silBB->begin();
      auto DS = I.getDebugScope();
      assert(DS);
      IGF.IGM.DebugInfo->setCurrentLoc(IGF.Builder, DS, I.getLoc());
    }
  }

  for (SILArgument *arg : make_range(silBB->args_begin(), silBB->args_end())) {
    size_t first = phis.size();
    
    const TypeInfo &ti = IGF.getTypeInfo(arg->getType());
    
    emitPHINodesForType(IGF, arg->getType(), ti, predecessors, phis);
    if (arg->getType().isAddress()) {
      IGF.setLoweredAddress(arg,
                            ti.getAddressForPointer(phis.back()));
    } else {
      Explosion argValue;
      for (llvm::PHINode *phi :
               swift::make_range(phis.begin()+first, phis.end()))
        argValue.add(phi);
      IGF.setLoweredExplosion(arg, argValue);
    }
  }

  // Since we return to the entry of the function, reset the location.
  if (IGF.IGM.DebugInfo)
    IGF.IGM.DebugInfo->clearLoc(IGF.Builder);

  return phis;
}

static void addIncomingExplosionToPHINodes(IRGenSILFunction &IGF,
                                           LoweredBB &lbb,
                                           unsigned &phiIndex,
                                           Explosion &argValue);

// TODO: Handle this during SIL AddressLowering.
static ArrayRef<SILArgument *> emitEntryPointIndirectReturn(
    EntryPointArgumentEmission &emission, IRGenSILFunction &IGF,
    SILBasicBlock *entry, CanSILFunctionType funcTy,
    llvm::function_ref<bool(SILType)> requiresIndirectResult) {
  // Map an indirect return for a type SIL considers loadable but still
  // requires an indirect return at the IR level.
  SILFunctionConventions fnConv(funcTy, IGF.getSILModule());
  SILType directResultType = IGF.CurSILFn->mapTypeIntoContext(
      fnConv.getSILResultType(IGF.IGM.getMaximalTypeExpansionContext()));
  if (requiresIndirectResult(directResultType)) {
    assert(!IGF.CurSILFn->isAsync() &&
           "async function do not need to lower direct SIL results into "
           "indirect IR results because all results are already indirected "
           "through the context");
    auto &paramTI = IGF.IGM.getTypeInfo(directResultType);
    auto &retTI =
        IGF.IGM.getTypeInfo(IGF.getLoweredTypeInContext(directResultType));
    auto ptr = emission.getIndirectResultForFormallyDirectResult();
    if (paramTI.getStorageType() != retTI.getStorageType()) {
      assert(directResultType.getASTType()->hasOpaqueArchetype());
      ptr = IGF.Builder.CreateBitCast(ptr,
                                      retTI.getStorageType()->getPointerTo());
    }
    IGF.IndirectReturn = retTI.getAddressForPointer(ptr);
  }

  auto bbargs = entry->getArguments();

  // Map the indirect returns if present.
  unsigned numIndirectResults = fnConv.getNumIndirectSILResults();
  unsigned idx = 0;
  for (auto indirectResultType : fnConv.getIndirectSILResultTypes(
           IGF.IGM.getMaximalTypeExpansionContext())) {
    SILArgument *ret = bbargs[idx];
    auto inContextResultType =
        IGF.CurSILFn->mapTypeIntoContext(indirectResultType);
    auto &retTI = IGF.IGM.getTypeInfo(ret->getType());
    auto &paramTI = IGF.IGM.getTypeInfo(inContextResultType);

    // The parameter's type might be different due to looking through opaque
    // archetypes.
    llvm::Value *ptr = emission.getIndirectResult(idx);
    if (paramTI.getStorageType() != retTI.getStorageType()) {
      assert(inContextResultType.getASTType()->hasOpaqueArchetype());
      ptr = IGF.Builder.CreateBitCast(ptr,
                                      retTI.getStorageType()->getPointerTo());
    }
    auto addr = retTI.getAddressForPointer(ptr);
    IGF.setLoweredAddress(ret, addr);
    ++idx;
  }
  assert(numIndirectResults == idx);

  return bbargs.slice(numIndirectResults);
}

template <typename ExplosionForArgument>
static void bindParameter(IRGenSILFunction &IGF, unsigned index,
                          SILArgument *param, SILType paramTy,
                          ExplosionForArgument explosionForArgument) {
  // Pull out the parameter value and its formal type.
  auto &paramTI = IGF.getTypeInfo(IGF.CurSILFn->mapTypeIntoContext(paramTy));
  auto &argTI = IGF.getTypeInfo(param->getType());

  // If the SIL parameter isn't passed indirectly, we need to map it
  // to an explosion.
  if (param->getType().isObject()) {
    Explosion paramValues;
    auto &loadableParamTI = cast<LoadableTypeInfo>(paramTI);
    auto &loadableArgTI = cast<LoadableTypeInfo>(paramTI);
    // If the explosion must be passed indirectly, load the value from the
    // indirect address.
    auto &nativeSchema = argTI.nativeParameterValueSchema(IGF.IGM);
    if (nativeSchema.requiresIndirect()) {
      Explosion paramExplosion = explosionForArgument(index, 1);
      Address paramAddr =
          loadableParamTI.getAddressForPointer(paramExplosion.claimNext());
      if (paramTI.getStorageType() != argTI.getStorageType())
        paramAddr =
            loadableArgTI.getAddressForPointer(IGF.Builder.CreateBitCast(
                paramAddr.getAddress(),
                loadableArgTI.getStorageType()->getPointerTo()));
      loadableArgTI.loadAsTake(IGF, paramAddr, paramValues);
    } else {
      if (!nativeSchema.empty()) {
        // Otherwise, we map from the native convention to the type's explosion
        // schema.
        Explosion nativeParam;
        unsigned size = nativeSchema.size();
        Explosion paramExplosion = explosionForArgument(index, size);
        paramExplosion.transferInto(nativeParam, size);
        paramValues = nativeSchema.mapFromNative(IGF.IGM, IGF, nativeParam,
                                                 param->getType());
      } else {
        assert(paramTI.getSchema().empty());
      }
    }
    IGF.setLoweredExplosion(param, paramValues);
    return;
  }

  // Okay, the type is passed indirectly in SIL, so we need to map
  // it to an address.
  // FIXME: that doesn't mean we should physically pass it
  // indirectly at this resilience expansion. An @in or @in_guaranteed parameter
  // could be passed by value in the right resilience domain.
  Explosion paramExplosion = explosionForArgument(index, 1);
  auto ptr = paramExplosion.claimNext();
  if (paramTI.getStorageType() != argTI.getStorageType()) {
    ptr =
        IGF.Builder.CreateBitCast(ptr, argTI.getStorageType()->getPointerTo());
  }
  Address paramAddr = argTI.getAddressForPointer(ptr);
  IGF.setLoweredAddress(param, paramAddr);
}

/// Emit entry point arguments for a SILFunction with the Swift calling
/// convention.
static void emitEntryPointArgumentsNativeCC(IRGenSILFunction &IGF,
                                            SILBasicBlock *entry,
                                            Explosion &allParamValues) {
  auto emission =
      getNativeCCEntryPointArgumentEmission(IGF, *entry, allParamValues);
  auto funcTy = IGF.CurSILFn->getLoweredFunctionType();

  // Map the indirect return if present.
  ArrayRef<SILArgument *> params = emitEntryPointIndirectReturn(
      *emission, IGF, entry, funcTy, [&](SILType retType) -> bool {
        return emission->requiresIndirectResult(retType);
      });

  // The witness method CC passes Self as a final argument.
  WitnessMetadata witnessMetadata;
  if (funcTy->getRepresentation() == SILFunctionTypeRepresentation::WitnessMethod) {
    collectTrailingWitnessMetadata(IGF, *IGF.CurSILFn, *emission,
                                   witnessMetadata);
  }

  // Bind the error result by popping it off the parameter list.
  if (funcTy->hasErrorResult()) {
    IGF.setCallerErrorResultSlot(emission->getCallerErrorResultArgument());
  }
  // The coroutine context should be the first parameter.
  switch (funcTy->getCoroutineKind()) {
  case SILCoroutineKind::None:
    break;
  case SILCoroutineKind::YieldOnce:
    emitYieldOnceCoroutineEntry(IGF, funcTy, *emission);
    break;
  case SILCoroutineKind::YieldMany:
    emitYieldManyCoroutineEntry(IGF, funcTy, *emission);
    break;
  }

  SILFunctionConventions conv(funcTy, IGF.getSILModule());

  // The 'self' argument might be in the context position, which is
  // now the end of the parameter list.  Bind it now.
  if (hasSelfContextParameter(funcTy)) {
    SILArgument *selfParam = params.back();
    params = params.drop_back();

    bindParameter(
        IGF, 0, selfParam,
        conv.getSILArgumentType(conv.getNumSILArguments() - 1,
                                IGF.IGM.getMaximalTypeExpansionContext()),
        [&](unsigned startIndex, unsigned size) {
          assert(size == 1);
          Explosion selfTemp;
          selfTemp.add(emission->getContext());
          return selfTemp;
        });

    // Even if we don't have a 'self', if we have an error result, we
    // should have a placeholder argument here.
  } else if (funcTy->hasErrorResult() ||
           funcTy->getRepresentation() == SILFunctionTypeRepresentation::Thick)
  {
    llvm::Value *contextPtr = emission->getContext();
    (void)contextPtr;
    assert(contextPtr->getType() == IGF.IGM.RefCountedPtrTy);
  }

  // Map the remaining SIL parameters to LLVM parameters.
  unsigned i = 0;
  for (SILArgument *param : params) {
    auto argIdx = conv.getSILArgIndexOfFirstParam() + i;
    bindParameter(IGF, i, param,
                  conv.getSILArgumentType(
                      argIdx, IGF.IGM.getMaximalTypeExpansionContext()),
                  [&](unsigned index, unsigned size) {
                    return emission->getArgumentExplosion(index, size);
                  });
    ++i;
  }

  // Bind polymorphic arguments.  This can only be done after binding
  // all the value parameters.
  if (hasPolymorphicParameters(funcTy)) {
    emitPolymorphicParameters(
        IGF, *IGF.CurSILFn, *emission, &witnessMetadata,
        [&](unsigned paramIndex) -> llvm::Value * {
          SILValue parameter =
              IGF.CurSILFn->getArgumentsWithoutIndirectResults()[paramIndex];
          return IGF.getLoweredSingletonExplosion(parameter);
        });
  }

  assert(allParamValues.empty() && "didn't claim all parameters!");
}

/// Emit entry point arguments for the parameters of a C function, or the
/// method parameters of an ObjC method.
static void emitEntryPointArgumentsCOrObjC(IRGenSILFunction &IGF,
                                           SILBasicBlock *entry,
                                           Explosion &params,
                                           CanSILFunctionType funcTy) {
  auto emission = getCOrObjCEntryPointArgumentEmission(IGF, *entry, params);
  // First, lower the method type.
  ForeignFunctionInfo foreignInfo = IGF.IGM.getForeignFunctionInfo(funcTy);
  assert(foreignInfo.ClangInfo);
  auto &FI = *foreignInfo.ClangInfo;

  // Okay, start processing the parameters explosion.

  // First, claim all the indirect results.
  ArrayRef<SILArgument *> args = emitEntryPointIndirectReturn(
      *emission, IGF, entry, funcTy, [&](SILType directResultType) -> bool {
        return FI.getReturnInfo().isIndirect();
      });

  unsigned nextArgTyIdx = 0;

  // Handle the arguments of an ObjC method.
  if (IGF.CurSILFn->getRepresentation() ==
        SILFunctionTypeRepresentation::ObjCMethod) {
    // Claim the self argument from the end of the formal arguments.
    SILArgument *selfArg = args.back();
    args = args.slice(0, args.size() - 1);

    // Set the lowered explosion for the self argument.
    auto &selfTI = cast<LoadableTypeInfo>(IGF.getTypeInfo(selfArg->getType()));
    auto selfSchema = selfTI.getSchema();
    assert(selfSchema.size() == 1 && "Expected self to be a single element!");

    auto *selfValue = params.claimNext();
    auto *bodyType = selfSchema.begin()->getScalarType();
    if (selfValue->getType() != bodyType)
      selfValue = IGF.coerceValue(selfValue, bodyType, IGF.IGM.DataLayout);

    Explosion self;
    self.add(selfValue);
    IGF.setLoweredExplosion(selfArg, self);

    // Discard the implicit _cmd argument.
    params.claimNext();

    // We've handled the self and _cmd arguments, so when we deal with
    // generating explosions for the remaining arguments we can skip
    // these.
    nextArgTyIdx = 2;
  }

  assert(args.size() == (FI.arg_size() - nextArgTyIdx) &&
         "Number of arguments not equal to number of argument types!");

  // Generate lowered explosions for each explicit argument.
  for (auto i : indices(args)) {
    SILArgument *arg = args[i];
    auto argTyIdx = i + nextArgTyIdx;
    auto &argTI = IGF.getTypeInfo(arg->getType());
    
    // Bitcast indirect argument pointers to the right storage type.
    if (arg->getType().isAddress()) {
      llvm::Value *ptr = params.claimNext();
      ptr = IGF.Builder.CreateBitCast(ptr,
                                      argTI.getStorageType()->getPointerTo());
      IGF.setLoweredAddress(arg, Address(ptr, argTI.getBestKnownAlignment()));
      continue;
    }
    
    auto &loadableArgTI = cast<LoadableTypeInfo>(argTI);

    Explosion argExplosion;
    emitForeignParameter(IGF, params, foreignInfo, argTyIdx, arg->getType(),
                         loadableArgTI, argExplosion, false);
    IGF.setLoweredExplosion(arg, argExplosion);
  }

  assert(params.empty() && "didn't claim all parameters!");

  // emitPolymorphicParameters() may create function calls, so we need
  // to initialize the debug location here.
  ArtificialLocation Loc(IGF.getDebugScope(), IGF.IGM.DebugInfo.get(),
                         IGF.Builder);
  
  // Bind polymorphic arguments. This can only be done after binding
  // all the value parameters, and must be done even for non-polymorphic
  // functions because of imported Objective-C generics.
  emitPolymorphicParameters(
      IGF, *IGF.CurSILFn, *emission, nullptr,
      [&](unsigned paramIndex) -> llvm::Value * {
        SILValue parameter = entry->getArguments()[paramIndex];
        return IGF.getLoweredSingletonExplosion(parameter);
      });
}

/// Get metadata for the dynamic Self type if we have it.
static void emitDynamicSelfMetadata(IRGenSILFunction &IGF) {
  if (!IGF.CurSILFn->hasDynamicSelfMetadata())
    return;
  
  const SILArgument *selfArg = IGF.CurSILFn->getDynamicSelfMetadata();
  auto selfTy = selfArg->getType().getASTType();
  CanMetatypeType metaTy =
    dyn_cast<MetatypeType>(selfTy);
  IRGenFunction::DynamicSelfKind selfKind;
  if (!metaTy)
    selfKind = IRGenFunction::ObjectReference;
  else {
    selfTy = metaTy.getInstanceType();
    switch (metaTy->getRepresentation()) {
    case MetatypeRepresentation::Thin:
      llvm_unreachable("class metatypes are never thin");
    case MetatypeRepresentation::Thick:
      selfKind = IRGenFunction::SwiftMetatype;
      break;
    case MetatypeRepresentation::ObjC:
      selfKind = IRGenFunction::ObjCMetatype;
      break;
    }
  }
  llvm::Value *value = IGF.getLoweredExplosion(selfArg).claimNext();
  if (auto dynSelfTy = dyn_cast<DynamicSelfType>(selfTy))
    selfTy = dynSelfTy.getSelfType();

  // Specify the exact Self type if we know it, either because the class
  // is final, or because the function we're emitting is a method with the
  // [exact_self_class] attribute set on it during the SIL pipeline.
  bool isExact = selfTy->getClassOrBoundGenericClass()->isFinal()
    || IGF.CurSILFn->isExactSelfClass();

  IGF.setDynamicSelfMetadata(selfTy, isExact, value, selfKind);
}

/// Emit the definition for the given SIL constant.
void IRGenModule::emitSILFunction(SILFunction *f) {
  if (f->isExternalDeclaration())
    return;

  // Do not emit bodies of public_external functions.
  if (hasPublicVisibility(f->getLinkage()) && f->isAvailableExternally())
    return;

  PrettyStackTraceSILFunction stackTrace("emitting IR", f);
  IRGenSILFunction(*this, f).emitSILFunction();
}

void IRGenSILFunction::emitSILFunction() {
  LLVM_DEBUG(llvm::dbgs() << "emitting SIL function: ";
             CurSILFn->printName(llvm::dbgs());
             llvm::dbgs() << '\n';
             CurSILFn->print(llvm::dbgs()));
  
  assert(!CurSILFn->empty() && "function has no basic blocks?!");

  if (CurSILFn->getDynamicallyReplacedFunction())
    IGM.IRGen.addDynamicReplacement(CurSILFn);

  // Configure the dominance resolver.
  // TODO: consider re-using a dom analysis from the PassManager
  // TODO: consider using a cheaper analysis at -O0
  setDominanceResolver([](IRGenFunction &IGF_,
                          DominancePoint activePoint,
                          DominancePoint dominatingPoint) -> bool {
    IRGenSILFunction &IGF = static_cast<IRGenSILFunction&>(IGF_);
    if (!IGF.Dominance) {
      IGF.Dominance.reset(new DominanceInfo(IGF.CurSILFn));
    }
    return IGF.Dominance->dominates(dominatingPoint.as<SILBasicBlock>(),
                                    activePoint.as<SILBasicBlock>());
  });
  
  if (IGM.DebugInfo)
    IGM.DebugInfo->emitFunction(*CurSILFn, CurFn);

  // Map the entry bb.
  LoweredBBs[&*CurSILFn->begin()] = LoweredBB(&CurFn->back(), {});
  // Create LLVM basic blocks for the other bbs.
  for (auto bi = std::next(CurSILFn->begin()), be = CurSILFn->end(); bi != be;
       ++bi) {
    // FIXME: Use the SIL basic block's name.
    llvm::BasicBlock *llBB = llvm::BasicBlock::Create(IGM.getLLVMContext());
    auto phis = emitPHINodesForBBArgs(*this, &*bi, llBB);
    CurFn->getBasicBlockList().push_back(llBB);
    LoweredBBs[&*bi] = LoweredBB(llBB, std::move(phis));
  }

  auto entry = LoweredBBs.begin();
  Builder.SetInsertPoint(entry->second.bb);

  // Map the LLVM arguments to arguments on the entry point BB.
  Explosion params = collectParameters();
  auto funcTy = CurSILFn->getLoweredFunctionType();

  switch (funcTy->getLanguage()) {
  case SILFunctionLanguage::Swift:
    emitEntryPointArgumentsNativeCC(*this, entry->first, params);
    break;
  case SILFunctionLanguage::C:
    emitEntryPointArgumentsCOrObjC(*this, entry->first, params, funcTy);
    break;
  }
  emitDynamicSelfMetadata(*this);

  assert(params.empty() && "did not map all llvm params to SIL params?!");

  // It's really nice to be able to assume that we've already emitted
  // all the values from dominating blocks --- it makes simple
  // peepholing more powerful and allows us to avoid the need for
  // nasty "forward-declared" values.  We can do this by emitting
  // blocks using a simple walk through the successor graph.
  //
  // We do want to preserve the original source order, but that's done
  // by having previously added all the primary blocks to the LLVM
  // function in their original order.  As long as any secondary
  // blocks are inserted after the current IP instead of at the end
  // of the function, we're fine.

  // Invariant: for every block in the work queue, we have visited all
  // of its dominators.
  llvm::SmallPtrSet<SILBasicBlock*, 8> visitedBlocks;
  SmallVector<SILBasicBlock*, 8> workQueue; // really a stack

  // Queue up the entry block, for which the invariant trivially holds.
  visitedBlocks.insert(&*CurSILFn->begin());
  workQueue.push_back(&*CurSILFn->begin());

  while (!workQueue.empty()) {
    auto bb = workQueue.pop_back_val();

    // Emit the block.
    visitSILBasicBlock(bb);

#ifndef NDEBUG
    // Assert that the current IR IP (if valid) is immediately prior
    // to the initial IR block for the next primary SIL block.
    // It's not semantically necessary to preserve SIL block order,
    // but we really should.
    if (auto curBB = Builder.GetInsertBlock()) {
      auto next = std::next(SILFunction::iterator(bb));
      if (next != CurSILFn->end()) {
        auto nextBB = LoweredBBs[&*next].bb;
        assert(&*std::next(curBB->getIterator()) == nextBB &&
               "lost source SIL order?");
      }
    }
#endif

    // The immediate dominator of a successor of this block needn't be
    // this block, but it has to be something which dominates this
    // block.  In either case, we've visited it.
    //
    // Therefore the invariant holds of all the successors, and we can
    // queue them up if we haven't already visited them.
    for (auto *succBB : bb->getSuccessorBlocks()) {
      if (visitedBlocks.insert(succBB).second)
        workQueue.push_back(succBB);
    }
  }

  // If there are dead blocks in the SIL function, we might have left
  // invalid blocks in the IR.  Do another pass and kill them off.
  for (SILBasicBlock &bb : *CurSILFn)
    if (!visitedBlocks.count(&bb))
      LoweredBBs[&bb].bb->eraseFromParent();

}

void IRGenSILFunction::estimateStackSize() {
  if (EstimatedStackSize >= 0)
    return;

  // TODO: as soon as we generate alloca instructions with accurate lifetimes
  // we should also do a better stack size calculation here. Currently we
  // add all stack sizes even if life ranges do not overlap.
  for (SILBasicBlock &BB : *CurSILFn) {
    for (SILInstruction &I : BB) {
      if (auto *ASI = dyn_cast<AllocStackInst>(&I)) {
        const TypeInfo &type = getTypeInfo(ASI->getElementType());
        if (llvm::Constant *SizeConst = type.getStaticSize(IGM)) {
          auto *SizeInt = cast<llvm::ConstantInt>(SizeConst);
          EstimatedStackSize += (int)SizeInt->getSExtValue();
        }
      }
    }
  }
}

void IRGenSILFunction::visitSILBasicBlock(SILBasicBlock *BB) {
  // Insert into the lowered basic block.
  llvm::BasicBlock *llBB = getLoweredBB(BB).bb;
  Builder.SetInsertPoint(llBB);

  bool InEntryBlock = BB->pred_empty();

  // Set this block as the dominance point.  This implicitly communicates
  // with the dominance resolver configured in emitSILFunction.
  DominanceScope dominance(*this, InEntryBlock ? DominancePoint::universal()
                                               : DominancePoint(BB));

  // Generate the body.
  bool InCleanupBlock = false;
  bool KeepCurrentLocation = false;

  for (auto &I : *BB) {
    if (IGM.DebugInfo) {
      // Set the debug info location for I, if applicable.
      auto DS = I.getDebugScope();
      SILLocation ILoc = I.getLoc();
      // Handle cleanup locations.
      if (ILoc.is<CleanupLocation>()) {
        // Cleanup locations point to the decl of the value that is
        // being destroyed (for diagnostic generation). As far as
        // the linetable is concerned, cleanups at the end of a
        // lexical scope should point to the cleanup location, which
        // is the location of the last instruction in the basic block.
        if (!InCleanupBlock) {
          InCleanupBlock = true;
          // Scan ahead to see if this is the final cleanup block in
          // this basic block.
          auto It = I.getIterator();
          do ++It; while (It != BB->end() &&
                          It->getLoc().is<CleanupLocation>());
          // We are still in the middle of a basic block?
          if (It != BB->end() && !isa<TermInst>(It))
            KeepCurrentLocation = true;
        }

        // Assign the cleanup location to this instruction.
        if (!KeepCurrentLocation) {
          assert(BB->getTerminator());
          ILoc = BB->getTerminator()->getLoc();
          DS = BB->getTerminator()->getDebugScope();
        }
      } else if (InCleanupBlock) {
        KeepCurrentLocation = false;
        InCleanupBlock = false;
      }

      // Until SILDebugScopes are properly serialized, bare functions
      // are allowed to not have a scope.
      if (!DS) {
        if (CurSILFn->isBare())
          DS = CurSILFn->getDebugScope();
        assert(maybeScopeless(I) && "instruction has location, but no scope");
      }

      // Set the builder's debug location.
      if (DS && !KeepCurrentLocation)
        IGM.DebugInfo->setCurrentLoc(Builder, DS, ILoc);
      else {
        // Reuse the last scope for an easier-to-read line table.
        auto Prev = --I.getIterator();
        if (Prev != BB->end())
          DS = Prev->getDebugScope();

        // Use an artificial (line 0) location, to indicate we'd like to
        // reuse the last debug loc.
        IGM.DebugInfo->setCurrentLoc(
            Builder, DS, RegularLocation::getAutoGeneratedLocation());
      }
    }
    visit(&I);
  }

  assert(Builder.hasPostTerminatorIP() && "SIL bb did not terminate block?!");
}

void IRGenSILFunction::visitDifferentiableFunctionInst(
    DifferentiableFunctionInst *i) {
  auto origFnExp = getLoweredExplosion(i->getOriginalFunction());
  Explosion e;
  e.add(origFnExp.claimAll());
  // TODO(TF-1211): Uncomment assertions after upstreaming differentiation
  // transform.
  // The mandatory differentiation transform canonicalizes
  // `differentiable_function` instructions and ensures that derivative operands
  // are populated.
  /*
  assert(i->hasDerivativeFunctions());
  for (auto &derivFnOperand : i->getDerivativeFunctionArray())
    e.add(getLoweredExplosion(derivFnOperand.get()).claimAll());
  setLoweredExplosion(i, e);
  */
  // Note: code below is a temporary measure until TF-1211. Derivative function
  // operands should always exist after the differentiation transform.
  auto getDerivativeExplosion = [&](AutoDiffDerivativeFunctionKind kind) {
    // If the derivative value exists, get its explosion.
    if (i->hasDerivativeFunctions())
      return getLoweredExplosion(i->getDerivativeFunction(kind));
    // Otherwise, create an undef explosion.
    auto origFnType =
        i->getOriginalFunction()->getType().castTo<SILFunctionType>();
    auto derivativeFnType = origFnType->getAutoDiffDerivativeFunctionType(
        i->getParameterIndices(), i->getResultIndices(), kind,
        i->getModule().Types,
        LookUpConformanceInModule(i->getModule().getSwiftModule()));
    auto *undef = SILUndef::get(
        SILType::getPrimitiveObjectType(derivativeFnType), *i->getFunction());
    return getLoweredExplosion(undef);
  };
  auto jvpExp = getDerivativeExplosion(AutoDiffDerivativeFunctionKind::JVP);
  e.add(jvpExp.claimAll());
  auto vjpExp = getDerivativeExplosion(AutoDiffDerivativeFunctionKind::VJP);
  e.add(vjpExp.claimAll());
  setLoweredExplosion(i, e);
}

void IRGenSILFunction::
visitLinearFunctionInst(LinearFunctionInst *i) {
  auto origExp = getLoweredExplosion(i->getOriginalFunction());
  Explosion e;
  e.add(origExp.claimAll());
  assert(i->hasTransposeFunction());
  e.add(getLoweredExplosion(i->getTransposeFunction()).claimAll());
  setLoweredExplosion(i, e);
}

void IRGenSILFunction::visitDifferentiableFunctionExtractInst(
    DifferentiableFunctionExtractInst *i) {
  unsigned structFieldOffset = i->getExtractee().rawValue;
  unsigned fieldSize = 1;
  auto fnRepr = i->getOperand()->getType().getFunctionRepresentation();
  if (fnRepr == SILFunctionTypeRepresentation::Thick) {
    structFieldOffset *= 2;
    fieldSize = 2;
  }
  auto diffFnExp = getLoweredExplosion(i->getOperand());
  assert(diffFnExp.size() == fieldSize * 3);
  Explosion e;
  e.add(diffFnExp.getRange(structFieldOffset, structFieldOffset + fieldSize));
  (void)diffFnExp.claimAll();
  setLoweredExplosion(i, e);
}

void IRGenSILFunction::
visitLinearFunctionExtractInst(LinearFunctionExtractInst *i) {
  unsigned structFieldOffset = i->getExtractee().rawValue;
  unsigned fieldSize = 1;
  auto fnRepr = i->getOperand()->getType().getFunctionRepresentation();
  if (fnRepr == SILFunctionTypeRepresentation::Thick) {
    structFieldOffset *= 2;
    fieldSize = 2;
  }
  auto diffFnExp = getLoweredExplosion(i->getOperand());
  assert(diffFnExp.size() == fieldSize * 2);
  Explosion e;
  e.add(diffFnExp.getRange(structFieldOffset, structFieldOffset + fieldSize));
  (void)diffFnExp.claimAll();
  setLoweredExplosion(i, e);
}

void IRGenSILFunction::visitDifferentiabilityWitnessFunctionInst(
    DifferentiabilityWitnessFunctionInst *i) {
  llvm::Value *diffWitness =
      IGM.getAddrOfDifferentiabilityWitness(i->getWitness());
  unsigned offset = 0;
  switch (i->getWitnessKind()) {
  case DifferentiabilityWitnessFunctionKind::JVP:
    offset = 0;
    break;
  case DifferentiabilityWitnessFunctionKind::VJP:
    offset = 1;
    break;
  case DifferentiabilityWitnessFunctionKind::Transpose:
    llvm_unreachable("Not yet implemented");
  }

  diffWitness = Builder.CreateStructGEP(diffWitness, offset);
  diffWitness = Builder.CreateLoad(diffWitness, IGM.getPointerAlignment());

  auto fnType = cast<SILFunctionType>(i->getType().getASTType());
  Signature signature = IGM.getSignature(fnType);
  diffWitness =
      Builder.CreateBitCast(diffWitness, signature.getType()->getPointerTo());

  setLoweredFunctionPointer(i, FunctionPointer(diffWitness, signature));
}

void IRGenSILFunction::visitFunctionRefBaseInst(FunctionRefBaseInst *i) {
  auto fn = i->getInitiallyReferencedFunction();

  llvm::Constant *fnPtr = IGM.getAddrOfSILFunction(
      fn, NotForDefinition, false /*isDynamicallyReplaceableImplementation*/,
      isa<PreviousDynamicFunctionRefInst>(i));

  auto sig = IGM.getSignature(fn->getLoweredFunctionType());

  // Note that the pointer value returned by getAddrOfSILFunction doesn't
  // necessarily have element type sig.getType(), e.g. if it's imported.

  FunctionPointer fp = FunctionPointer::forDirect(fnPtr, sig);
  
  // Store the function as a FunctionPointer so we can avoid bitcasting
  // or thunking if we don't need to.
  setLoweredFunctionPointer(i, fp);
}

void IRGenSILFunction::visitFunctionRefInst(FunctionRefInst *i) {
  visitFunctionRefBaseInst(i);
}

void IRGenSILFunction::visitDynamicFunctionRefInst(DynamicFunctionRefInst *i) {
  visitFunctionRefBaseInst(i);
}

void IRGenSILFunction::visitPreviousDynamicFunctionRefInst(
    PreviousDynamicFunctionRefInst *i) {
  if (UseBasicDynamicReplacement) {
    IGM.unimplemented(i->getLoc().getSourceLoc(),
      ": calling the original implementation of a dynamic function is not "
      "supported with -Xllvm -basic-dynamic-replacement");
  }
  visitFunctionRefBaseInst(i);
}

void IRGenSILFunction::visitAllocGlobalInst(AllocGlobalInst *i) {
  SILGlobalVariable *var = i->getReferencedGlobal();
  SILType loweredTy = var->getLoweredType();
  auto &ti = getTypeInfo(loweredTy);

  auto expansion = IGM.getResilienceExpansionForLayout(var);

  // If the global is fixed-size in all resilience domains that can see it,
  // we allocated storage for it statically, and there's nothing to do.
  if (ti.isFixedSize(expansion))
    return;

  // Otherwise, the static storage for the global consists of a fixed-size
  // buffer.
  Address addr = IGM.getAddrOfSILGlobalVariable(var, ti,
                                                NotForDefinition);
  emitAllocateValueInBuffer(*this, loweredTy, addr);
}

void IRGenSILFunction::visitGlobalAddrInst(GlobalAddrInst *i) {
  SILGlobalVariable *var = i->getReferencedGlobal();
  SILType loweredTy = var->getLoweredTypeInContext(getExpansionContext());
  assert(loweredTy == i->getType().getObjectType());
  auto &ti = getTypeInfo(loweredTy);
  
  auto expansion = IGM.getResilienceExpansionForLayout(var);

  // If the variable is empty in all resilience domains that can see it,
  // don't actually emit a symbol for the global at all, just return undef.
  if (ti.isKnownEmpty(expansion)) {
    setLoweredAddress(i, ti.getUndefAddress());
    return;
  }

  Address addr = IGM.getAddrOfSILGlobalVariable(var, ti,
                                                NotForDefinition);

  // If the global is fixed-size in all resilience domains that can see it,
  // we allocated storage for it statically, and there's nothing to do.
  if (ti.isFixedSize(expansion)) {
    setLoweredAddress(i, addr);
    return;
  }

  // Otherwise, the static storage for the global consists of a fixed-size
  // buffer; project it.
  addr = emitProjectValueInBuffer(*this, loweredTy, addr);
  
  setLoweredAddress(i, addr);
}

void IRGenSILFunction::visitGlobalValueInst(GlobalValueInst *i) {
  SILGlobalVariable *var = i->getReferencedGlobal();
  assert(var->isInitializedObject() &&
         "global_value only supported for statically initialized objects");
  SILType loweredTy = var->getLoweredType();
  assert(loweredTy == i->getType());
  auto &ti = getTypeInfo(loweredTy);
  assert(ti.isFixedSize(IGM.getResilienceExpansionForLayout(var)));

  llvm::Value *Ref = IGM.getAddrOfSILGlobalVariable(var, ti,
                                                NotForDefinition).getAddress();

  auto ClassType = loweredTy.getASTType();
  llvm::Value *Metadata =
    emitClassHeapMetadataRef(*this, ClassType, MetadataValueType::TypeMetadata,
                             MetadataState::Complete);
  llvm::Value *CastAddr = Builder.CreateBitCast(Ref, IGM.RefCountedPtrTy);
  llvm::Value *InitRef = emitInitStaticObjectCall(Metadata, CastAddr, "staticref");
  InitRef = Builder.CreateBitCast(InitRef, Ref->getType());

  Explosion e;
  e.add(InitRef);
  setLoweredExplosion(i, e);
}

void IRGenSILFunction::visitBaseAddrForOffsetInst(BaseAddrForOffsetInst *i) {
  auto storagePtrTy = IGM.getStoragePointerType(i->getType());
  llvm::Value *addr = llvm::ConstantPointerNull::get(storagePtrTy);
  setLoweredAddress(i, Address(addr, Alignment()));
}

void IRGenSILFunction::visitMetatypeInst(swift::MetatypeInst *i) {
  auto metaTy = i->getType().castTo<MetatypeType>();
  Explosion e;
  emitMetatypeRef(*this, metaTy, e);
  setLoweredExplosion(i, e);
}

static llvm::Value *getClassBaseValue(IRGenSILFunction &IGF,
                                      SILValue v) {
  if (v->getType().isAddress()) {
    auto addr = IGF.getLoweredAddress(v);
    return IGF.Builder.CreateLoad(addr);
  }
  
  Explosion e = IGF.getLoweredExplosion(v);
  return e.claimNext();
}

void IRGenSILFunction::visitValueMetatypeInst(swift::ValueMetatypeInst *i) {
  SILType instanceTy = i->getOperand()->getType();
  auto metaTy = i->getType().castTo<MetatypeType>();
  
  if (metaTy->getRepresentation() == MetatypeRepresentation::Thin) {
    Explosion empty;
    setLoweredExplosion(i, empty);
    return;
  }
  
  Explosion e;
  
  if (instanceTy.getClassOrBoundGenericClass()) {
    e.add(emitDynamicTypeOfHeapObject(*this,
                           getClassBaseValue(*this, i->getOperand()),
                           metaTy->getRepresentation(), instanceTy));
  } else if (auto arch = instanceTy.getAs<ArchetypeType>()) {
    if (arch->requiresClass()) {
      e.add(emitDynamicTypeOfHeapObject(*this,
                             getClassBaseValue(*this, i->getOperand()),
                             metaTy->getRepresentation(), instanceTy));
    } else {
      Address base = getLoweredAddress(i->getOperand());
      e.add(emitDynamicTypeOfOpaqueArchetype(*this, base,
                                             i->getOperand()->getType()));
      // FIXME: We need to convert this back to an ObjC class for an
      // ObjC metatype representation.
      if (metaTy->getRepresentation() == MetatypeRepresentation::ObjC)
        unimplemented(i->getLoc().getSourceLoc(),
                      "objc metatype of non-class-bounded archetype");
    }
  } else {
    emitMetatypeRef(*this, metaTy, e);
  }
  
  setLoweredExplosion(i, e);
}

void IRGenSILFunction::visitExistentialMetatypeInst(
                                            swift::ExistentialMetatypeInst *i) {
  Explosion result;
  SILValue op = i->getOperand();
  SILType opType = op->getType();

  switch (opType.getPreferredExistentialRepresentation()) {
  case ExistentialRepresentation::Metatype: {
    Explosion existential = getLoweredExplosion(op);
    emitMetatypeOfMetatype(*this, existential, opType, result);
    break;
  }
  case ExistentialRepresentation::Class: {
    Explosion existential = getLoweredExplosion(op);
    emitMetatypeOfClassExistential(*this, existential, i->getType(),
                                   opType, result);
    break;
  }
  case ExistentialRepresentation::Boxed: {
    Explosion existential = getLoweredExplosion(op);
    emitMetatypeOfBoxedExistential(*this, existential, opType, result);
    break;
  }
  case ExistentialRepresentation::Opaque: {
    Address existential = getLoweredAddress(op);
    emitMetatypeOfOpaqueExistential(*this, existential, opType, result);
    break;
  }
  case ExistentialRepresentation::None:
    llvm_unreachable("Bad existential representation");
  }

  setLoweredExplosion(i, result);
}

static void emitApplyArgument(IRGenSILFunction &IGF,
                              SILValue arg,
                              SILType paramType,
                              Explosion &out) {
  bool isSubstituted = (arg->getType() != paramType);

  // For indirect arguments, we just need to pass a pointer.
  if (paramType.isAddress()) {
    // This address is of the substituted type.
    auto addr = IGF.getLoweredAddress(arg);

    // If a substitution is in play, just bitcast the address.
    if (isSubstituted) {
      auto origType = IGF.IGM.getStoragePointerType(paramType);
      addr = IGF.Builder.CreateBitCast(addr, origType);
    }
      
    out.add(addr.getAddress());
    return;
  }

  // Otherwise, it's an explosion, which we may need to translate,
  // both in terms of explosion level and substitution levels.
  assert(arg->getType().isObject());

  // Fast path: avoid an unnecessary temporary explosion.
  if (!isSubstituted) {
    IGF.getLoweredExplosion(arg, out);
    return;
  }

  Explosion temp = IGF.getLoweredExplosion(arg);
  reemitAsUnsubstituted(IGF, paramType, arg->getType(),
                        temp, out);
}

static llvm::Value *getObjCClassForValue(IRGenFunction &IGF,
                                         llvm::Value *selfValue,
                                         CanAnyMetatypeType selfType) {
  // If we have a Swift metatype, map it to the heap metadata, which
  // will be the Class for an ObjC type.
  switch (selfType->getRepresentation()) {
  case swift::MetatypeRepresentation::ObjC:
    return selfValue;

  case swift::MetatypeRepresentation::Thick:
    // Convert thick metatype to Objective-C metatype.
    return emitClassHeapMetadataRefForMetatype(IGF, selfValue,
                                               selfType.getInstanceType());

  case swift::MetatypeRepresentation::Thin:
    llvm_unreachable("Cannot convert Thin metatype to ObjC metatype");
  }
  llvm_unreachable("bad metatype representation");
}

static llvm::Value *
emitWitnessTableForLoweredCallee(IRGenSILFunction &IGF,
                                 CanSILFunctionType substCalleeType) {
  // This use of getSelfInstanceType() assumes that the instance type is
  // always a meaningful formal type.
  auto substSelfType = substCalleeType->getSelfInstanceType(
      IGF.IGM.getSILModule(), IGF.IGM.getMaximalTypeExpansionContext());
  auto substConformance =
      substCalleeType->getWitnessMethodConformanceOrInvalid();

  llvm::Value *argMetadata = IGF.emitTypeMetadataRef(substSelfType);
  llvm::Value *wtable =
    emitWitnessTableRef(IGF, substSelfType, &argMetadata, substConformance);

  return wtable;
}

Callee LoweredValue::getCallee(IRGenFunction &IGF,
                               llvm::Value *selfValue,
                               CalleeInfo &&calleeInfo) const {
  switch (kind) {
  case Kind::FunctionPointer: {
    auto &fn = getFunctionPointer();
    return Callee(std::move(calleeInfo), fn, selfValue);
  }

  case Kind::ObjCMethod: {
    const auto &objcMethod = getObjCMethod();
    assert(selfValue);

    // Convert a metatype 'self' argument to the ObjC class pointer.
    // FIXME: why on earth is this not correctly represented in SIL?
    if (auto metatype = dyn_cast<AnyMetatypeType>(
            calleeInfo.OrigFnType->getSelfParameter().getArgumentType(
                IGF.IGM.getSILModule(), calleeInfo.OrigFnType,
                IGF.IGM.getMaximalTypeExpansionContext()))) {
      selfValue = getObjCClassForValue(IGF, selfValue, metatype);
    }

    return getObjCMethodCallee(IGF, objcMethod, selfValue,
                               std::move(calleeInfo));
  }

  case Kind::SingletonExplosion: {
    auto functionValue = getKnownSingletonExplosion();

    switch (calleeInfo.OrigFnType->getRepresentation()) {
    case SILFunctionType::Representation::Block:
      assert(!selfValue && "block function with self?");
      return getBlockPointerCallee(IGF, functionValue, std::move(calleeInfo));

    case SILFunctionType::Representation::ObjCMethod:
    case SILFunctionType::Representation::Thick:
      llvm_unreachable("unexpected function with singleton representation");

    case SILFunctionType::Representation::WitnessMethod:
    case SILFunctionType::Representation::Thin:
    case SILFunctionType::Representation::Closure:
    case SILFunctionType::Representation::Method:
      return getSwiftFunctionPointerCallee(IGF, functionValue, selfValue,
                                           std::move(calleeInfo), false);

    case SILFunctionType::Representation::CFunctionPointer:
      assert(!selfValue && "C function pointer has self?");
      return getCFunctionPointerCallee(IGF, functionValue,
                                       std::move(calleeInfo));
    }
    llvm_unreachable("bad kind");
  }

  case Kind::ExplosionVector: {
    auto vector = getKnownExplosionVector();
    assert(calleeInfo.OrigFnType->getRepresentation()
             == SILFunctionType::Representation::Thick);

    assert(!selfValue && "thick function pointer with self?");
    assert(vector.size() == 2 && "thick function pointer with size != 2");
    llvm::Value *functionValue = vector[0];
    llvm::Value *contextValue = vector[1];
    bool castToRefcountedContext = calleeInfo.OrigFnType->isNoEscape();
    return getSwiftFunctionPointerCallee(IGF, functionValue, contextValue,
                                         std::move(calleeInfo),
                                         castToRefcountedContext);
  }

  case LoweredValue::Kind::EmptyExplosion:
  case LoweredValue::Kind::OwnedAddress:
  case LoweredValue::Kind::ContainedAddress:
  case LoweredValue::Kind::StackAddress:
  case LoweredValue::Kind::DynamicallyEnforcedAddress:
  case LoweredValue::Kind::CoroutineState:
    llvm_unreachable("not a valid callee");
  }
  llvm_unreachable("bad kind");
}

static std::unique_ptr<CallEmission> getCallEmissionForLoweredValue(
    IRGenSILFunction &IGF, CanSILFunctionType origCalleeType,
    CanSILFunctionType substCalleeType, const LoweredValue &lv,
    llvm::Value *selfValue, SubstitutionMap substitutions,
    WitnessMetadata *witnessMetadata) {
  Callee callee = lv.getCallee(IGF, selfValue,
                               CalleeInfo(origCalleeType, substCalleeType,
                                          substitutions));

  switch (origCalleeType->getRepresentation()) {
  case SILFunctionType::Representation::WitnessMethod: {
    auto wtable = emitWitnessTableForLoweredCallee(IGF, substCalleeType);
    witnessMetadata->SelfWitnessTable = wtable;
    break;
  }

  case SILFunctionType::Representation::ObjCMethod:
  case SILFunctionType::Representation::Thick:
  case SILFunctionType::Representation::Block:
  case SILFunctionType::Representation::Thin:
  case SILFunctionType::Representation::CFunctionPointer:
  case SILFunctionType::Representation::Method:
  case SILFunctionType::Representation::Closure:
    break;
  }

  auto callEmission = getCallEmission(IGF, selfValue, std::move(callee));
  if (IGF.CurSILFn->isThunk())
    callEmission->addAttribute(llvm::AttributeList::FunctionIndex,
                               llvm::Attribute::NoInline);

  return callEmission;
}

void IRGenSILFunction::visitBuiltinInst(swift::BuiltinInst *i) {
  const BuiltinInfo &builtin = getSILModule().getBuiltinInfo(i->getName());

  auto argValues = i->getArguments();
  Explosion args;

  for (auto idx : indices(argValues)) {
    auto argValue = argValues[idx];

    // Builtin arguments should never be substituted, so use the value's type
    // as the parameter type.
    emitApplyArgument(*this, argValue, argValue->getType(), args);
  }
  
  Explosion result;
  emitBuiltinCall(*this, builtin, i->getName(), i->getType(),
                  args, result, i->getSubstitutions());
  
  setLoweredExplosion(i, result);
}

void IRGenSILFunction::visitApplyInst(swift::ApplyInst *i) {
  visitFullApplySite(i);
}

void IRGenSILFunction::visitTryApplyInst(swift::TryApplyInst *i) {
  visitFullApplySite(i);
}

void IRGenSILFunction::visitFullApplySite(FullApplySite site) {
  auto origCalleeType = site.getOrigCalleeType();
  auto substCalleeType = site.getSubstCalleeType();
  if (site.getOrigCalleeType()->isDifferentiable()) {
    origCalleeType = origCalleeType->getWithoutDifferentiability();
    substCalleeType = substCalleeType->getWithoutDifferentiability();
  }

  // If the callee is a differentiable function, we extract the original
  // function because we want to call the original function.
  Optional<LoweredValue> diffCalleeOrigFnLV;
  if (site.getOrigCalleeType()->isDifferentiable()) {
    auto diffFnExplosion = getLoweredExplosion(site.getCallee());
    Explosion origFnExplosion;
    unsigned fieldSize = 1;
    if (origCalleeType->getRepresentation() ==
        SILFunctionTypeRepresentation::Thick) {
      fieldSize = 2;
    }
    origFnExplosion.add(diffFnExplosion.getRange(0, 0 + fieldSize));
    (void)diffFnExplosion.claimAll();
    diffCalleeOrigFnLV = LoweredValue(origFnExplosion);
  }

  const LoweredValue &calleeLV =
      diffCalleeOrigFnLV ? *diffCalleeOrigFnLV :
                            getLoweredValue(site.getCallee());

  auto args = site.getArguments();
  SILFunctionConventions origConv(origCalleeType, getSILModule());
  assert(origConv.getNumSILArguments() == args.size());

  // Extract 'self' if it needs to be passed as the context parameter.
  llvm::Value *selfValue = nullptr;
  if (hasSelfContextParameter(origCalleeType)) {
    SILValue selfArg = args.back();
    args = args.drop_back();

    if (selfArg->getType().isObject()) {
      selfValue = getLoweredSingletonExplosion(selfArg);
    } else {
      selfValue = getLoweredAddress(selfArg).getAddress();
    }
  }

  Explosion llArgs;
  WitnessMetadata witnessMetadata;
  auto emission = getCallEmissionForLoweredValue(
      *this, origCalleeType, substCalleeType, calleeLV, selfValue,
      site.getSubstitutionMap(), &witnessMetadata);

  emission->begin();

  // Lower the arguments and return value in the callee's generic context.
  GenericContextScope scope(IGM, origCalleeType->getInvocationGenericSignature());

  // Allocate space for the coroutine buffer.
  Optional<Address> coroutineBuffer;
  switch (origCalleeType->getCoroutineKind()) {
  case SILCoroutineKind::None:
    break;

  case SILCoroutineKind::YieldOnce:
    coroutineBuffer = emitAllocYieldOnceCoroutineBuffer(*this);
    break;

  case SILCoroutineKind::YieldMany:
    coroutineBuffer = emitAllocYieldManyCoroutineBuffer(*this);
    break;
  }
  if (coroutineBuffer) {
    llArgs.add(coroutineBuffer->getAddress());
  }

  // Lower the SIL arguments to IR arguments.
  
  // Turn the formal SIL parameters into IR-gen things.
  for (auto index : indices(args)) {
    emitApplyArgument(*this, args[index], emission->getParameterType(index),
                      llArgs);
  }

  // Pass the generic arguments.
  if (hasPolymorphicParameters(origCalleeType)) {
    SubstitutionMap subMap = site.getSubstitutionMap();
    emitPolymorphicArguments(*this, origCalleeType,
                             subMap, &witnessMetadata, llArgs);
  }

  // Add all those arguments.
  emission->setArgs(llArgs, false, &witnessMetadata);

  SILInstruction *i = site.getInstruction();
  
  Explosion result;
  emission->emitToExplosion(result, false);

  // For a simple apply, just bind the apply result to the result of the call.
  if (auto apply = dyn_cast<ApplyInst>(i)) {
    setLoweredExplosion(apply, result);
    emission->end();

  // For begin_apply, we have to destructure the call.
  } else if (auto beginApply = dyn_cast<BeginApplyInst>(i)) {
    // Grab the continuation pointer.  This will still be an i8*.
    auto continuation = result.claimNext();

    setLoweredCoroutine(
        beginApply->getTokenResult(),
        {*coroutineBuffer, continuation, emission->claimTemporaries()});

    setCorrespondingLoweredValues(beginApply->getYieldedValues(), result);

    emission->end();
  } else {
    auto tryApplyInst = cast<TryApplyInst>(i);

    // Load the error value.
    SILFunctionConventions substConv(substCalleeType, getSILModule());
    SILType errorType =
        substConv.getSILErrorType(IGM.getMaximalTypeExpansionContext());
    Address calleeErrorSlot = emission->getCalleeErrorSlot(errorType);
    auto errorValue = Builder.CreateLoad(calleeErrorSlot);
    emission->end();

    auto &normalDest = getLoweredBB(tryApplyInst->getNormalBB());
    auto &errorDest = getLoweredBB(tryApplyInst->getErrorBB());

    // Zero the error slot to maintain the invariant that it always
    // contains null.  This will frequently become a dead store.
    auto nullError = llvm::Constant::getNullValue(errorValue->getType());
    if (!tryApplyInst->getErrorBB()->getSinglePredecessorBlock()) {
      // Only do that here if we can't move the store to the error block.
      // See below.
      Builder.CreateStore(nullError, calleeErrorSlot);
    }

    // If the error value is non-null, branch to the error destination.
    auto hasError = Builder.CreateICmpNE(errorValue, nullError);
    Builder.CreateCondBr(hasError, errorDest.bb, normalDest.bb);

    // Set up the PHI nodes on the normal edge.
    unsigned firstIndex = 0;
    addIncomingExplosionToPHINodes(*this, normalDest, firstIndex, result);
    assert(firstIndex == normalDest.phis.size());

    // Set up the PHI nodes on the error edge.
    assert(errorDest.phis.size() == 1);
    errorDest.phis[0]->addIncoming(errorValue, Builder.GetInsertBlock());

    if (tryApplyInst->getErrorBB()->getSinglePredecessorBlock()) {
      // Zeroing out the error slot only in the error block increases the chance
      // that it will become a dead store.
      auto origBB = Builder.GetInsertBlock();
      Builder.SetInsertPoint(errorDest.bb);
      Builder.CreateStore(nullError, calleeErrorSlot);
      Builder.SetInsertPoint(origBB);
    }
  }
}

/// If the value is a @convention(witness_method) function, the context
/// is the witness table that must be passed to the call.
///
/// \param v A value of possibly-polymorphic SILFunctionType.
/// \param subs This is the set of substitutions that we are going to be
/// applying to 'v'.
static std::tuple<FunctionPointer, llvm::Value*, CanSILFunctionType>
getPartialApplicationFunction(IRGenSILFunction &IGF, SILValue v,
                              SubstitutionMap subs,
                              CanSILFunctionType substFnType) {
  LoweredValue &lv = IGF.getLoweredValue(v);
  auto fnType = v->getType().castTo<SILFunctionType>();

  switch (lv.kind) {
  case LoweredValue::Kind::ContainedAddress:
  case LoweredValue::Kind::StackAddress:
  case LoweredValue::Kind::DynamicallyEnforcedAddress:
  case LoweredValue::Kind::OwnedAddress:
  case LoweredValue::Kind::EmptyExplosion:
  case LoweredValue::Kind::CoroutineState:
    llvm_unreachable("not a valid function");

  case LoweredValue::Kind::ObjCMethod:
    llvm_unreachable("objc method partial application shouldn't get here");

  case LoweredValue::Kind::FunctionPointer: {
    llvm::Value *context = nullptr;
    switch (fnType->getRepresentation()) {
    case SILFunctionTypeRepresentation::CFunctionPointer:
    case SILFunctionTypeRepresentation::Block:
    case SILFunctionTypeRepresentation::ObjCMethod:
      llvm_unreachable("partial_apply of foreign functions not implemented");
        
    case SILFunctionTypeRepresentation::WitnessMethod:
      context = emitWitnessTableForLoweredCallee(IGF, substFnType);
      break;
    case SILFunctionTypeRepresentation::Thick:
    case SILFunctionTypeRepresentation::Thin:
    case SILFunctionTypeRepresentation::Method:
    case SILFunctionTypeRepresentation::Closure:
      break;
    }

    auto fn = lv.getFunctionPointer();
    return std::make_tuple(fn, context, fnType);
  }
  case LoweredValue::Kind::SingletonExplosion: {
    llvm::Value *fnPtr = lv.getKnownSingletonExplosion();
    auto fn = FunctionPointer::forExplosionValue(IGF, fnPtr, fnType);
    llvm::Value *context = nullptr;
    auto repr = fnType->getRepresentation();
    assert(repr != SILFunctionType::Representation::Block &&
           "partial apply of block not implemented");
    if (repr == SILFunctionType::Representation::WitnessMethod) {
      context = emitWitnessTableForLoweredCallee(IGF, substFnType);
    }
    return std::make_tuple(fn, context, fnType);
  }
  case LoweredValue::Kind::ExplosionVector: {
    assert(fnType->getRepresentation()
             == SILFunctionType::Representation::Thick);
    Explosion ex = lv.getExplosion(IGF, v->getType());
    llvm::Value *fnPtr = ex.claimNext();
    auto fn = FunctionPointer::forExplosionValue(IGF, fnPtr, fnType);
    llvm::Value *context = ex.claimNext();
    return std::make_tuple(fn, context, fnType);
  }
  }
  llvm_unreachable("bad kind");
}

// A "simple" partial_apply is one where the argument can be directly
// adopted as the context of the result closure.
static bool isSimplePartialApply(IRGenFunction &IGF, PartialApplyInst *i) {
  // The callee type must use the `method` convention.
  auto calleeTy = i->getCallee()->getType().castTo<SILFunctionType>();
  auto resultTy = i->getFunctionType();
  
  if (calleeTy->getRepresentation() != SILFunctionTypeRepresentation::Method)
    return false;
  
  // There should be one applied argument.
  // (This is a bit stricter than necessary, because empty arguments could be
  // ignored, and for noescape closures, any amount of data less than a pointer
  // in size can be blobbed into a single context word, but those will be
  // handled by a simplification pass in SIL.)
  if (i->getNumArguments() != 1)
    return false;
  
  auto appliedParam = calleeTy->getParameters().back();
  if (resultTy->isNoEscape()) {
    // A trivial closure accepts an unowned or guaranteed argument, possibly
    // direct or indirect.
    switch (appliedParam.getConvention()) {
    case ParameterConvention::Indirect_Inout:
    case ParameterConvention::Indirect_In_Constant:
    case ParameterConvention::Indirect_In_Guaranteed:
    case ParameterConvention::Indirect_InoutAliasable:
      // Indirect arguments are trivially word sized.
      return true;
        
    case ParameterConvention::Direct_Guaranteed:
    case ParameterConvention::Direct_Unowned: {
      // Is the direct argument a single word-sized value?
      auto argSchema = IGF.IGM.getTypeInfo(i->getArgument(0)->getType())
                          .getSchema();
      if (argSchema.size() != 1)
        return false;
        
      if (argSchema[0].getScalarType()->getPrimitiveSizeInBits()
            != IGF.IGM.getPointerSize().getValueInBits())
        return false;
      
      return true;
    }
    default:
      return false;
    }
  } else {
    // An escaping closure argument's convention should match the callee
    // convention of the result.
    if (resultTy->getCalleeConvention() != appliedParam.getConvention()) {
      return false;
    }
    assert(!isIndirectFormalParameter(resultTy->getCalleeConvention()));
    
    auto &argInfo = IGF.IGM.getTypeInfo(i->getArgument(0)->getType());
    
    if (!argInfo.isSingleSwiftRetainablePointer(ResilienceExpansion::Maximal))
      return false;
    
    return true;
  }
}

void IRGenSILFunction::visitPartialApplyInst(swift::PartialApplyInst *i) {
  SILValue v(i);

  if (isSimplePartialApply(*this, i)) {
    Explosion function;
    
    auto &ti = IGM.getTypeInfo(v->getType());
    auto schema = ti.getSchema();
    assert(schema.size() == 2);
    auto calleeTy = schema[0].getScalarType();
    auto contextTy = schema[1].getScalarType();
    auto callee = getLoweredExplosion(i->getCallee());
    auto calleeValue = callee.claimNext();
    assert(callee.empty());
    calleeValue = Builder.CreateBitOrPointerCast(calleeValue, calleeTy);
    
    // Re-sign the implementation pointer as a closure entry point.
    auto calleeFn = FunctionPointer::forExplosionValue(*this, calleeValue,
                                                       i->getOrigCalleeType());
    function.add(calleeFn.getExplosionValue(*this, i->getFunctionType()));

    Explosion context;
    for (auto arg : i->getArguments()) {
      auto &value = getLoweredValue(arg);
      
      if (value.isAddress()) {
        context.add(value.getAnyAddress().getAddress());
      } else {
        getLoweredExplosion(arg, context);
      }
    }
    auto contextValue = context.claimNext();
    assert(context.empty());
    contextValue = Builder.CreateBitOrPointerCast(contextValue, contextTy);
    function.add(contextValue);
    
    setLoweredExplosion(v, function);
    return;
  }
  

  // NB: We collect the arguments under the substituted type.
  auto args = i->getArguments();
  auto calleeTy = i->getSubstCalleeType();
  auto params = calleeTy->getParameters();
  params = params.slice(params.size() - args.size(), args.size());
  
  Explosion llArgs;

  if (i->getOrigCalleeType()->isAsync()) {
    auto result = getPartialApplicationFunction(*this, i->getCallee(),
                                                i->getSubstitutionMap(),
                                                i->getSubstCalleeType());
    llvm::Value *innerContext = std::get<1>(result);
    auto layout =
        getAsyncContextLayout(*this, i->getOrigCalleeType(),
                              i->getSubstCalleeType(), i->getSubstitutionMap());
    auto size = getDynamicAsyncContextSize(
        *this, layout, i->getOrigCalleeType(), innerContext);
    llArgs.add(size);
  }

  // Lower the parameters in the callee's generic context.
  {
    GenericContextScope scope(IGM,
                            i->getOrigCalleeType()->getSubstGenericSignature());
    for (auto index : indices(args)) {
      auto paramTy = IGM.silConv.getSILType(
          params[index], calleeTy, IGM.getMaximalTypeExpansionContext());
      assert(args[index]->getType() == paramTy);
      emitApplyArgument(*this, args[index], paramTy, llArgs);
    }
  }
  
  auto &lv = getLoweredValue(i->getCallee());
  if (lv.kind == LoweredValue::Kind::ObjCMethod) {
    // Objective-C partial applications require a different path. There's no
    // actual function pointer to capture, and we semantically can't cache
    // dispatch, so we need to perform the message send in the partial
    // application thunk.
    auto &objcMethod = lv.getObjCMethod();
    assert(i->getArguments().size() == 1 &&
           "only partial application of objc method to self implemented");
    assert(llArgs.size() == 1 &&
           "objc partial_apply argument is not a single retainable pointer?!");
    llvm::Value *selfVal = llArgs.claimNext();
    
    Explosion function;
    emitObjCPartialApplication(*this,
                               objcMethod,
                               i->getOrigCalleeType(),
                               i->getType().castTo<SILFunctionType>(),
                               selfVal,
                               i->getArguments()[0]->getType(),
                               function);
    setLoweredExplosion(i, function);
    return;
  }
  
  // Get the function value.
  auto result = getPartialApplicationFunction(*this, i->getCallee(),
                                              i->getSubstitutionMap(),
                                              i->getSubstCalleeType());
  FunctionPointer calleeFn = std::get<0>(result);
  llvm::Value *innerContext = std::get<1>(result);
  CanSILFunctionType origCalleeTy = std::get<2>(result);

  // Create the thunk and function value.
  Explosion function;
  auto closureStackAddr = emitFunctionPartialApplication(
      *this, *CurSILFn, calleeFn, innerContext, llArgs, params,
      i->getSubstitutionMap(), origCalleeTy, i->getSubstCalleeType(),
      i->getType().castTo<SILFunctionType>(), function, false);
  setLoweredExplosion(v, function);

  if (closureStackAddr) {
    assert(i->isOnStack());
    LoweredPartialApplyAllocations[v] = *closureStackAddr;
  }
}

void IRGenSILFunction::visitIntegerLiteralInst(swift::IntegerLiteralInst *i) {
  Explosion e;
  if (i->getType().is<BuiltinIntegerLiteralType>()) {
    auto pair = emitConstantIntegerLiteral(IGM, i);
    e.add(pair.Data);
    e.add(pair.Flags);
  } else {
    llvm::Value *constant = emitConstantInt(IGM, i);
    e.add(constant);
  }
  setLoweredExplosion(i, e);
}

void IRGenSILFunction::visitFloatLiteralInst(swift::FloatLiteralInst *i) {
  llvm::Value *constant = emitConstantFP(IGM, i);
  Explosion e;
  e.add(constant);
  setLoweredExplosion(i, e);
}

void IRGenSILFunction::visitStringLiteralInst(swift::StringLiteralInst *i) {
  llvm::Value *addr;

  // Emit a load of a selector.
  if (i->getEncoding() == swift::StringLiteralInst::Encoding::ObjCSelector)
    addr = emitObjCSelectorRefLoad(i->getValue());
  else
    addr = emitAddrOfConstantString(IGM, i);

  Explosion e;
  e.add(addr);
  setLoweredExplosion(i, e);
}

void IRGenSILFunction::visitUnreachableInst(swift::UnreachableInst *i) {
  Builder.CreateUnreachable();
}

static void emitCoroutineExit(IRGenSILFunction &IGF) {
  // The LLVM coroutine representation demands that there be a
  // unique call to llvm.coro.end.

  // If the coroutine exit block already exists, just branch to it.
  if (auto coroEndBB = IGF.CoroutineExitBlock) {
    IGF.Builder.CreateBr(coroEndBB);
    return;
  }

  // Otherwise, create it and branch to it.
  auto coroEndBB = IGF.createBasicBlock("coro.end");
  IGF.CoroutineExitBlock = coroEndBB;
  IGF.Builder.CreateBr(coroEndBB);

  // Emit the block.
  IGF.Builder.emitBlock(coroEndBB);
  auto handle = IGF.getCoroutineHandle();
  IGF.Builder.CreateIntrinsicCall(llvm::Intrinsic::coro_end,
                                  {handle,
                                   /*is unwind*/ IGF.Builder.getFalse()});
  IGF.Builder.CreateUnreachable();
}

static void emitReturnInst(IRGenSILFunction &IGF,
                           SILType resultTy,
                           Explosion &result) {
  // If we're generating a coroutine, just call coro.end.
  if (IGF.isCoroutine()) {
    assert(result.empty() &&
           "coroutines do not currently support non-void returns");
    emitCoroutineExit(IGF);
    return;
  }

  // The invariant on the out-parameter is that it's always zeroed, so
  // there's nothing to do here.

  // Even if SIL has a direct return, the IR-level calling convention may
  // require an indirect return.
  if (IGF.IndirectReturn.isValid()) {
    assert(!IGF.isAsync());
    auto &retTI = cast<LoadableTypeInfo>(IGF.getTypeInfo(resultTy));
    retTI.initialize(IGF, result, IGF.IndirectReturn, false);
    IGF.Builder.CreateRetVoid();
  } else if (IGF.isAsync() &&
             !(/*FIXME: Remove this condition once Task.runDetached is
                  available.  rdar://problem/70597390*/
               IGF.CurSILFn->getLoweredFunctionType()
                   ->getRepresentation() ==
               SILFunctionTypeRepresentation::CFunctionPointer)) {
    // If we're generating an async function, store the result into the buffer.
    assert(!IGF.IndirectReturn.isValid() &&
           "Formally direct results should stay direct results for async "
           "functions");
    llvm::Value *context = IGF.getAsyncContext();
    auto layout = getAsyncContextLayout(IGF);

    Address dataAddr = layout.emitCastTo(IGF, context);
    for (unsigned index = 0, count = layout.getDirectReturnCount();
         index < count; ++index) {
      auto fieldLayout = layout.getDirectReturnLayout(index);
      Address fieldAddr =
          fieldLayout.project(IGF, dataAddr, /*offsets*/ llvm::None);
      cast<LoadableTypeInfo>(fieldLayout.getType())
          .initialize(IGF, result, fieldAddr, /*isOutlined*/ false);
    }
    IGF.Builder.CreateRetVoid();
  } else {
    auto funcLang = IGF.CurSILFn->getLoweredFunctionType()->getLanguage();
    auto swiftCCReturn = funcLang == SILFunctionLanguage::Swift;
    assert(swiftCCReturn ||
           funcLang == SILFunctionLanguage::C && "Need to handle all cases");
    SILFunctionConventions conv(IGF.CurSILFn->getLoweredFunctionType(),
                                IGF.getSILModule());
    auto funcResultType = IGF.CurSILFn->mapTypeIntoContext(
        conv.getSILResultType(IGF.IGM.getMaximalTypeExpansionContext()));
    IGF.emitScalarReturn(resultTy, funcResultType, result, swiftCCReturn,
                         false);
  }
}

void IRGenSILFunction::visitReturnInst(swift::ReturnInst *i) {
  Explosion result = getLoweredExplosion(i->getOperand());

  // Implicitly autorelease the return value if the function's result
  // convention is autoreleased.
  auto fnConv = CurSILFn->getConventions();
  if (fnConv.getNumDirectSILResults() == 1
      && (fnConv.getDirectSILResults().begin()->getConvention()
          == ResultConvention::Autoreleased)) {
    Explosion temp;
    temp.add(emitObjCAutoreleaseReturnValue(*this, result.claimNext()));
    result = std::move(temp);
  }

  emitReturnInst(*this, i->getOperand()->getType(), result);
}

void IRGenSILFunction::visitThrowInst(swift::ThrowInst *i) {
  // Store the exception to the error slot.
  llvm::Value *exn = getLoweredSingletonExplosion(i->getOperand());

  Builder.CreateStore(exn, getCallerErrorResultSlot());

  // Create a normal return, but leaving the return value undefined.
  auto fnTy = CurFn->getType()->getPointerElementType();
  auto retTy = cast<llvm::FunctionType>(fnTy)->getReturnType();
  if (retTy->isVoidTy()) {
    Builder.CreateRetVoid();
  } else {
    Builder.CreateRet(llvm::UndefValue::get(retTy));
  }
}

void IRGenSILFunction::visitUnwindInst(swift::UnwindInst *i) {
  // Just call coro.end; there's no need to distinguish 'unwind'
  // and 'return' at the LLVM level.
  emitCoroutineExit(*this);
}

void IRGenSILFunction::visitYieldInst(swift::YieldInst *i) {
  auto coroutineType = CurSILFn->getLoweredFunctionType();
  SILFunctionConventions coroConv(coroutineType, getSILModule());

  GenericContextScope scope(IGM, coroutineType->getInvocationGenericSignature());

  // Collect all the yielded values.
  Explosion values;
  auto yieldedValues = i->getYieldedValues();
  auto yields = coroutineType->getYields();
  assert(yieldedValues.size() == yields.size());
  for (auto idx : indices(yieldedValues)) {
    SILValue value = yieldedValues[idx];
    SILParameterInfo yield = yields[idx];
    emitApplyArgument(
        *this, value,
        coroConv.getSILType(yield, IGM.getMaximalTypeExpansionContext()),
        values);
  }

  // Emit the yield intrinsic.
  auto isUnwind = emitYield(*this, coroutineType, values);

  // Branch to the appropriate destination.
  auto unwindBB = getLoweredBB(i->getUnwindBB()).bb;
  auto resumeBB = getLoweredBB(i->getResumeBB()).bb;
  Builder.CreateCondBr(isUnwind, unwindBB, resumeBB);
}

void IRGenSILFunction::visitBeginApplyInst(BeginApplyInst *i) {
  visitFullApplySite(i);
}

void IRGenSILFunction::visitEndApplyInst(EndApplyInst *i) {
  visitEndApply(i->getBeginApply(), false);
}

void IRGenSILFunction::visitAbortApplyInst(AbortApplyInst *i) {
  visitEndApply(i->getBeginApply(), true);
}

void IRGenSILFunction::visitEndApply(BeginApplyInst *i, bool isAbort) {
  const auto &coroutine = getLoweredCoroutine(i->getTokenResult());

  auto sig = Signature::forCoroutineContinuation(IGM, i->getOrigCalleeType());

  // Cast the continuation pointer to the right function pointer type.
  auto continuation = coroutine.Continuation;
  continuation = Builder.CreateBitCast(continuation,
                                       sig.getType()->getPointerTo());


  auto schemaAndEntity =
    getCoroutineResumeFunctionPointerAuth(IGM, i->getOrigCalleeType());
  auto pointerAuth = PointerAuthInfo::emit(*this, schemaAndEntity.first,
                                           coroutine.Buffer.getAddress(),
                                           schemaAndEntity.second);
  FunctionPointer callee(continuation, pointerAuth, sig);

  Builder.CreateCall(callee, {
    coroutine.Buffer.getAddress(),
    llvm::ConstantInt::get(IGM.Int1Ty, isAbort)
  });

  coroutine.Temporaries.destroyAll(*this);

  emitDeallocYieldOnceCoroutineBuffer(*this, coroutine.Buffer);
}

static llvm::BasicBlock *emitBBMapForSwitchValue(
        IRGenSILFunction &IGF,
        SmallVectorImpl<std::pair<SILValue, llvm::BasicBlock*>> &dests,
        SwitchValueInst *inst) {
  for (unsigned i = 0, e = inst->getNumCases(); i < e; ++i) {
    auto casePair = inst->getCase(i);
    dests.push_back({casePair.first, IGF.getLoweredBB(casePair.second).bb});
  }

  llvm::BasicBlock *defaultDest = nullptr;
  if (inst->hasDefault())
    defaultDest = IGF.getLoweredBB(inst->getDefaultBB()).bb;
  return defaultDest;
}

static llvm::ConstantInt *
getSwitchCaseValue(IRGenFunction &IGF, SILValue val) {
  auto *IL = cast<IntegerLiteralInst>(val);
  return cast<llvm::ConstantInt>(emitConstantInt(IGF.IGM, IL));
}

static void
emitSwitchValueDispatch(IRGenSILFunction &IGF,
                        SILType ty,
                        Explosion &value,
                        ArrayRef<std::pair<SILValue, llvm::BasicBlock*>> dests,
                        llvm::BasicBlock *defaultDest) {
  // Create an unreachable block for the default if the original SIL
  // instruction had none.
  bool unreachableDefault = false;
  if (!defaultDest) {
    unreachableDefault = true;
    defaultDest = llvm::BasicBlock::Create(IGF.IGM.getLLVMContext());
  }

  if (ty.is<BuiltinIntegerType>()) {
    auto *discriminator = value.claimNext();
    auto *i = IGF.Builder.CreateSwitch(discriminator, defaultDest,
                                     dests.size());
    for (auto &dest : dests)
      i->addCase(getSwitchCaseValue(IGF, dest.first), dest.second);
  } else {
    // Get the value we're testing, which is a function.
    llvm::Value *val;
    llvm::BasicBlock *nextTest = nullptr;
    if (ty.is<SILFunctionType>()) {
      val = value.claimNext();   // Function pointer.
      //values.claimNext();         // Ignore the data pointer.
    } else {
      llvm_unreachable("switch_value operand has an unknown type");
    }

    for (int i = 0, e = dests.size(); i < e; ++i) {
      auto casePair = dests[i];
      llvm::Value *caseval;
      auto casevalue = IGF.getLoweredExplosion(casePair.first);
      if (casePair.first->getType().is<SILFunctionType>()) {
        caseval = casevalue.claimNext();   // Function pointer.
        //values.claimNext();         // Ignore the data pointer.
      } else {
        llvm_unreachable("switch_value operand has an unknown type");
      }

      // Compare operand with a case tag value.
      llvm::Value *cond = IGF.Builder.CreateICmp(llvm::CmpInst::ICMP_EQ,
                                                 val, caseval);

      if (i == e -1 && !unreachableDefault) {
        nextTest = nullptr;
        IGF.Builder.CreateCondBr(cond, casePair.second, defaultDest);
      } else {
        nextTest = IGF.createBasicBlock("next-test");
        IGF.Builder.CreateCondBr(cond, casePair.second, nextTest);
        IGF.Builder.emitBlock(nextTest);
        IGF.Builder.SetInsertPoint(nextTest);
      }
    }

    if (nextTest) {
      IGF.Builder.CreateBr(defaultDest);
    }
  }

  if (unreachableDefault) {
    IGF.Builder.emitBlock(defaultDest);
    IGF.Builder.CreateUnreachable();
  }
}

void IRGenSILFunction::visitSwitchValueInst(SwitchValueInst *inst) {
  Explosion value = getLoweredExplosion(inst->getOperand());

  // Map the SIL dest bbs to their LLVM bbs.
  SmallVector<std::pair<SILValue, llvm::BasicBlock*>, 4> dests;
  auto *defaultDest = emitBBMapForSwitchValue(*this, dests, inst);

  emitSwitchValueDispatch(*this, inst->getOperand()->getType(),
                                  value, dests, defaultDest);
}

// Bind an incoming explosion value to an explosion of LLVM phi node(s).
static void addIncomingExplosionToPHINodes(IRGenSILFunction &IGF,
                                           ArrayRef<llvm::Value*> phis,
                                           Explosion &argValue) {
  llvm::BasicBlock *curBB = IGF.Builder.GetInsertBlock();
  unsigned phiIndex = 0;
  while (!argValue.empty())
    cast<llvm::PHINode>(phis[phiIndex++])
      ->addIncoming(argValue.claimNext(), curBB);
  assert(phiIndex == phis.size() && "explosion doesn't match number of phis");
}

// Bind an incoming explosion value to a SILArgument's LLVM phi node(s).
static void addIncomingExplosionToPHINodes(IRGenSILFunction &IGF,
                                           LoweredBB &lbb,
                                           unsigned &phiIndex,
                                           Explosion &argValue) {
  llvm::BasicBlock *curBB = IGF.Builder.GetInsertBlock();
  while (!argValue.empty())
    lbb.phis[phiIndex++]->addIncoming(argValue.claimNext(), curBB);
}

// Bind an incoming address value to a SILArgument's LLVM phi node(s).
static void addIncomingAddressToPHINodes(IRGenSILFunction &IGF,
                                         ArrayRef<llvm::Value*> phis,
                                         Address argValue) {
  llvm::BasicBlock *curBB = IGF.Builder.GetInsertBlock();
  assert(phis.size() == 1 && "more than one phi for address?!");
  cast<llvm::PHINode>(phis[0])->addIncoming(argValue.getAddress(), curBB);
}

// Bind an incoming address value to a SILArgument's LLVM phi node(s).
static void addIncomingAddressToPHINodes(IRGenSILFunction &IGF,
                                         LoweredBB &lbb,
                                         unsigned &phiIndex,
                                         Address argValue) {
  llvm::BasicBlock *curBB = IGF.Builder.GetInsertBlock();
  lbb.phis[phiIndex++]->addIncoming(argValue.getAddress(), curBB);
}

// Add branch arguments to destination phi nodes.
static void addIncomingSILArgumentsToPHINodes(IRGenSILFunction &IGF,
                                              LoweredBB &lbb,
                                              OperandValueArrayRef args) {
  unsigned phiIndex = 0;
  for (SILValue arg : args) {
    if (arg->getType().isAddress()) {
      addIncomingAddressToPHINodes(IGF, lbb, phiIndex,
                                   IGF.getLoweredAddress(arg));
      continue;
    }
    
    Explosion argValue = IGF.getLoweredExplosion(arg);
    addIncomingExplosionToPHINodes(IGF, lbb, phiIndex, argValue);
  }
}

static llvm::BasicBlock *emitBBMapForSwitchEnum(
        IRGenSILFunction &IGF,
        SmallVectorImpl<std::pair<EnumElementDecl*, llvm::BasicBlock*>> &dests,
        SwitchEnumInstBase *inst) {
  for (unsigned i = 0, e = inst->getNumCases(); i < e; ++i) {
    auto casePair = inst->getCase(i);
    
    // If the destination BB accepts the case argument, set up a waypoint BB so
    // we can feed the values into the argument's PHI node(s).
    //
    // FIXME: This is cheesy when the destination BB has only the switch
    // as a predecessor.
    if (!casePair.second->args_empty())
      dests.push_back({casePair.first,
        llvm::BasicBlock::Create(IGF.IGM.getLLVMContext())});
    else
      dests.push_back({casePair.first, IGF.getLoweredBB(casePair.second).bb});
  }
  
  llvm::BasicBlock *defaultDest = nullptr;
  if (inst->hasDefault())
    defaultDest = IGF.getLoweredBB(inst->getDefaultBB()).bb;
  return defaultDest;
}

void IRGenSILFunction::visitSwitchEnumInst(SwitchEnumInst *inst) {
  Explosion value = getLoweredExplosion(inst->getOperand());
  
  // Map the SIL dest bbs to their LLVM bbs.
  SmallVector<std::pair<EnumElementDecl*, llvm::BasicBlock*>, 4> dests;
  llvm::BasicBlock *defaultDest
    = emitBBMapForSwitchEnum(*this, dests, inst);
  
  // Emit the dispatch.
  auto &EIS = getEnumImplStrategy(IGM, inst->getOperand()->getType());
  EIS.emitValueSwitch(*this, value, dests, defaultDest);
  
  // Bind arguments for cases that want them.
  for (unsigned i = 0, e = inst->getNumCases(); i < e; ++i) {
    auto casePair = inst->getCase(i);

    if (!casePair.second->args_empty()) {
      auto waypointBB = dests[i].second;
      auto &destLBB = getLoweredBB(casePair.second);
      
      Builder.emitBlock(waypointBB);
      
      Explosion inValue = getLoweredExplosion(inst->getOperand());
      Explosion projected;
      emitProjectLoadableEnum(*this, inst->getOperand()->getType(),
                               inValue, casePair.first, projected);
      
      unsigned phiIndex = 0;
      addIncomingExplosionToPHINodes(*this, destLBB, phiIndex, projected);
      
      Builder.CreateBr(destLBB.bb);
    }
  }
}

void
IRGenSILFunction::visitSwitchEnumAddrInst(SwitchEnumAddrInst *inst) {
  Address value = getLoweredAddress(inst->getOperand());
  
  // Map the SIL dest bbs to their LLVM bbs.
  SmallVector<std::pair<EnumElementDecl*, llvm::BasicBlock*>, 4> dests;
  llvm::BasicBlock *defaultDest
    = emitBBMapForSwitchEnum(*this, dests, inst);
  
  // Emit the dispatch.
  emitSwitchAddressOnlyEnumDispatch(*this, inst->getOperand()->getType(),
                                     value, dests, defaultDest);
}

// FIXME: We could lower select_enum directly to LLVM select in a lot of cases.
// For now, just emit a switch and phi nodes, like a chump.
template <class C, class T, class B>
static llvm::BasicBlock *
emitBBMapForSelect(IRGenSILFunction &IGF, Explosion &resultPHI,
                   SmallVectorImpl<std::pair<T, llvm::BasicBlock *>> &BBs,
                   llvm::BasicBlock *&defaultBB,
                   SelectInstBase<C, T, B> *inst) {

  auto origBB = IGF.Builder.GetInsertBlock();

  // Set up a continuation BB and phi nodes to receive the result value.
  llvm::BasicBlock *contBB = IGF.createBasicBlock("select_enum");
  IGF.Builder.SetInsertPoint(contBB);

  // Emit an explosion of phi node(s) to receive the value.
  SmallVector<llvm::Value*, 4> phis;
  auto &ti = IGF.getTypeInfo(inst->getType());
  emitPHINodesForType(IGF, inst->getType(), ti,
                      inst->getNumCases() + inst->hasDefault(),
                      phis);
  resultPHI.add(phis);
  
  IGF.Builder.SetInsertPoint(origBB);
  
  auto addIncoming = [&](SILValue value) {
    if (value->getType().isAddress()) {
      addIncomingAddressToPHINodes(IGF, resultPHI.getAll(),
                                   IGF.getLoweredAddress(value));
    } else {
      Explosion ex = IGF.getLoweredExplosion(value);
      addIncomingExplosionToPHINodes(IGF, resultPHI.getAll(), ex);
    }
  };
  
  for (unsigned i = 0, e = inst->getNumCases(); i < e; ++i) {
    auto casePair = inst->getCase(i);
    
    // Create a basic block destination for this case.
    llvm::BasicBlock *destBB = IGF.createBasicBlock("");
    IGF.Builder.emitBlock(destBB);
    
    // Feed the corresponding result into the phi nodes.
    addIncoming(casePair.second);

    // Jump immediately to the continuation.
    IGF.Builder.CreateBr(contBB);
    BBs.push_back(std::make_pair(casePair.first, destBB));
  }
  
  if (inst->hasDefault()) {
    defaultBB = IGF.createBasicBlock("");
    IGF.Builder.emitBlock(defaultBB);
    
    addIncoming(inst->getDefaultResult());
    
    IGF.Builder.CreateBr(contBB);
  } else {
    defaultBB = nullptr;
  }
  
  IGF.Builder.emitBlock(contBB);
  
  IGF.Builder.SetInsertPoint(origBB);
  return contBB;
}

// Try to map the value of a select_enum directly to an int type with a simple
// cast from the tag value to the result type. Optionally also by adding a
// constant offset.
// This is useful, e.g. for rawValue or hashValue of C-like enums.
static llvm::Value *
mapTriviallyToInt(IRGenSILFunction &IGF, const EnumImplStrategy &EIS, SelectEnumInst *inst) {

  // All cases must be covered
  if (inst->hasDefault())
    return nullptr;
  
  auto &ti = IGF.getTypeInfo(inst->getType());
  ExplosionSchema schema = ti.getSchema();

  // Check if the select_enum's result is a single integer scalar.
  if (schema.size() != 1)
    return nullptr;
  
  if (!schema[0].isScalar())
    return nullptr;
  
  llvm::Type *type = schema[0].getScalarType();
  auto *resultType = dyn_cast<llvm::IntegerType>(type);
  if (!resultType)
    return nullptr;
  
  // Check if the case values directly map to the tag values, maybe with a
  // constant offset.
  APInt commonOffset;
  bool offsetValid = false;

  for (unsigned i = 0, e = inst->getNumCases(); i < e; ++i) {
    auto casePair = inst->getCase(i);

    int64_t index = EIS.getDiscriminatorIndex(casePair.first);
    if (index < 0)
      return nullptr;
    
    auto *intLit = dyn_cast<IntegerLiteralInst>(casePair.second);
    if (!intLit)
      return nullptr;
    
    APInt caseValue = intLit->getValue();
    APInt offset = caseValue - index;
    if (offsetValid) {
      if (offset != commonOffset)
        return nullptr;
    } else {
      commonOffset = offset;
      offsetValid = true;
    }
  }
  
  // Ask the enum implementation strategy to extract the enum tag as an integer
  // value.
  Explosion enumValue = IGF.getLoweredExplosion(inst->getEnumOperand());
  llvm::Value *result = EIS.emitExtractDiscriminator(IGF, enumValue);
  if (!result) {
    (void)enumValue.claimAll();
    return nullptr;
  }

  // Cast to the result type.
  result = IGF.Builder.CreateIntCast(result, resultType, false);
  if (commonOffset != 0) {
    // The offset, if any.
    auto *offsetConst = llvm::ConstantInt::get(resultType, commonOffset);
    result = IGF.Builder.CreateAdd(result, offsetConst);
  }
  return result;
}

template <class C, class T, class B>
static LoweredValue getLoweredValueForSelect(IRGenSILFunction &IGF,
                                             Explosion &result,
                                             SelectInstBase<C, T, B> *inst) {
  if (inst->getType().isAddress())
    // FIXME: Loses potentially better alignment info we might have.
    return LoweredValue(Address(result.claimNext(),
                IGF.getTypeInfo(inst->getType()).getBestKnownAlignment()));
  return LoweredValue(result);
}

static void emitSingleEnumMemberSelectResult(IRGenSILFunction &IGF,
                                             SelectEnumInstBase *inst,
                                             llvm::Value *isTrue,
                                             Explosion &result) {
  assert((inst->getNumCases() == 1 && inst->hasDefault()) ||
         (inst->getNumCases() == 2 && !inst->hasDefault()));
  
  // Extract the true values.
  auto trueValue = inst->getCase(0).second;
  SmallVector<llvm::Value*, 4> TrueValues;
  if (trueValue->getType().isAddress()) {
    TrueValues.push_back(IGF.getLoweredAddress(trueValue).getAddress());
  } else {
    Explosion ex = IGF.getLoweredExplosion(trueValue);
    while (!ex.empty())
      TrueValues.push_back(ex.claimNext());
  }
    
  // Extract the false values.
  auto falseValue =
    inst->hasDefault() ? inst->getDefaultResult() : inst->getCase(1).second;
  SmallVector<llvm::Value*, 4> FalseValues;
  if (falseValue->getType().isAddress()) {
    FalseValues.push_back(IGF.getLoweredAddress(falseValue).getAddress());
  } else {
    Explosion ex = IGF.getLoweredExplosion(falseValue);
    while (!ex.empty())
      FalseValues.push_back(ex.claimNext());
  }
  
  assert(TrueValues.size() == FalseValues.size() &&
         "explosions didn't produce same element count?");
  for (unsigned i = 0, e = FalseValues.size(); i != e; ++i) {
    auto *TV = TrueValues[i], *FV = FalseValues[i];
    // It is pretty common to select between zero and 1 as the result of the
    // select.  Instead of emitting an obviously dumb select, emit nothing or
    // a zext.
    if (auto *TC = dyn_cast<llvm::ConstantInt>(TV))
      if (auto *FC = dyn_cast<llvm::ConstantInt>(FV))
        if (TC->isOne() && FC->isZero()) {
          result.add(IGF.Builder.CreateZExtOrBitCast(isTrue, TV->getType()));
          continue;
        }
        
    result.add(IGF.Builder.CreateSelect(isTrue, TV, FalseValues[i]));
  }
}


void IRGenSILFunction::visitSelectEnumInst(SelectEnumInst *inst) {
  auto &EIS = getEnumImplStrategy(IGM, inst->getEnumOperand()->getType());
  Explosion result;

  if (llvm::Value *R = mapTriviallyToInt(*this, EIS, inst)) {
    result.add(R);
  } else if ((inst->getNumCases() == 1 && inst->hasDefault()) ||
             (inst->getNumCases() == 2 && !inst->hasDefault())) {
    // If this is testing for one case, do simpler codegen.  This is
    // particularly common when testing optionals.
    Explosion value = getLoweredExplosion(inst->getEnumOperand());
    auto isTrue = EIS.emitValueCaseTest(*this, value, inst->getCase(0).first);
    emitSingleEnumMemberSelectResult(*this, inst, isTrue, result);
  } else {
    Explosion value = getLoweredExplosion(inst->getEnumOperand());

    // Map the SIL dest bbs to their LLVM bbs.
    SmallVector<std::pair<EnumElementDecl*, llvm::BasicBlock*>, 4> dests;
    llvm::BasicBlock *defaultDest;
    llvm::BasicBlock *contBB
      = emitBBMapForSelect(*this, result, dests, defaultDest, inst);
    
    // Emit the dispatch.
    EIS.emitValueSwitch(*this, value, dests, defaultDest);

    // emitBBMapForSelectEnum set up a continuation block and phi nodes to
    // receive the result.
    Builder.SetInsertPoint(contBB);
  }
  setLoweredValue(inst,
                  getLoweredValueForSelect(*this, result, inst));
}

void IRGenSILFunction::visitSelectEnumAddrInst(SelectEnumAddrInst *inst) {
  Address value = getLoweredAddress(inst->getEnumOperand());
  Explosion result;

  if ((inst->getNumCases() == 1 && inst->hasDefault()) ||
      (inst->getNumCases() == 2 && !inst->hasDefault())) {
    auto &EIS = getEnumImplStrategy(IGM, inst->getEnumOperand()->getType());
    // If this is testing for one case, do simpler codegen.  This is
    // particularly common when testing optionals.
    auto isTrue = EIS.emitIndirectCaseTest(*this,
                                           inst->getEnumOperand()->getType(),
                                           value, inst->getCase(0).first);
    emitSingleEnumMemberSelectResult(*this, inst, isTrue, result);
  } else {
      // Map the SIL dest bbs to their LLVM bbs.
    SmallVector<std::pair<EnumElementDecl*, llvm::BasicBlock*>, 4> dests;
    llvm::BasicBlock *defaultDest;
    llvm::BasicBlock *contBB
      = emitBBMapForSelect(*this, result, dests, defaultDest, inst);
    
    // Emit the dispatch.
    emitSwitchAddressOnlyEnumDispatch(*this, inst->getEnumOperand()->getType(),
                                      value, dests, defaultDest);
    
    // emitBBMapForSelectEnum set up a phi node to receive the result.
    Builder.SetInsertPoint(contBB);
  }
  
  setLoweredValue(inst,
                  getLoweredValueForSelect(*this, result, inst));
}

void IRGenSILFunction::visitSelectValueInst(SelectValueInst *inst) {
  Explosion value = getLoweredExplosion(inst->getOperand());

  // Map the SIL dest bbs to their LLVM bbs.
  SmallVector<std::pair<SILValue, llvm::BasicBlock*>, 4> dests;
  llvm::BasicBlock *defaultDest;
  Explosion result;
  auto *contBB = emitBBMapForSelect(*this, result, dests, defaultDest, inst);

  // Emit the dispatch.
  emitSwitchValueDispatch(*this, inst->getOperand()->getType(), value, dests,
                          defaultDest);

  // emitBBMapForSelectEnum set up a continuation block and phi nodes to
  // receive the result.
  Builder.SetInsertPoint(contBB);

  setLoweredValue(inst,
                  getLoweredValueForSelect(*this, result, inst));
}

void IRGenSILFunction::visitDynamicMethodBranchInst(DynamicMethodBranchInst *i){
  LoweredBB &hasMethodBB = getLoweredBB(i->getHasMethodBB());
  LoweredBB &noMethodBB = getLoweredBB(i->getNoMethodBB());

  // Emit the respondsToSelector: call.
  StringRef selector;
  llvm::SmallString<64> selectorBuffer;
  if (auto fnDecl = dyn_cast<FuncDecl>(i->getMember().getDecl()))
    selector = fnDecl->getObjCSelector().getString(selectorBuffer);
  else if (auto var = dyn_cast<AbstractStorageDecl>(i->getMember().getDecl()))
    selector = var->getObjCGetterSelector().getString(selectorBuffer);
  else
    llvm_unreachable("Unhandled dynamic method branch query");

  llvm::Value *object = getLoweredExplosion(i->getOperand()).claimNext();
  if (object->getType() != IGM.ObjCPtrTy)
    object = Builder.CreateBitCast(object, IGM.ObjCPtrTy);
  llvm::Value *loadSel = emitObjCSelectorRefLoad(selector);
  
  llvm::Value *respondsToSelector
    = emitObjCSelectorRefLoad("respondsToSelector:");
  
  llvm::Constant *messenger = IGM.getObjCMsgSendFn();
  llvm::Type *argTys[] = {
    IGM.ObjCPtrTy,
    IGM.Int8PtrTy,
    IGM.Int8PtrTy,
  };
  auto respondsToSelectorTy = llvm::FunctionType::get(IGM.Int1Ty,
                                                      argTys,
                                                      /*isVarArg*/ false)
  ->getPointerTo();
  messenger = llvm::ConstantExpr::getBitCast(messenger,
                                             respondsToSelectorTy);
  llvm::CallInst *call = Builder.CreateCall(messenger,
                                        {object, respondsToSelector, loadSel});
  call->setDoesNotThrow();

  // FIXME: Assume (probably safely) that the hasMethodBB has only us as a
  // predecessor, and cannibalize its bb argument so we can represent is as an
  // ObjCMethod lowered value. This is hella gross but saves us having to
  // implement ObjCMethod-to-Explosion lowering and creating a thunk we don't
  // want.
  assert(std::next(i->getHasMethodBB()->pred_begin())
           == i->getHasMethodBB()->pred_end()
         && "lowering dynamic_method_br with multiple preds for destination "
            "not implemented");
  // Kill the existing lowered value for the bb arg and its phi nodes.
  SILValue methodArg = i->getHasMethodBB()->args_begin()[0];
  Explosion formerLLArg = getLoweredExplosion(methodArg);
  for (llvm::Value *val : formerLLArg.claimAll()) {
    auto phi = cast<llvm::PHINode>(val);
    assert(phi->getNumIncomingValues() == 0 && "phi already used");
    phi->removeFromParent();
    delete phi;
  }
  LoweredValues.erase(methodArg);
  
  // Replace the lowered value with an ObjCMethod lowering.
  setLoweredObjCMethod(methodArg, i->getMember());
  
  // Create the branch.
  Builder.CreateCondBr(call, hasMethodBB.bb, noMethodBB.bb);
}

void IRGenSILFunction::visitBranchInst(swift::BranchInst *i) {
  LoweredBB &lbb = getLoweredBB(i->getDestBB());
  addIncomingSILArgumentsToPHINodes(*this, lbb, i->getArgs());
  Builder.CreateBr(lbb.bb);
}

void IRGenSILFunction::visitCondBranchInst(swift::CondBranchInst *i) {
  LoweredBB &trueBB = getLoweredBB(i->getTrueBB());
  LoweredBB &falseBB = getLoweredBB(i->getFalseBB());
  llvm::Value *condValue =
    getLoweredExplosion(i->getCondition()).claimNext();

  addIncomingSILArgumentsToPHINodes(*this, trueBB, i->getTrueArgs());
  addIncomingSILArgumentsToPHINodes(*this, falseBB, i->getFalseArgs());

  llvm::MDNode *Weights = nullptr;
  auto TrueBBCount = i->getTrueBBCount();
  auto FalseBBCount = i->getFalseBBCount();
  if (TrueBBCount || FalseBBCount)
    Weights = IGM.createProfileWeights(TrueBBCount ? TrueBBCount.getValue() : 0,
        FalseBBCount ? FalseBBCount.getValue() : 0);

  Builder.CreateCondBr(condValue, trueBB.bb, falseBB.bb, Weights);
}

void IRGenSILFunction::visitRetainValueInst(swift::RetainValueInst *i) {
  Explosion in = getLoweredExplosion(i->getOperand());
  Explosion out;
  cast<LoadableTypeInfo>(getTypeInfo(i->getOperand()->getType()))
      .copy(*this, in, out, i->isAtomic() ? irgen::Atomicity::Atomic
                                          : irgen::Atomicity::NonAtomic);
  (void)out.claimAll();
}

void IRGenSILFunction::visitRetainValueAddrInst(swift::RetainValueAddrInst *i) {
  SILValue operandValue = i->getOperand();
  Address addr = getLoweredAddress(operandValue);
  SILType addrTy = operandValue->getType();
  SILType objectT = addrTy.getObjectType();
  llvm::Type *llvmType = addr.getAddress()->getType();
  const TypeInfo &addrTI = getTypeInfo(addrTy);
  auto atomicity = i->isAtomic() ? Atomicity::Atomic : Atomicity::NonAtomic;
  auto *outlinedF = IGM.getOrCreateRetainFunction(
      addrTI, objectT, llvmType, atomicity);
  llvm::Value *args[] = {addr.getAddress()};
  llvm::CallInst *call = Builder.CreateCall(outlinedF, args);
  call->setCallingConv(IGM.DefaultCC);
}

void IRGenSILFunction::visitCopyValueInst(swift::CopyValueInst *i) {
  Explosion in = getLoweredExplosion(i->getOperand());
  Explosion out;
  cast<LoadableTypeInfo>(getTypeInfo(i->getOperand()->getType()))
      .copy(*this, in, out, getDefaultAtomicity());
  setLoweredExplosion(i, out);
}

// TODO: Implement this more generally for arbitrary values. Currently the
// SIL verifier restricts it to single-refcounted-pointer types.
void IRGenSILFunction::visitAutoreleaseValueInst(swift::AutoreleaseValueInst *i)
{
  Explosion in = getLoweredExplosion(i->getOperand());
  auto val = in.claimNext();
  
  emitObjCAutoreleaseCall(val);
}

void IRGenSILFunction::visitSetDeallocatingInst(SetDeallocatingInst *i) {
  auto *ARI = dyn_cast<AllocRefInst>(i->getOperand());
  if (ARI && StackAllocs.count(ARI)) {
    // A small peep-hole optimization: If the operand is allocated on stack and
    // there is no "significant" code between the set_deallocating and the final
    // dealloc_ref, the set_deallocating is not required.
    //   %0 = alloc_ref [stack]
    //     ...
    //   set_deallocating %0 // not needed
    //     // code which does not depend on the RC_DEALLOCATING_FLAG flag.
    //   dealloc_ref %0      // not needed (stems from the inlined deallocator)
    //     ...
    //   dealloc_ref [stack] %0
    SILBasicBlock::iterator Iter(i);
    SILBasicBlock::iterator End = i->getParent()->end();
    for (++Iter; Iter != End; ++Iter) {
      SILInstruction *I = &*Iter;
      if (auto *DRI = dyn_cast<DeallocRefInst>(I)) {
        if (DRI->getOperand() == ARI) {
          // The set_deallocating is followed by a dealloc_ref -> we can ignore
          // it.
          return;
        }
      }
      // Assume that any instruction with side-effects may depend on the
      // RC_DEALLOCATING_FLAG flag.
      if (I->mayHaveSideEffects())
        break;
    }
  }
  Explosion lowered = getLoweredExplosion(i->getOperand());
  emitNativeSetDeallocating(lowered.claimNext());
}

void IRGenSILFunction::visitReleaseValueInst(swift::ReleaseValueInst *i) {
  Explosion in = getLoweredExplosion(i->getOperand());
  cast<LoadableTypeInfo>(getTypeInfo(i->getOperand()->getType()))
      .consume(*this, in, i->isAtomic() ? irgen::Atomicity::Atomic
                                        : irgen::Atomicity::NonAtomic);
}

void IRGenSILFunction::visitReleaseValueAddrInst(
    swift::ReleaseValueAddrInst *i) {
  SILValue operandValue = i->getOperand();
  Address addr = getLoweredAddress(operandValue);
  SILType addrTy = operandValue->getType();
  SILType objectT = addrTy.getObjectType();
  llvm::Type *llvmType = addr.getAddress()->getType();
  const TypeInfo &addrTI = getTypeInfo(addrTy);
  auto atomicity = i->isAtomic() ? Atomicity::Atomic : Atomicity::NonAtomic;
  auto *outlinedF = IGM.getOrCreateReleaseFunction(
      addrTI, objectT, llvmType, atomicity);
  llvm::Value *args[] = {addr.getAddress()};
  llvm::CallInst *call = Builder.CreateCall(outlinedF, args);
  call->setCallingConv(IGM.DefaultCC);
}

void IRGenSILFunction::visitDestroyValueInst(swift::DestroyValueInst *i) {
  Explosion in = getLoweredExplosion(i->getOperand());
  cast<LoadableTypeInfo>(getTypeInfo(i->getOperand()->getType()))
      .consume(*this, in, getDefaultAtomicity());
}

void IRGenSILFunction::visitStructInst(swift::StructInst *i) {
  Explosion out;
  for (SILValue elt : i->getElements())
    out.add(getLoweredExplosion(elt).claimAll());
  setLoweredExplosion(i, out);
}

void IRGenSILFunction::visitTupleInst(swift::TupleInst *i) {
  Explosion out;
  for (SILValue elt : i->getElements())
    out.add(getLoweredExplosion(elt).claimAll());
  setLoweredExplosion(i, out);
}

void IRGenSILFunction::visitEnumInst(swift::EnumInst *i) {
  Explosion data = (i->hasOperand())
    ? getLoweredExplosion(i->getOperand())
    : Explosion();
  Explosion out;
  emitInjectLoadableEnum(*this, i->getType(), i->getElement(), data, out);
  setLoweredExplosion(i, out);
}

void IRGenSILFunction::visitInitEnumDataAddrInst(swift::InitEnumDataAddrInst *i) {
  Address enumAddr = getLoweredAddress(i->getOperand());
  Address dataAddr = emitProjectEnumAddressForStore(*this,
                                                     i->getOperand()->getType(),
                                                     enumAddr,
                                                     i->getElement());
  setLoweredAddress(i, dataAddr);
}

void IRGenSILFunction::visitUncheckedEnumDataInst(swift::UncheckedEnumDataInst *i) {
  Explosion enumVal = getLoweredExplosion(i->getOperand());
  Explosion data;
  emitProjectLoadableEnum(*this, i->getOperand()->getType(),
                          enumVal, i->getElement(), data);
  setLoweredExplosion(i, data);
}

void IRGenSILFunction::visitUncheckedTakeEnumDataAddrInst(swift::UncheckedTakeEnumDataAddrInst *i) {
  Address enumAddr = getLoweredAddress(i->getOperand());
  Address dataAddr = emitDestructiveProjectEnumAddressForLoad(*this,
                                                    i->getOperand()->getType(),
                                                    enumAddr,
                                                    i->getElement());
  setLoweredAddress(i, dataAddr);
}

void IRGenSILFunction::visitInjectEnumAddrInst(swift::InjectEnumAddrInst *i) {
  Address enumAddr = getLoweredAddress(i->getOperand());
  emitStoreEnumTagToAddress(*this, i->getOperand()->getType(),
                             enumAddr, i->getElement());
}

void IRGenSILFunction::visitTupleExtractInst(swift::TupleExtractInst *i) {
  Explosion fullTuple = getLoweredExplosion(i->getOperand());
  Explosion output;
  SILType baseType = i->getOperand()->getType();
  
  projectTupleElementFromExplosion(*this,
                                   baseType,
                                   fullTuple,
                                   i->getFieldIndex(),
                                   output);
  (void)fullTuple.claimAll();
  setLoweredExplosion(i, output);
}

void IRGenSILFunction::visitTupleElementAddrInst(swift::TupleElementAddrInst *i)
{
  Address base = getLoweredAddress(i->getOperand());
  SILType baseType = i->getOperand()->getType();

  Address field = projectTupleElementAddress(*this, base, baseType,
                                             i->getFieldIndex());
  setLoweredAddress(i, field);
}

void IRGenSILFunction::visitStructExtractInst(swift::StructExtractInst *i) {
  Explosion operand = getLoweredExplosion(i->getOperand());
  Explosion lowered;
  SILType baseType = i->getOperand()->getType();
  
  projectPhysicalStructMemberFromExplosion(*this,
                                           baseType,
                                           operand,
                                           i->getField(),
                                           lowered);

  (void)operand.claimAll();
  setLoweredExplosion(i, lowered);
}

void IRGenSILFunction::visitStructElementAddrInst(
                                              swift::StructElementAddrInst *i) {
  Address base = getLoweredAddress(i->getOperand());
  SILType baseType = i->getOperand()->getType();

  Address field = projectPhysicalStructMemberAddress(*this, base, baseType,
                                                     i->getField());
  setLoweredAddress(i, field);
}

void IRGenSILFunction::visitRefElementAddrInst(swift::RefElementAddrInst *i) {
  Explosion base = getLoweredExplosion(i->getOperand());
  llvm::Value *value = base.claimNext();

  SILType baseTy = i->getOperand()->getType();
  Address field = projectPhysicalClassMemberAddress(*this, value, baseTy,
                                                    i->getType(), i->getField())
                      .getAddress();
  setLoweredAddress(i, field);
}

void IRGenSILFunction::visitRefTailAddrInst(RefTailAddrInst *i) {
  SILValue Ref = i->getOperand();
  llvm::Value *RefValue = getLoweredExplosion(Ref).claimNext();

  Address TailAddr = emitTailProjection(*this, RefValue, Ref->getType(),
                                            i->getTailType());
  setLoweredAddress(i, TailAddr);
}

static bool isInvariantAddress(SILValue v) {
  SILValue accessedAddress = getTypedAccessAddress(v);
  if (auto *ptrRoot = dyn_cast<PointerToAddressInst>(accessedAddress)) {
    return ptrRoot->isInvariant();
  }
  // TODO: We could be more aggressive about considering addresses based on
  // `let` variables as invariant when the type of the address is known not to
  // have any sharably-mutable interior storage (in other words, no weak refs,
  // atomics, etc.). However, this currently miscompiles some programs.
  // if (accessedAddress->getType().isAddress() && isLetAddress(accessedAddress)) {
  //  return true;
  // }
  return false;
}

void IRGenSILFunction::visitLoadInst(swift::LoadInst *i) {
  Explosion lowered;
  Address source = getLoweredAddress(i->getOperand());
  SILType objType = i->getType().getObjectType();
  const auto &typeInfo = cast<LoadableTypeInfo>(getTypeInfo(objType));

  switch (i->getOwnershipQualifier()) {
  case LoadOwnershipQualifier::Unqualified:
  case LoadOwnershipQualifier::Trivial:
  case LoadOwnershipQualifier::Take:
    typeInfo.loadAsTake(*this, source, lowered);
    break;
  case LoadOwnershipQualifier::Copy:
    typeInfo.loadAsCopy(*this, source, lowered);
    break;
  }
  
  if (isInvariantAddress(i->getOperand())) {
    // It'd be better to push this down into `loadAs` methods, perhaps...
    for (auto value : lowered.getAll())
      if (auto load = dyn_cast<llvm::LoadInst>(value))
        setInvariantLoad(load);
  }
  setLoweredExplosion(i, lowered);
}

void IRGenSILFunction::visitStoreInst(swift::StoreInst *i) {
  Explosion source = getLoweredExplosion(i->getSrc());
  Address dest = getLoweredAddress(i->getDest());
  SILType objType = i->getSrc()->getType().getObjectType();

  const auto &typeInfo = cast<LoadableTypeInfo>(getTypeInfo(objType));
  switch (i->getOwnershipQualifier()) {
  case StoreOwnershipQualifier::Unqualified:
  case StoreOwnershipQualifier::Init:
  case StoreOwnershipQualifier::Trivial:
    typeInfo.initialize(*this, source, dest, false);
    break;
  case StoreOwnershipQualifier::Assign:
    typeInfo.assign(*this, source, dest, false);
    break;
  }
}

/// Emit the artificial error result argument.
void IRGenSILFunction::emitErrorResultVar(CanSILFunctionType FnTy,
                                          SILResultInfo ErrorInfo,
                                          DebugValueInst *DbgValue) {
  // We don't need a shadow error variable for debugging on ABI's that return
  // swifterror in a register.
  if (IGM.IsSwiftErrorInRegister)
    return;
  auto ErrorResultSlot = getCalleeErrorResultSlot(IGM.silConv.getSILType(
      ErrorInfo, FnTy, IGM.getMaximalTypeExpansionContext()));
  auto Var = DbgValue->getVarInfo();
  assert(Var && "error result without debug info");
  auto Storage = emitShadowCopyIfNeeded(ErrorResultSlot.getAddress(),
                                        getDebugScope(), *Var, false);
  if (!IGM.DebugInfo)
    return;
  auto DbgTy = DebugTypeInfo::getErrorResult(
      ErrorInfo.getReturnValueType(IGM.getSILModule(), FnTy,
                                   IGM.getMaximalTypeExpansionContext()),
      ErrorResultSlot->getType(), IGM.getPointerSize(),
      IGM.getPointerAlignment());
  IGM.DebugInfo->emitVariableDeclaration(Builder, Storage, DbgTy,
                                         getDebugScope(), nullptr, *Var,
                                         IndirectValue, ArtificialValue);
}

void IRGenSILFunction::visitDebugValueInst(DebugValueInst *i) {
  if (i->getDebugScope()->getInlinedFunction()->isTransparent())
    return;
  
  auto VarInfo = i->getVarInfo();
  assert(VarInfo && "debug_value without debug info");
  auto SILVal = i->getOperand();
  if (isa<SILUndef>(SILVal)) {
    // We cannot track the location of inlined error arguments because it has no
    // representation in SIL.
    if (!i->getDebugScope()->InlinedCallSite && VarInfo->Name == "$error") {
      auto funcTy = CurSILFn->getLoweredFunctionType();
      emitErrorResultVar(funcTy, funcTy->getErrorResult(), i);
    }
    return;
  }

  bool IsAnonymous = false;
  VarInfo->Name = getVarName(i, IsAnonymous);
  DebugTypeInfo DbgTy;
  SILType SILTy = SILVal->getType();
  auto RealTy = SILVal->getType().getASTType();
  if (VarDecl *Decl = i->getDecl()) {
    DbgTy = DebugTypeInfo::getLocalVariable(
        Decl, RealTy, getTypeInfo(SILVal->getType()));
  } else if (i->getFunction()->isBare() &&
             !SILTy.hasArchetype() && !VarInfo->Name.empty()) {
    // Preliminary support for .sil debug information.
    DbgTy = DebugTypeInfo::getFromTypeInfo(RealTy, getTypeInfo(SILTy));
  } else
    return;

  // Put the value into a stack slot at -Onone.
  llvm::SmallVector<llvm::Value *, 8> Copy;
  emitShadowCopyIfNeeded(SILVal, i->getDebugScope(), *VarInfo, IsAnonymous,
                         Copy);
  bindArchetypes(DbgTy.getType());
  if (!IGM.DebugInfo)
    return;

  emitDebugVariableDeclaration(Copy, DbgTy, SILTy, i->getDebugScope(),
                               i->getDecl(), *VarInfo);
}

void IRGenSILFunction::visitDebugValueAddrInst(DebugValueAddrInst *i) {
  if (i->getDebugScope()->getInlinedFunction()->isTransparent())
    return;

  VarDecl *Decl = i->getDecl();
  if (!Decl)
    return;

  auto SILVal = i->getOperand();
  if (isa<SILUndef>(SILVal))
    return;

  auto VarInfo = i->getVarInfo();
  assert(VarInfo && "debug_value_addr without debug info");
  bool IsAnonymous = false;
  bool IsLoadablyByAddress = isa<AllocStackInst>(SILVal);
  VarInfo->Name = getVarName(i, IsAnonymous);
  auto Addr = getLoweredAddress(SILVal).getAddress();
  SILType SILTy = SILVal->getType();
  auto RealType = SILTy.getASTType();

  auto DbgTy = DebugTypeInfo::getLocalVariable(
      Decl, RealType, getTypeInfo(SILVal->getType()));
  bindArchetypes(DbgTy.getType());
  if (!IGM.DebugInfo)
    return;

  // Put the value's address into a stack slot at -Onone and emit a debug
  // intrinsic.
  emitDebugVariableDeclaration(
      emitShadowCopyIfNeeded(Addr, i->getDebugScope(), *VarInfo, IsAnonymous),
      DbgTy, SILType(), i->getDebugScope(), Decl, *VarInfo,
      (IsLoadablyByAddress) ? DirectValue : IndirectValue);
}

void IRGenSILFunction::visitFixLifetimeInst(swift::FixLifetimeInst *i) {
  if (i->getOperand()->getType().isAddress()) {
    // Just pass in the address to fix lifetime if we have one. We will not do
    // anything to it so nothing bad should happen.
    emitFixLifetime(getLoweredAddress(i->getOperand()).getAddress());
    return;
  }

  // Handle objects.
  Explosion in = getLoweredExplosion(i->getOperand());
  cast<LoadableTypeInfo>(getTypeInfo(i->getOperand()->getType()))
    .fixLifetime(*this, in);
}

void IRGenSILFunction::visitMarkDependenceInst(swift::MarkDependenceInst *i) {
  // Dependency-marking is purely for SIL.  Just forward the input as
  // the result.

  SILValue value = i->getValue();
  if (value->getType().isAddress()) {
    setLoweredAddress(i, getLoweredAddress(value));
  } else {
    Explosion temp = getLoweredExplosion(value);
    setLoweredExplosion(i, temp);
  }
}

void IRGenSILFunction::visitCopyBlockInst(CopyBlockInst *i) {
  Explosion lowered = getLoweredExplosion(i->getOperand());
  llvm::Value *copied = emitBlockCopyCall(lowered.claimNext());
  Explosion result;
  result.add(copied);
  setLoweredExplosion(i, result);
}

void IRGenSILFunction::visitStrongRetainInst(swift::StrongRetainInst *i) {
  Explosion lowered = getLoweredExplosion(i->getOperand());
  auto &ti = cast<ReferenceTypeInfo>(getTypeInfo(i->getOperand()->getType()));
  ti.strongRetain(*this, lowered, i->isAtomic() ? irgen::Atomicity::Atomic
                                                : irgen::Atomicity::NonAtomic);
}

void IRGenSILFunction::visitStrongReleaseInst(swift::StrongReleaseInst *i) {
  Explosion lowered = getLoweredExplosion(i->getOperand());
  auto &ti = cast<ReferenceTypeInfo>(getTypeInfo(i->getOperand()->getType()));
  ti.strongRelease(*this, lowered, i->isAtomic() ? irgen::Atomicity::Atomic
                                                 : irgen::Atomicity::NonAtomic);
}

/// Given a SILType which is a ReferenceStorageType, return the type
/// info for the underlying reference type.
static const ReferenceTypeInfo &getReferentTypeInfo(IRGenFunction &IGF,
                                                    SILType silType) {
  auto type = silType.castTo<ReferenceStorageType>().getReferentType();
  if (auto ty = type->getOptionalObjectType())
    type = ty->getCanonicalType();
  return cast<ReferenceTypeInfo>(IGF.getTypeInfoForLowered(type));
}

#define NEVER_LOADABLE_CHECKED_REF_STORAGE(Name, name, ...) \
  void IRGenSILFunction::visitLoad##Name##Inst(swift::Load##Name##Inst *i) { \
    Address source = getLoweredAddress(i->getOperand()); \
    auto silTy = i->getOperand()->getType(); \
    auto ty = cast<Name##StorageType>(silTy.getASTType()); \
    auto isOptional = bool(ty.getReferentType()->getOptionalObjectType()); \
    auto &ti = getReferentTypeInfo(*this, silTy); \
    Explosion result; \
    if (i->isTake()) { \
      ti.name##TakeStrong(*this, source, result, isOptional); \
    } else { \
      ti.name##LoadStrong(*this, source, result, isOptional); \
    } \
    setLoweredExplosion(i, result); \
  } \
  void IRGenSILFunction::visitStore##Name##Inst(swift::Store##Name##Inst *i) { \
    Explosion source = getLoweredExplosion(i->getSrc()); \
    Address dest = getLoweredAddress(i->getDest()); \
    auto silTy = i->getDest()->getType(); \
    auto ty = cast<Name##StorageType>(silTy.getASTType()); \
    auto isOptional = bool(ty.getReferentType()->getOptionalObjectType()); \
    auto &ti = getReferentTypeInfo(*this, silTy); \
    if (i->isInitializationOfDest()) { \
      ti.name##Init(*this, source, dest, isOptional); \
    } else { \
      ti.name##Assign(*this, source, dest, isOptional); \
    } \
  }
#define ALWAYS_LOADABLE_CHECKED_REF_STORAGE(Name, name, ...)                   \
  void IRGenSILFunction::visitStrongRetain##Name##Inst(                        \
      swift::StrongRetain##Name##Inst *i) {                                    \
    Explosion lowered = getLoweredExplosion(i->getOperand());                  \
    auto &ti = getReferentTypeInfo(*this, i->getOperand()->getType());         \
    ti.strongRetain##Name(*this, lowered,                                      \
                          i->isAtomic() ? irgen::Atomicity::Atomic             \
                                        : irgen::Atomicity::NonAtomic);        \
  }                                                                            \
  void IRGenSILFunction::visit##Name##RetainInst(swift::Name##RetainInst *i) { \
    Explosion lowered = getLoweredExplosion(i->getOperand());                  \
    auto &ti = getReferentTypeInfo(*this, i->getOperand()->getType());         \
    ti.name##Retain(*this, lowered,                                            \
                    i->isAtomic() ? irgen::Atomicity::Atomic                   \
                                  : irgen::Atomicity::NonAtomic);              \
  }                                                                            \
  void IRGenSILFunction::visit##Name##ReleaseInst(                             \
      swift::Name##ReleaseInst *i) {                                           \
    Explosion lowered = getLoweredExplosion(i->getOperand());                  \
    auto &ti = getReferentTypeInfo(*this, i->getOperand()->getType());         \
    ti.name##Release(*this, lowered,                                           \
                     i->isAtomic() ? irgen::Atomicity::Atomic                  \
                                   : irgen::Atomicity::NonAtomic);             \
  }                                                                            \
  void IRGenSILFunction::visitStrongCopy##Name##ValueInst(                     \
      swift::StrongCopy##Name##ValueInst *i) {                                 \
    Explosion in = getLoweredExplosion(i->getOperand());                       \
    auto silTy = i->getOperand()->getType();                                   \
    auto ty = cast<Name##StorageType>(silTy.getASTType());                     \
    auto isOptional = bool(ty.getReferentType()->getOptionalObjectType());     \
    auto &ti = getReferentTypeInfo(*this, silTy);                              \
    ti.strongRetain##Name(*this, in, irgen::Atomicity::Atomic);                \
    /* Semantically we are just passing through the input parameter but as a   \
     */                                                                        \
    /* strong reference... at LLVM IR level these type differences don't */    \
    /* matter. So just set the lowered explosion appropriately. */             \
    Explosion output = getLoweredExplosion(i->getOperand());                   \
    if (isOptional) {                                                          \
      auto values = output.claimAll();                                         \
      output.reset();                                                          \
      for (auto value : values) {                                              \
        output.add(Builder.CreatePtrToInt(value, IGM.IntPtrTy));               \
      }                                                                        \
    }                                                                          \
    setLoweredExplosion(i, output);                                            \
  }
#define SOMETIMES_LOADABLE_CHECKED_REF_STORAGE(Name, name, ...) \
  NEVER_LOADABLE_CHECKED_REF_STORAGE(Name, name, "...") \
  ALWAYS_LOADABLE_CHECKED_REF_STORAGE(Name, name, "...")
#define UNCHECKED_REF_STORAGE(Name, name, ...)                                 \
  void IRGenSILFunction::visitStrongCopy##Name##ValueInst(                     \
      swift::StrongCopy##Name##ValueInst *i) {                                 \
    Explosion in = getLoweredExplosion(i->getOperand());                       \
    auto silTy = i->getOperand()->getType();                                   \
    auto ty = cast<Name##StorageType>(silTy.getASTType());                     \
    auto isOptional = bool(ty.getReferentType()->getOptionalObjectType());     \
    auto &ti = getReferentTypeInfo(*this, silTy);                              \
    /* Since we are unchecked, we just use strong retain here. We do not       \
     * perform any checks */                                                   \
    ti.strongRetain(*this, in, irgen::Atomicity::Atomic);                      \
    /* Semantically we are just passing through the input parameter but as a   \
     */                                                                        \
    /* strong reference... at LLVM IR level these type differences don't */    \
    /* matter. So just set the lowered explosion appropriately. */             \
    Explosion output = getLoweredExplosion(i->getOperand());                   \
    if (isOptional) {                                                          \
      auto values = output.claimAll();                                         \
      output.reset();                                                          \
      for (auto value : values) {                                              \
        output.add(Builder.CreatePtrToInt(value, IGM.IntPtrTy));               \
      }                                                                        \
    }                                                                          \
    setLoweredExplosion(i, output);                                            \
  }
#include "swift/AST/ReferenceStorage.def"
#undef COMMON_CHECKED_REF_STORAGE

static bool hasReferenceSemantics(IRGenSILFunction &IGF,
                                  SILType silType) {
  auto operType = silType.getASTType();
  auto valueType = operType->getOptionalObjectType();
  auto objType = valueType ? valueType : operType;
  return (objType->mayHaveSuperclass()
          || objType->isClassExistentialType()
          || objType->is<BuiltinNativeObjectType>()
          || objType->is<BuiltinBridgeObjectType>());
}

static llvm::Value *emitIsUnique(IRGenSILFunction &IGF, SILValue operand,
                                 SourceLoc loc) {
  if (!hasReferenceSemantics(IGF, operand->getType())) {
    IGF.emitTrap("isUnique called for a non-reference", /*EmitUnreachable=*/false);
    return llvm::UndefValue::get(IGF.IGM.Int1Ty);
  }

  auto &operTI = cast<LoadableTypeInfo>(IGF.getTypeInfo(operand->getType()));
  LoadedRef ref =
    operTI.loadRefcountedPtr(IGF, loc, IGF.getLoweredAddress(operand));

  return
    IGF.emitIsUniqueCall(ref.getValue(), loc, ref.isNonNull());
}

void IRGenSILFunction::visitIsUniqueInst(swift::IsUniqueInst *i) {
  llvm::Value *result = emitIsUnique(*this, i->getOperand(),
                                     i->getLoc().getSourceLoc());
  Explosion out;
  out.add(result);
  setLoweredExplosion(i, out);
}

void IRGenSILFunction::visitBeginCOWMutationInst(BeginCOWMutationInst *i) {
  SILValue ref = i->getOperand();
  Explosion bufferEx = getLoweredExplosion(ref);
  llvm::Value *buffer = *bufferEx.begin();
  setLoweredExplosion(i->getBufferResult(), bufferEx);

  Explosion isUnique;
  if (hasReferenceSemantics(*this, ref->getType())) {
    if (i->getUniquenessResult()->use_empty()) {
      // No need to call isUnique if the result is not used.
      isUnique.add(llvm::UndefValue::get(IGM.Int1Ty));
    } else {
      ReferenceCounting style = cast<ReferenceTypeInfo>(
          getTypeInfo(ref->getType())).getReferenceCountingType();
      if (i->isNative())
        style = ReferenceCounting::Native;

      llvm::Value *castBuffer =
        Builder.CreateBitCast(buffer, IGM.getReferenceType(style));

      isUnique.add(emitIsUniqueCall(castBuffer, i->getLoc().getSourceLoc(),
                                    /*isNonNull*/ true));
    }
  } else {
    emitTrap("beginCOWMutation called for a non-reference",
             /*EmitUnreachable=*/false);
    isUnique.add(llvm::UndefValue::get(IGM.Int1Ty));
  }
  setLoweredExplosion(i->getUniquenessResult(), isUnique);
}

void IRGenSILFunction::visitEndCOWMutationInst(EndCOWMutationInst *i) {
  Explosion v = getLoweredExplosion(i->getOperand());
  setLoweredExplosion(i, v);
}

void IRGenSILFunction::visitIsEscapingClosureInst(
    swift::IsEscapingClosureInst *i) {
  // The closure operand is allowed to be an optional closure.
  auto operandType = i->getOperand()->getType();
  if (operandType.getOptionalObjectType())
    operandType = operandType.getOptionalObjectType();

  auto fnType = operandType.getAs<SILFunctionType>();
  assert(fnType->getExtInfo().hasContext() && "Must have a closure operand");
  (void)fnType;

  // This code relies on that an optional<()->()>'s tag fits in the function
  // pointer.
  auto &TI = cast<LoadableTypeInfo>(getTypeInfo(operandType));
  assert(TI.mayHaveExtraInhabitants(IGM) &&
         "Must have extra inhabitants to be able to handle the optional "
         "closure case");
  (void)TI;

  Explosion closure = getLoweredExplosion(i->getOperand());
  auto func = closure.claimNext();
  (void)func;
  auto context = closure.claimNext();
  assert(closure.empty());
  if (context->getType()->isIntegerTy())
    context = Builder.CreateIntToPtr(context, IGM.RefCountedPtrTy);
  auto result = emitIsEscapingClosureCall(context, i->getLoc().getSourceLoc(),
                                          i->getVerificationType());
  Explosion out;
  out.add(result);
  setLoweredExplosion(i, out);
}

void IRGenSILFunction::emitDebugInfoForAllocStack(AllocStackInst *i,
                                                  const TypeInfo &type,
                                                  llvm::Value *addr) {
  auto VarInfo = i->getVarInfo();
  if (!VarInfo)
    return;

  VarDecl *Decl = i->getDecl();
  // Describe the underlying alloca. This way an llvm.dbg.declare instrinsic
  // is used, which is valid for the entire lifetime of the alloca.
  if (auto *BitCast = dyn_cast<llvm::BitCastInst>(addr)) {
    auto *Op0 = BitCast->getOperand(0);
    if (auto *Alloca = dyn_cast<llvm::AllocaInst>(Op0))
      addr = Alloca;
    else if (auto *CoroAllocaGet = dyn_cast<llvm::IntrinsicInst>(Op0)) {
      if (CoroAllocaGet->getIntrinsicID() == llvm::Intrinsic::coro_alloca_get)
        addr = CoroAllocaGet;
    }
  }

  auto DS = i->getDebugScope();
  if (!DS)
    return;

  if (i->getDebugScope()->getInlinedFunction()->isTransparent())
    return;
  
  bool IsAnonymous = false;
  VarInfo->Name = getVarName(i, IsAnonymous);

  // At this point addr must be an alloca or an undef.
  assert(isa<llvm::AllocaInst>(addr) || isa<llvm::UndefValue>(addr) ||
         isa<llvm::IntrinsicInst>(addr));

  auto Indirection = DirectValue;
  if (!IGM.IRGen.Opts.DisableDebuggerShadowCopies &&
      !IGM.IRGen.Opts.shouldOptimize())
    if (auto *Alloca = dyn_cast<llvm::AllocaInst>(addr))
      if (!Alloca->isStaticAlloca()) {
        // Store the address of the dynamic alloca on the stack.
        addr = emitShadowCopy(addr, DS, *VarInfo, IGM.getPointerAlignment());
        Indirection = IndirectValue;
      }

  if (!Decl)
    return;

  // Ignore compiler-generated patterns but not optional bindings.
  if (auto *Pattern = Decl->getParentPattern())
    if (Pattern->isImplicit() &&
        Pattern->getKind() != PatternKind::OptionalSome)
      return;

  SILType SILTy = i->getType();
  auto RealType = SILTy.getASTType();
  auto DbgTy = DebugTypeInfo::getLocalVariable(Decl, RealType, type);

  bindArchetypes(DbgTy.getType());
  if (IGM.DebugInfo)
    emitDebugVariableDeclaration(addr, DbgTy, SILTy, DS, Decl, *VarInfo,
                                 Indirection);
}

void IRGenSILFunction::visitAllocStackInst(swift::AllocStackInst *i) {
  const TypeInfo &type = getTypeInfo(i->getElementType());

  // Derive name from SIL location.
  StringRef dbgname;
  VarDecl *Decl = i->getDecl();
# ifndef NDEBUG
  // If this is a DEBUG build, use pretty names for the LLVM IR.
  bool IsAnonymous = false;
  dbgname = getVarName(i, IsAnonymous);
# endif

  auto stackAddr = type.allocateStack(*this, i->getElementType(), dbgname);
  setLoweredStackAddress(i, stackAddr);
  Address addr = stackAddr.getAddress();

  // Generate Debug Info.
  if (!Decl)
    return;

  assert(i->getVarInfo() && "alloc_stack without debug info");

  Type Desugared = Decl->getType()->getDesugaredType();
  if (Desugared->getClassOrBoundGenericClass() ||
      Desugared->getStructOrBoundGenericStruct())
    zeroInit(dyn_cast<llvm::AllocaInst>(addr.getAddress()));
  emitDebugInfoForAllocStack(i, type, addr.getAddress());
}

static void
buildTailArrays(IRGenSILFunction &IGF,
                SmallVectorImpl<std::pair<SILType, llvm::Value *>> &TailArrays,
                AllocRefInstBase *ARI) {
  auto Types = ARI->getTailAllocatedTypes();
  auto Counts = ARI->getTailAllocatedCounts();
  for (unsigned Idx = 0, NumTypes = Types.size(); Idx < NumTypes; ++Idx) {
    Explosion ElemCount = IGF.getLoweredExplosion(Counts[Idx].get());
    TailArrays.push_back({Types[Idx], ElemCount.claimNext()});
  }
}

void IRGenSILFunction::visitAllocRefInst(swift::AllocRefInst *i) {
  int StackAllocSize = -1;
  if (i->canAllocOnStack()) {
    estimateStackSize();
    // Is there enough space for stack allocation?
    StackAllocSize = IGM.IRGen.Opts.StackPromotionSizeLimit - EstimatedStackSize;
  }
  SmallVector<std::pair<SILType, llvm::Value *>, 4> TailArrays;
  buildTailArrays(*this, TailArrays, i);

  llvm::Value *alloced = emitClassAllocation(*this, i->getType(), i->isObjC(),
                                             StackAllocSize, TailArrays);
  if (StackAllocSize >= 0) {
    // Remember that this alloc_ref allocates the object on the stack.

    StackAllocs.insert(i);
    EstimatedStackSize += StackAllocSize;
  }
  Explosion e;
  e.add(alloced);
  setLoweredExplosion(i, e);
}

void IRGenSILFunction::visitAllocRefDynamicInst(swift::AllocRefDynamicInst *i) {
  SmallVector<std::pair<SILType, llvm::Value *>, 4> TailArrays;
  buildTailArrays(*this, TailArrays, i);

  Explosion metadata = getLoweredExplosion(i->getMetatypeOperand());
  auto metadataValue = metadata.claimNext();
  llvm::Value *alloced = emitClassAllocationDynamic(*this, metadataValue,
                                                    i->getType(), i->isObjC(),
                                                    TailArrays);
  Explosion e;
  e.add(alloced);
  setLoweredExplosion(i, e);
}

void IRGenSILFunction::visitDeallocStackInst(swift::DeallocStackInst *i) {
  if (auto *closure = dyn_cast<PartialApplyInst>(i->getOperand())) {
    assert(closure->isOnStack());
    auto stackAddr = LoweredPartialApplyAllocations[i->getOperand()];
    emitDeallocateDynamicAlloca(stackAddr);
    return;
  }

  auto allocatedType = i->getOperand()->getType();
  const TypeInfo &allocatedTI = getTypeInfo(allocatedType);
  StackAddress stackAddr = getLoweredStackAddress(i->getOperand());

  allocatedTI.deallocateStack(*this, stackAddr, allocatedType);
}

void IRGenSILFunction::visitDeallocRefInst(swift::DeallocRefInst *i) {
  // Lower the operand.
  Explosion self = getLoweredExplosion(i->getOperand());
  auto selfValue = self.claimNext();
  auto *ARI = dyn_cast<AllocRefInst>(i->getOperand());
  if (!i->canAllocOnStack()) {
    if (ARI && StackAllocs.count(ARI)) {
      // We can ignore dealloc_refs (without [stack]) for stack allocated
      // objects.
      //
      //   %0 = alloc_ref [stack]
      //     ...
      //   dealloc_ref %0     // not needed (stems from the inlined deallocator)
      //     ...
      //   dealloc_ref [stack] %0
      return;
    }

    auto classType = i->getOperand()->getType();
    emitClassDeallocation(*this, classType, selfValue);
    return;
  }
  // It's a dealloc_ref [stack]. Even if the alloc_ref did not allocate the
  // object on the stack, we don't have to deallocate it, because it is
  // deallocated in the final release.
  assert(ARI->canAllocOnStack());
  if (StackAllocs.count(ARI)) {
    if (IGM.IRGen.Opts.EmitStackPromotionChecks) {
      selfValue = Builder.CreateBitCast(selfValue, IGM.RefCountedPtrTy);
      emitVerifyEndOfLifetimeCall(selfValue);
    } else {
      // This has two purposes:
      // 1. Tell LLVM the lifetime of the allocated stack memory.
      // 2. Avoid tail-call optimization which may convert the call to the final
      //    release to a jump, which is done after the stack frame is
      //    destructed.
      Builder.CreateLifetimeEnd(selfValue);
    }
  }
}

void IRGenSILFunction::visitDeallocPartialRefInst(swift::DeallocPartialRefInst *i) {
  Explosion self = getLoweredExplosion(i->getInstance());
  auto selfValue = self.claimNext();
  Explosion metadata = getLoweredExplosion(i->getMetatype());
  auto metadataValue = metadata.claimNext();
  auto classType = i->getInstance()->getType();

  emitPartialClassDeallocation(*this, classType, selfValue, metadataValue);
}

void IRGenSILFunction::visitDeallocBoxInst(swift::DeallocBoxInst *i) {
  Explosion owner = getLoweredExplosion(i->getOperand());
  llvm::Value *ownerPtr = owner.claimNext();

  auto boxTy = i->getOperand()->getType().castTo<SILBoxType>();
  emitDeallocateBox(*this, ownerPtr, boxTy);
}

void IRGenSILFunction::visitAllocBoxInst(swift::AllocBoxInst *i) {
  assert(i->getBoxType()->getLayout()->getFields().size() == 1
         && "multi field boxes not implemented yet");
  const TypeInfo &type = getTypeInfo(
      getSILBoxFieldType(IGM.getMaximalTypeExpansionContext(), i->getBoxType(),
                         IGM.getSILModule().Types, 0));

  // Derive name from SIL location.
  bool IsAnonymous = false;
  VarDecl *Decl = i->getDecl();
  StringRef Name = getVarName(i, IsAnonymous);
  StringRef DbgName =
# ifndef NDEBUG
    // If this is a DEBUG build, use pretty names for the LLVM IR.
    Name;
# else
    "";
# endif

  auto boxTy = i->getType().castTo<SILBoxType>();
  OwnedAddress boxWithAddr = emitAllocateBox(*this, boxTy,
                                             CurSILFn->getGenericEnvironment(),
                                             DbgName);
  setLoweredBox(i, boxWithAddr);

  if (i->getDebugScope()->getInlinedFunction()->isTransparent())
    return;

  if (!Decl)
    return;

  assert(i->getVarInfo() && "alloc_box without debug info");
  
  // FIXME: This is a workaround to not produce local variables for
  // capture list arguments like "[weak self]". The better solution
  // would be to require all variables to be described with a
  // SILDebugValue(Addr) and then not describe capture list
  // arguments.
  if (Name == IGM.Context.Id_self.str())
    return;

  assert(i->getBoxType()->getLayout()->getFields().size() == 1 &&
         "box for a local variable should only have one field");
  auto SILTy = getSILBoxFieldType(
      IGM.getMaximalTypeExpansionContext(),
      i->getBoxType(), IGM.getSILModule().Types, 0);
  auto RealType = SILTy.getASTType();
  auto DbgTy = DebugTypeInfo::getLocalVariable(Decl, RealType, type);

  auto VarInfo = i->getVarInfo();
  assert(VarInfo && "debug_value without debug info");

  auto Storage = emitShadowCopyIfNeeded(
      boxWithAddr.getAddress(), i->getDebugScope(), *VarInfo, IsAnonymous);

  if (!IGM.DebugInfo)
    return;

  IGM.DebugInfo->emitVariableDeclaration(Builder, Storage, DbgTy,
                                         i->getDebugScope(), Decl, *VarInfo,
                                         IndirectValue);
}

void IRGenSILFunction::visitProjectBoxInst(swift::ProjectBoxInst *i) {
  auto boxTy = i->getOperand()->getType().castTo<SILBoxType>();

  const LoweredValue &val = getLoweredValue(i->getOperand());
  if (val.isBoxWithAddress()) {
    // The operand is an alloc_box. We can directly reuse the address.
    setLoweredAddress(i, val.getAddressOfBox());
  } else {
    // The slow-path: we have to emit code to get from the box to it's
    // value address.
    Explosion box = val.getExplosion(*this, i->getOperand()->getType());
    auto addr = emitProjectBox(*this, box.claimNext(), boxTy);
    setLoweredAddress(i, addr);
  }
}

static ExclusivityFlags getExclusivityAction(SILAccessKind kind) {
  switch (kind) {
  case SILAccessKind::Read:
    return ExclusivityFlags::Read;
  case SILAccessKind::Modify:
    return ExclusivityFlags::Modify;
  case SILAccessKind::Init:
  case SILAccessKind::Deinit:
    llvm_unreachable("init/deinit access should not use dynamic enforcement");
  }
  llvm_unreachable("bad access kind");
}

static ExclusivityFlags getExclusivityFlags(SILModule &M,
                                            SILAccessKind kind,
                                            bool noNestedConflict) {
  auto flags = getExclusivityAction(kind);

  if (!noNestedConflict)
    flags |= ExclusivityFlags::Tracking;

  return flags;
}

static SILAccessEnforcement getEffectiveEnforcement(IRGenFunction &IGF,
                                                    BeginAccessInst *access) {
  auto enforcement = access->getEnforcement();

  // Don't use dynamic enforcement for known-empty types; there's no
  // actual memory there, and the address may not be valid and unique.
  // This is really a hack; we don't necessarily know that all clients
  // will agree whether a type is empty.  On the other hand, the situations
  // where IRGen generates a meaningless address should always be a subset
  // of cases where this triggers, because of the restrictions on abstracting
  // over addresses and the fact that we use static enforcement on inouts.
  if (enforcement == SILAccessEnforcement::Dynamic &&
      IGF.IGM.getTypeInfo(access->getSource()->getType())
             .isKnownEmpty(ResilienceExpansion::Maximal)) {
    enforcement = SILAccessEnforcement::Unsafe;
  }

  return enforcement;
}

template <class BeginAccessInst>
static ExclusivityFlags getExclusivityFlags(BeginAccessInst *i) {
  return getExclusivityFlags(i->getModule(), i->getAccessKind(),
                             i->hasNoNestedConflict());
}

void IRGenSILFunction::visitBeginAccessInst(BeginAccessInst *access) {
  Address addr = getLoweredAddress(access->getOperand());
  switch (getEffectiveEnforcement(*this, access)) {
  case SILAccessEnforcement::Unknown:
    llvm_unreachable("unknown access enforcement in IRGen!");

  case SILAccessEnforcement::Static:
  case SILAccessEnforcement::Unsafe:
    // nothing to do
    setLoweredAddress(access, addr);
    return;

  case SILAccessEnforcement::Dynamic: {
    llvm::Value *scratch = createAlloca(IGM.getFixedBufferTy(),
                                        IGM.getPointerAlignment(),
                                        "access-scratch").getAddress();
    Builder.CreateLifetimeStart(scratch);

    llvm::Value *pointer =
      Builder.CreateBitCast(addr.getAddress(), IGM.Int8PtrTy);
    llvm::Value *flags =
      llvm::ConstantInt::get(IGM.SizeTy, uint64_t(getExclusivityFlags(access)));
    llvm::Value *pc = llvm::ConstantPointerNull::get(IGM.Int8PtrTy);
    auto call = Builder.CreateCall(IGM.getBeginAccessFn(),
                                   { pointer, scratch, flags, pc });
    call->setDoesNotThrow();

    setLoweredDynamicallyEnforcedAddress(access, addr, scratch);
    return;
  }
  }
  llvm_unreachable("bad access enforcement");
}

static bool hasBeenInlined(BeginUnpairedAccessInst *access) {
  // Check to see if the buffer is defined locally.
  return isa<AllocStackInst>(access->getBuffer());
}

void IRGenSILFunction::visitBeginUnpairedAccessInst(
                                              BeginUnpairedAccessInst *access) {
  Address addr = getLoweredAddress(access->getSource());
  switch (access->getEnforcement()) {
  case SILAccessEnforcement::Unknown:
    llvm_unreachable("unknown access enforcement in IRGen!");

  case SILAccessEnforcement::Static:
  case SILAccessEnforcement::Unsafe:
    // nothing to do
    return;

  case SILAccessEnforcement::Dynamic: {
    llvm::Value *scratch = getLoweredAddress(access->getBuffer()).getAddress();

    llvm::Value *pointer =
      Builder.CreateBitCast(addr.getAddress(), IGM.Int8PtrTy);
    llvm::Value *flags =
      llvm::ConstantInt::get(IGM.SizeTy, uint64_t(getExclusivityFlags(access)));

    // Compute the effective PC of the access.
    // Since begin_unpaired_access is designed for materializeForSet, our
    // heuristic here is as well: we've either been inlined, in which case
    // we should use the current PC (i.e. pass null), or we haven't,
    // in which case we should use the caller, which is generally ok because
    // materializeForSet can't usually be thunked.
    llvm::Value *pc;
    if (hasBeenInlined(access)) {
      pc = llvm::ConstantPointerNull::get(IGM.Int8PtrTy);
    } else {
      auto retAddrFn =
        llvm::Intrinsic::getDeclaration(IGM.getModule(),
                                        llvm::Intrinsic::returnaddress);
      pc = Builder.CreateCall(retAddrFn,
                              { llvm::ConstantInt::get(IGM.Int32Ty, 0) });
    }

    auto call = Builder.CreateCall(IGM.getBeginAccessFn(),
                                   { pointer, scratch, flags, pc });
    call->setDoesNotThrow();
    return;
  }
  }
  llvm_unreachable("bad access enforcement");
}

void IRGenSILFunction::visitEndAccessInst(EndAccessInst *i) {
  auto access = i->getBeginAccess();
  switch (getEffectiveEnforcement(*this, access)) {
  case SILAccessEnforcement::Unknown:
    llvm_unreachable("unknown access enforcement in IRGen!");

  case SILAccessEnforcement::Static:
  case SILAccessEnforcement::Unsafe:
    // nothing to do
    return;

  case SILAccessEnforcement::Dynamic: {
    if (access->hasNoNestedConflict())
      return;

    auto scratch = getLoweredDynamicEnforcementScratchBuffer(access);

    auto call = Builder.CreateCall(IGM.getEndAccessFn(), { scratch });
    call->setDoesNotThrow();

    Builder.CreateLifetimeEnd(scratch);
    return;
  }
  }
  llvm_unreachable("bad access enforcement");
}

void IRGenSILFunction::visitEndUnpairedAccessInst(EndUnpairedAccessInst *i) {
  switch (i->getEnforcement()) {
  case SILAccessEnforcement::Unknown:
    llvm_unreachable("unknown access enforcement in IRGen!");

  case SILAccessEnforcement::Static:
  case SILAccessEnforcement::Unsafe:
    // nothing to do
    return;

  case SILAccessEnforcement::Dynamic: {
    auto scratch = getLoweredAddress(i->getBuffer()).getAddress();

    auto call = Builder.CreateCall(IGM.getEndAccessFn(), { scratch });
    call->setDoesNotThrow();
    return;
  }
  }
  llvm_unreachable("bad access enforcement");
}

void IRGenSILFunction::visitConvertFunctionInst(swift::ConvertFunctionInst *i) {
  // This instruction is specified to be a no-op.
  Explosion temp = getLoweredExplosion(i->getOperand());
  setLoweredExplosion(i, temp);
}

void IRGenSILFunction::visitConvertEscapeToNoEscapeInst(
    swift::ConvertEscapeToNoEscapeInst *i) {
  // This instruction makes the context trivial.
  Explosion in = getLoweredExplosion(i->getOperand());
  Explosion out;
  // Differentiable functions contain multiple pairs of fn and ctx pointer.
  for (unsigned index : range(in.size() / 2)) {
    (void)index;
    llvm::Value *fn = in.claimNext();
    llvm::Value *ctx = in.claimNext();
    out.add(fn);
    out.add(Builder.CreateBitCast(ctx, IGM.OpaquePtrTy));
  }
  setLoweredExplosion(i, out);
}

void IRGenSILFunction::visitThinFunctionToPointerInst(
                                          swift::ThinFunctionToPointerInst *i) {
  Explosion in = getLoweredExplosion(i->getOperand());
  llvm::Value *fn = in.claimNext();
  fn = Builder.CreateBitCast(fn, IGM.Int8PtrTy);
  Explosion out;
  out.add(fn);
  setLoweredExplosion(i, out);
}

void IRGenSILFunction::visitPointerToThinFunctionInst(
                                          swift::PointerToThinFunctionInst *i) {
  Explosion in = getLoweredExplosion(i->getOperand());
  llvm::Value *fn = in.claimNext();
  fn = Builder.CreateBitCast(fn, IGM.FunctionPtrTy);
  Explosion out;
  out.add(fn);
  setLoweredExplosion(i, out);
}

void IRGenSILFunction::visitAddressToPointerInst(swift::AddressToPointerInst *i)
{
  Explosion to;
  llvm::Value *addrValue = getLoweredAddress(i->getOperand()).getAddress();
  if (addrValue->getType() != IGM.Int8PtrTy)
    addrValue = Builder.CreateBitCast(addrValue, IGM.Int8PtrTy);
  to.add(addrValue);
  setLoweredExplosion(i, to);
}

// Ignores the isStrict flag because Swift TBAA is not lowered into LLVM IR.
void IRGenSILFunction::visitPointerToAddressInst(swift::PointerToAddressInst *i)
{
  Explosion from = getLoweredExplosion(i->getOperand());
  llvm::Value *ptrValue = from.claimNext();

  auto &ti = getTypeInfo(i->getType());
  
  llvm::Type *destType = ti.getStorageType()->getPointerTo();
  ptrValue = Builder.CreateBitCast(ptrValue, destType);
  
  setLoweredAddress(i,
                    ti.getAddressForPointer(ptrValue));
}

static void emitPointerCastInst(IRGenSILFunction &IGF,
                                SILValue src,
                                SILValue dest,
                                const TypeInfo &ti) {
  Explosion from = IGF.getLoweredExplosion(src);
  llvm::Value *ptrValue = from.claimNext();
  // The input may have witness tables or other additional data, but the class
  // reference is always first.
  (void)from.claimAll();

  auto schema = ti.getSchema();
  assert(schema.size() == 1
         && schema[0].isScalar()
         && "pointer schema is not a single scalar?!");
  auto castToType = schema[0].getScalarType();

  // A retainable pointer representation may be wrapped in an optional, so we
  // need to provide inttoptr/ptrtoint in addition to bitcast.
  ptrValue = IGF.Builder.CreateBitOrPointerCast(ptrValue, castToType);
  
  Explosion to;
  to.add(ptrValue);
  IGF.setLoweredExplosion(dest, to);
}

void IRGenSILFunction::visitUncheckedRefCastInst(
                                             swift::UncheckedRefCastInst *i) {
  auto &ti = getTypeInfo(i->getType());
  emitPointerCastInst(*this, i->getOperand(), i, ti);
}

// TODO: Although runtime checks are not required, we get them anyway when
// asking the runtime to perform this cast. If this is a performance impact, we
// can add a CheckedCastMode::Unchecked.
void IRGenSILFunction::
visitUncheckedRefCastAddrInst(swift::UncheckedRefCastAddrInst *i) {
  Address dest = getLoweredAddress(i->getDest());
  Address src = getLoweredAddress(i->getSrc());
  emitCheckedCast(*this,
                  src, i->getSourceFormalType(),
                  dest, i->getTargetFormalType(),
                  CastConsumptionKind::TakeAlways,
                  CheckedCastMode::Unconditional);
}

void IRGenSILFunction::visitUncheckedAddrCastInst(
                                             swift::UncheckedAddrCastInst *i) {
  auto addr = getLoweredAddress(i->getOperand());
  auto &ti = getTypeInfo(i->getType());
  auto result = Builder.CreateBitCast(addr,ti.getStorageType()->getPointerTo());
  setLoweredAddress(i, result);
}

static bool isStructurallySame(const llvm::Type *T1, const llvm::Type *T2) {
  if (T1 == T2) return true;
  
  if (auto *S1 = dyn_cast<llvm::StructType>(T1))
    if (auto *S2 = dyn_cast<llvm::StructType>(T2))
      return S1->isLayoutIdentical(const_cast<llvm::StructType*>(S2));
  return false;
}

// Emit a trap in the event a type does not match expected layout constraints.
// 
// We can hit this case in specialized functions even for correct user code.
// If the user dynamically checks for correct type sizes in the generic
// function, a specialized function can contain the (not executed) bitcast
// with mismatching fixed sizes.
// Usually llvm can eliminate this code again because the user's safety
// check should be constant foldable on llvm level.
static void emitTrapAndUndefValue(IRGenSILFunction &IGF,
                                  Explosion &in,
                                  Explosion &out,
                                  const LoadableTypeInfo &outTI) {
  llvm::BasicBlock *failBB =
    llvm::BasicBlock::Create(IGF.IGM.getLLVMContext());
  IGF.Builder.CreateBr(failBB);
  IGF.FailBBs.push_back(failBB);
  
  IGF.Builder.emitBlock(failBB);
  IGF.emitTrap("mismatching type layouts", /*EmitUnreachable=*/true);

  llvm::BasicBlock *contBB = llvm::BasicBlock::Create(IGF.IGM.getLLVMContext());
  IGF.Builder.emitBlock(contBB);
  (void)in.claimAll();
  for (auto schema : outTI.getSchema())
    out.add(llvm::UndefValue::get(schema.getScalarType()));
}

static void emitUncheckedValueBitCast(IRGenSILFunction &IGF,
                                      SourceLoc loc,
                                      Explosion &in,
                                      const LoadableTypeInfo &inTI,
                                      Explosion &out,
                                      const LoadableTypeInfo &outTI) {
  // If the transfer is doable bitwise, and if the elements of the explosion are
  // the same type, then just transfer the elements.
  if (inTI.isBitwiseTakable(ResilienceExpansion::Maximal) &&
      outTI.isBitwiseTakable(ResilienceExpansion::Maximal) &&
      isStructurallySame(inTI.getStorageType(), outTI.getStorageType())) {
    in.transferInto(out, in.size());
    return;
  }
  
  // TODO: We could do bitcasts entirely in the value domain in some cases, but
  // for simplicity, let's just always go through the stack for now.
  
  // Create the allocation.
  auto inStorage = IGF.createAlloca(inTI.getStorageType(),
                                  std::max(inTI.getFixedAlignment(),
                                           outTI.getFixedAlignment()),
                                  "bitcast");
  
  auto maxSize = std::max(inTI.getFixedSize(), outTI.getFixedSize());
  IGF.Builder.CreateLifetimeStart(inStorage, maxSize);
  
  // Store the 'in' value.
  inTI.initialize(IGF, in, inStorage, false);
  // Load the 'out' value as the destination type.
  auto outStorage = IGF.Builder.CreateBitCast(inStorage,
                                        outTI.getStorageType()->getPointerTo());
  outTI.loadAsTake(IGF, outStorage, out);
  
  IGF.Builder.CreateLifetimeEnd(inStorage, maxSize);
  return;
}

static void emitValueBitwiseCast(IRGenSILFunction &IGF,
                                 SourceLoc loc,
                                 Explosion &in,
                                 const LoadableTypeInfo &inTI,
                                 Explosion &out,
                                 const LoadableTypeInfo &outTI) {
  // Unfortunately, we can't check this invariant until we get to IRGen, since
  // the AST and SIL don't know anything about type layout.
  if (inTI.getFixedSize() < outTI.getFixedSize()) {
    emitTrapAndUndefValue(IGF, in, out, outTI);
    return;
  }
  emitUncheckedValueBitCast(IGF, loc, in, inTI, out, outTI);
}

void IRGenSILFunction::visitUncheckedTrivialBitCastInst(
                                      swift::UncheckedTrivialBitCastInst *i) {
  Explosion in = getLoweredExplosion(i->getOperand());
  Explosion out;
  
  emitValueBitwiseCast(*this, i->getLoc().getSourceLoc(),
            in,  cast<LoadableTypeInfo>(getTypeInfo(i->getOperand()->getType())),
            out, cast<LoadableTypeInfo>(getTypeInfo(i->getType())));
  
  setLoweredExplosion(i, out);
}

void IRGenSILFunction::
visitUncheckedBitwiseCastInst(swift::UncheckedBitwiseCastInst *i) {
  Explosion in = getLoweredExplosion(i->getOperand());
  Explosion out;

  emitValueBitwiseCast(*this, i->getLoc().getSourceLoc(),
            in,  cast<LoadableTypeInfo>(getTypeInfo(i->getOperand()->getType())),
            out, cast<LoadableTypeInfo>(getTypeInfo(i->getType())));
  
  setLoweredExplosion(i, out);
}

void IRGenSILFunction::visitRefToRawPointerInst(
                                             swift::RefToRawPointerInst *i) {
  auto &ti = getTypeInfo(i->getType());
  emitPointerCastInst(*this, i->getOperand(), i, ti);
}

void IRGenSILFunction::visitRawPointerToRefInst(swift::RawPointerToRefInst *i) {
  auto &ti = getTypeInfo(i->getType());
  emitPointerCastInst(*this, i->getOperand(), i, ti);
}

// SIL scalar conversions which never change the IR type.
// FIXME: Except for optionals, which get bit-packed into an integer.
static void trivialRefConversion(IRGenSILFunction &IGF,
                                 SILValue input,
                                 SILValue result) {
  Explosion temp = IGF.getLoweredExplosion(input);
  auto &inputTI = IGF.getTypeInfo(input->getType());
  auto &resultTI = IGF.getTypeInfo(result->getType());
  
  // If the types are the same, forward the existing value.
  if (inputTI.getStorageType() == resultTI.getStorageType()) {
    IGF.setLoweredExplosion(result, temp);
    return;
  }

  auto schema = resultTI.getSchema();
  Explosion out;

  for (auto schemaElt : schema) {
    auto resultTy = schemaElt.getScalarType();

    llvm::Value *value = temp.claimNext();
    if (value->getType() == resultTy) {
      // Nothing to do.  This happens with the unowned conversions.
    } else if (resultTy->isPointerTy()) {
      value = IGF.Builder.CreateIntToPtr(value, resultTy);
    } else {
      value = IGF.Builder.CreatePtrToInt(value, resultTy);
    }
    out.add(value);
  }
  
  IGF.setLoweredExplosion(result, out);
}

// SIL scalar conversions which never change the IR type.
// FIXME: Except for optionals, which get bit-packed into an integer.
#define NOOP_CONVERSION(KIND)                                     \
void IRGenSILFunction::visit##KIND##Inst(swift::KIND##Inst *i) {  \
  ::trivialRefConversion(*this, i->getOperand(), i); \
}
#define LOADABLE_REF_STORAGE(Name, ...) \
  NOOP_CONVERSION(Name##ToRef) \
  NOOP_CONVERSION(RefTo##Name)
#include "swift/AST/ReferenceStorage.def"
#undef NOOP_CONVERSION

void IRGenSILFunction::visitThinToThickFunctionInst(
                                            swift::ThinToThickFunctionInst *i) {
  // Take the incoming function pointer and add a null context pointer to it.
  Explosion from = getLoweredExplosion(i->getOperand());
  Explosion to;
  to.add(from.claimNext());
  if (i->getType().castTo<SILFunctionType>()->isNoEscape())
    to.add(llvm::ConstantPointerNull::get(IGM.OpaquePtrTy));
  else
    to.add(IGM.RefCountedNull);
  setLoweredExplosion(i, to);
}

void IRGenSILFunction::visitThickToObjCMetatypeInst(ThickToObjCMetatypeInst *i){
  Explosion from = getLoweredExplosion(i->getOperand());
  llvm::Value *swiftMeta = from.claimNext();
  // Claim any conformances.
  (void)from.claimAll();
  CanType instanceType(i->getType().castTo<AnyMetatypeType>().getInstanceType());
  Explosion to;
  llvm::Value *classPtr =
    emitClassHeapMetadataRefForMetatype(*this, swiftMeta, instanceType);
  to.add(Builder.CreateBitCast(classPtr, IGM.ObjCClassPtrTy));
  setLoweredExplosion(i, to);
}

void IRGenSILFunction::visitObjCToThickMetatypeInst(
                         ObjCToThickMetatypeInst *i) {
  Explosion from = getLoweredExplosion(i->getOperand());
  llvm::Value *classPtr = from.claimNext();
  
  // Fetch the metadata for that class.
  Explosion to;
  auto metadata = emitObjCMetadataRefForMetadata(*this, classPtr);
  to.add(metadata);
  setLoweredExplosion(i, to);  
}

void IRGenSILFunction::visitUnconditionalCheckedCastInst(
                                       swift::UnconditionalCheckedCastInst *i) {
  Explosion value = getLoweredExplosion(i->getOperand());
  Explosion ex;
  emitScalarCheckedCast(*this, value,
                        i->getSourceLoweredType(),
                        i->getSourceFormalType(),
                        i->getTargetLoweredType(),
                        i->getTargetFormalType(),
                        CheckedCastMode::Unconditional, ex);
  setLoweredExplosion(i, ex);
}

void IRGenSILFunction::visitObjCMetatypeToObjectInst(
                                                  ObjCMetatypeToObjectInst *i){
  // Bitcast the @objc metatype reference, which is already an ObjC object, to
  // the destination type.
  Explosion from = getLoweredExplosion(i->getOperand());
  llvm::Value *value = from.claimNext();
  value = Builder.CreateBitCast(value, IGM.UnknownRefCountedPtrTy);
  Explosion to;
  to.add(value);
  setLoweredExplosion(i, to);
}

void IRGenSILFunction::visitObjCExistentialMetatypeToObjectInst(
                                       ObjCExistentialMetatypeToObjectInst *i){
  // Bitcast the @objc metatype reference, which is already an ObjC object, to
  // the destination type. The metatype may carry additional witness tables we
  // can drop.
  Explosion from = getLoweredExplosion(i->getOperand());
  llvm::Value *value = from.claimNext();
  (void)from.claimAll();
  value = Builder.CreateBitCast(value, IGM.UnknownRefCountedPtrTy);
  Explosion to;
  to.add(value);
  setLoweredExplosion(i, to);
}

void IRGenSILFunction::visitObjCProtocolInst(ObjCProtocolInst *i) {
  // Get the protocol reference.
  llvm::Value *protoRef = emitReferenceToObjCProtocol(*this, i->getProtocol());
  // Bitcast it to the class reference type.
  protoRef = Builder.CreateBitCast(protoRef,
                                   getTypeInfo(i->getType()).getStorageType());
  Explosion ex;
  ex.add(protoRef);
  setLoweredExplosion(i, ex);
}

void IRGenSILFunction::visitRefToBridgeObjectInst(
                                              swift::RefToBridgeObjectInst *i) {
  Explosion refEx = getLoweredExplosion(i->getConverted());
  llvm::Value *ref = refEx.claimNext();
  
  Explosion bitsEx = getLoweredExplosion(i->getBitsOperand());
  llvm::Value *bits = bitsEx.claimNext();
  
  // Mask the bits into the pointer representation.
  llvm::Value *val = Builder.CreatePtrToInt(ref, IGM.SizeTy);
  val = Builder.CreateOr(val, bits);
  val = Builder.CreateIntToPtr(val, IGM.BridgeObjectPtrTy);
  
  Explosion resultEx;
  resultEx.add(val);
  
  setLoweredExplosion(i, resultEx);
}

void IRGenSILFunction::
visitClassifyBridgeObjectInst(ClassifyBridgeObjectInst *i) {
  Explosion boEx = getLoweredExplosion(i->getOperand());
  llvm::Value *bridgeVal = boEx.claimNext();
  bridgeVal = Builder.CreatePtrToInt(bridgeVal, IGM.SizeTy);

  // This returns two bits, the first of which is "is Objective-C object", the
  // second is "is Objective-C Tagged Pointer".  Each of these bits is computed
  // by checking to see if some other bits are non-zero in the BridgeObject.
  auto bitsNonZero = [&](const SpareBitVector &bits) -> llvm::Value* {
    // If this target doesn't have the specified field, just produce false.
    if (!bits.any())
      return Builder.getInt1(0);

    llvm::Value *bitsValue =
      Builder.CreateAnd(bridgeVal, Builder.getInt(bits.asAPInt()));
    return
      Builder.CreateICmpNE(bitsValue, llvm::ConstantInt::get(IGM.SizeTy, 0));
  };

  Explosion wordEx;
  wordEx.add(bitsNonZero(IGM.TargetInfo.IsObjCPointerBit));
  wordEx.add(bitsNonZero(IGM.TargetInfo.ObjCPointerReservedBits));
  setLoweredExplosion(i, wordEx);
}

void IRGenSILFunction::visitValueToBridgeObjectInst(
    ValueToBridgeObjectInst *i) {
  Explosion in = getLoweredExplosion(i->getOperand());
  Explosion out;

  emitValueBitwiseCast(
      *this, i->getLoc().getSourceLoc(), in,
      cast<LoadableTypeInfo>(getTypeInfo(i->getOperand()->getType())), out,
      cast<LoadableTypeInfo>(getTypeInfo(i->getType())));

  setLoweredExplosion(i, out);
}

void IRGenSILFunction::visitBridgeObjectToRefInst(
                                              swift::BridgeObjectToRefInst *i) {
  Explosion boEx = getLoweredExplosion(i->getConverted());
  llvm::Value *bo = boEx.claimNext();
  Explosion resultEx;
  
  auto &refTI = getTypeInfo(i->getType());
  llvm::Type *refType = refTI.getSchema()[0].getScalarType();
  
  // If the value is an ObjC tagged pointer, pass it through verbatim.
  llvm::BasicBlock *taggedCont = nullptr,
    *tagged = nullptr,
    *notTagged = nullptr;
  llvm::Value *taggedRef = nullptr;
  llvm::Value *boBits = nullptr;
  
  ClassDecl *Cl = i->getType().getClassOrBoundGenericClass();
  if (IGM.TargetInfo.hasObjCTaggedPointers() &&
      (!Cl || !isKnownNotTaggedPointer(IGM, Cl))) {
    boBits = Builder.CreatePtrToInt(bo, IGM.SizeTy);
    APInt maskValue = IGM.TargetInfo.ObjCPointerReservedBits.asAPInt();
    llvm::Value *mask = Builder.getInt(maskValue);
    llvm::Value *reserved = Builder.CreateAnd(boBits, mask);
    llvm::Value *cond = Builder.CreateICmpEQ(reserved,
                                         llvm::ConstantInt::get(IGM.SizeTy, 0));
    tagged = createBasicBlock("tagged-pointer"),
    notTagged = createBasicBlock("not-tagged-pointer");
    taggedCont = createBasicBlock("tagged-cont");
    
    Builder.CreateCondBr(cond, notTagged, tagged);
    
    Builder.emitBlock(tagged);
    taggedRef = Builder.CreateBitCast(bo, refType);
    Builder.CreateBr(taggedCont);
    
    // If it's not a tagged pointer, mask off the spare bits.
    Builder.emitBlock(notTagged);
  }
  
  // Mask off the spare bits (if they exist).
  auto &spareBits = IGM.getHeapObjectSpareBits();
  llvm::Value *result;
  if (spareBits.any()) {
    APInt maskValue = ~spareBits.asAPInt();
    
    if (!boBits)
      boBits = Builder.CreatePtrToInt(bo, IGM.SizeTy);
    
    llvm::Value *mask = llvm::ConstantInt::get(IGM.getLLVMContext(), maskValue);
    llvm::Value *masked = Builder.CreateAnd(boBits, mask);
    result = Builder.CreateIntToPtr(masked, refType);
  } else {
    result = Builder.CreateBitCast(bo, refType);
  }
  
  if (taggedCont) {
    Builder.CreateBr(taggedCont);
    
    Builder.emitBlock(taggedCont);
    
    auto phi = Builder.CreatePHI(refType, 2);
    phi->addIncoming(taggedRef, tagged);
    phi->addIncoming(result, notTagged);
    
    result = phi;
  }
  
  resultEx.add(result);
  setLoweredExplosion(i, resultEx);
}

void IRGenSILFunction::visitBridgeObjectToWordInst(
                                             swift::BridgeObjectToWordInst *i) {
  Explosion boEx = getLoweredExplosion(i->getConverted());
  llvm::Value *val = boEx.claimNext();
  val = Builder.CreatePtrToInt(val, IGM.SizeTy);
  Explosion wordEx;
  wordEx.add(val);
  setLoweredExplosion(i, wordEx);
}

void IRGenSILFunction::visitUnconditionalCheckedCastAddrInst(
                                   swift::UnconditionalCheckedCastAddrInst *i) {
  Address dest = getLoweredAddress(i->getDest());
  Address src = getLoweredAddress(i->getSrc());
  emitCheckedCast(*this,
                  src, i->getSourceFormalType(),
                  dest, i->getTargetFormalType(),
                  CastConsumptionKind::TakeAlways,
                  CheckedCastMode::Unconditional);
}

void IRGenSILFunction::visitUnconditionalCheckedCastValueInst(
    swift::UnconditionalCheckedCastValueInst *i) {
  llvm_unreachable("unsupported instruction during IRGen");
}

void IRGenSILFunction::visitCheckedCastValueBranchInst(
    swift::CheckedCastValueBranchInst *i) {
  llvm_unreachable("unsupported instruction during IRGen");
}

void IRGenSILFunction::visitCheckedCastBranchInst(
                                              swift::CheckedCastBranchInst *i) {
  FailableCastResult castResult;
  Explosion ex;
  if (i->isExact()) {
    auto operand = i->getOperand();
    Explosion source = getLoweredExplosion(operand);
    castResult = emitClassIdenticalCast(*this, source.claimNext(),
                                        i->getSourceLoweredType(),
                                        i->getTargetLoweredType());
  } else {
    Explosion value = getLoweredExplosion(i->getOperand());
    emitScalarCheckedCast(*this, value,
                          i->getSourceLoweredType(),
                          i->getSourceFormalType(),
                          i->getTargetLoweredType(),
                          i->getTargetFormalType(),
                          CheckedCastMode::Conditional, ex);
    auto val = ex.claimNext();
    castResult.casted = val;
    llvm::Value *nil =
      llvm::ConstantPointerNull::get(cast<llvm::PointerType>(val->getType()));
    castResult.succeeded = Builder.CreateICmpNE(val, nil);
  }
  
  // Branch on the success of the cast.
  // All cast operations currently return null on failure.


  auto &successBB = getLoweredBB(i->getSuccessBB());
  llvm::Type *toTy = IGM.getTypeInfo(i->getTargetLoweredType()).getStorageType();
  if (toTy->isPointerTy())
    castResult.casted = Builder.CreateBitCast(castResult.casted, toTy);

  Builder.CreateCondBr(castResult.succeeded,
                       successBB.bb,
                       getLoweredBB(i->getFailureBB()).bb);
  
  // Feed the cast result into the nonnull branch.
  unsigned phiIndex = 0;
  Explosion ex2;
  ex2.add(castResult.casted);
  ex2.add(ex.claimAll());
  addIncomingExplosionToPHINodes(*this, successBB, phiIndex, ex2);
}

void IRGenSILFunction::visitCheckedCastAddrBranchInst(
                                          swift::CheckedCastAddrBranchInst *i) {
  Address dest = getLoweredAddress(i->getDest());
  Address src = getLoweredAddress(i->getSrc());
  llvm::Value *castSucceeded =
    emitCheckedCast(*this,
                    src, i->getSourceFormalType(),
                    dest, i->getTargetFormalType(),
                    i->getConsumptionKind(), CheckedCastMode::Conditional);
  Builder.CreateCondBr(castSucceeded,
                       getLoweredBB(i->getSuccessBB()).bb,
                       getLoweredBB(i->getFailureBB()).bb);
}

void IRGenSILFunction::visitKeyPathInst(swift::KeyPathInst *I) {
  auto pattern = IGM.getAddrOfKeyPathPattern(I->getPattern(), I->getLoc());
  // Build up the argument vector to instantiate the pattern here.
  Optional<StackAddress> dynamicArgsBuf;
  llvm::Value *args;
  if (!I->getSubstitutions().empty() || !I->getAllOperands().empty()) {
    auto sig = I->getPattern()->getGenericSignature();
    SubstitutionMap subs = I->getSubstitutions();

    SmallVector<GenericRequirement, 4> requirements;
    enumerateGenericSignatureRequirements(sig,
            [&](GenericRequirement reqt) { requirements.push_back(reqt); });

    llvm::Value *argsBufSize;
    llvm::Value *argsBufAlign;
    
    if (!I->getSubstitutions().empty()) {
      argsBufSize = llvm::ConstantInt::get(IGM.SizeTy,
                       IGM.getPointerSize().getValue() * requirements.size());
      argsBufAlign = llvm::ConstantInt::get(IGM.SizeTy,
                       IGM.getPointerAlignment().getMaskValue());
    } else {
      argsBufSize = llvm::ConstantInt::get(IGM.SizeTy, 0);
      argsBufAlign = llvm::ConstantInt::get(IGM.SizeTy, 0);
    }
    
    SmallVector<llvm::Value *, 4> operandOffsets;
    for (unsigned i : indices(I->getAllOperands())) {
      auto operand = I->getAllOperands()[i].get();
      auto &ti = getTypeInfo(operand->getType());
      auto ty = operand->getType();
      auto alignMask = ti.getAlignmentMask(*this, ty);
      if (i != 0) {
        auto notAlignMask = Builder.CreateNot(alignMask);
        argsBufSize = Builder.CreateAdd(argsBufSize, alignMask);
        argsBufSize = Builder.CreateAnd(argsBufSize, notAlignMask);
      }
      operandOffsets.push_back(argsBufSize);
      auto size = ti.getSize(*this, ty);
      argsBufSize = Builder.CreateAdd(argsBufSize, size);
      argsBufAlign = Builder.CreateOr(argsBufAlign, alignMask);
    }

    dynamicArgsBuf = emitDynamicAlloca(IGM.Int8Ty, argsBufSize, Alignment(16));
    
    Address argsBuf = dynamicArgsBuf->getAddress();
    
    if (!I->getSubstitutions().empty()) {
      emitInitOfGenericRequirementsBuffer(*this, requirements, argsBuf,
        [&](GenericRequirement reqt) -> llvm::Value * {
          return emitGenericRequirementFromSubstitutions(*this, sig,
                                           *IGM.getSwiftModule(),
                                           reqt, subs);
        });
    }
    
    for (unsigned i : indices(I->getAllOperands())) {
      auto operand = I->getAllOperands()[i].get();
      auto &ti = getTypeInfo(operand->getType());
      auto ptr = Builder.CreateInBoundsGEP(argsBuf.getAddress(),
                                           operandOffsets[i]);
      auto addr = ti.getAddressForPointer(
        Builder.CreateBitCast(ptr, ti.getStorageType()->getPointerTo()));
      if (operand->getType().isAddress()) {
        ti.initializeWithTake(*this, addr, getLoweredAddress(operand),
                              operand->getType(), false);
      } else {
        Explosion operandValue = getLoweredExplosion(operand);
        cast<LoadableTypeInfo>(ti).initialize(*this, operandValue, addr, false);
      }
    }
    args = argsBuf.getAddress();
  } else {
    // No arguments necessary, so the argument ought to be ignored by any
    // callbacks in the pattern.
    assert(I->getAllOperands().empty() && "indices not implemented");
    args = llvm::UndefValue::get(IGM.Int8PtrTy);
  }
  auto patternPtr = llvm::ConstantExpr::getBitCast(pattern, IGM.Int8PtrTy);
  auto call = Builder.CreateCall(IGM.getGetKeyPathFn(), {patternPtr, args});
  call->setDoesNotThrow();

  if (dynamicArgsBuf) {
    emitDeallocateDynamicAlloca(*dynamicArgsBuf);
  }

  auto resultStorageTy = IGM.getTypeInfo(I->getType()).getStorageType();

  Explosion e;
  e.add(Builder.CreateBitCast(call, resultStorageTy));
  setLoweredExplosion(I, e);
}

void IRGenSILFunction::visitUpcastInst(swift::UpcastInst *i) {
  auto toTy = getTypeInfo(i->getType()).getSchema()[0].getScalarType();

  // If we have an address, just bitcast, don't explode.
  if (i->getOperand()->getType().isAddress()) {
    Address fromAddr = getLoweredAddress(i->getOperand());
    llvm::Value *toValue = Builder.CreateBitCast(
      fromAddr.getAddress(), toTy->getPointerTo());
    Address Addr(toValue, fromAddr.getAlignment());
    setLoweredAddress(i, Addr);
    return;
  }

  Explosion from = getLoweredExplosion(i->getOperand());
  Explosion to;
  assert(from.size() == 1 && "class should explode to single value");
  llvm::Value *fromValue = from.claimNext();
  to.add(Builder.CreateBitCast(fromValue, toTy));
  setLoweredExplosion(i, to);
}

void IRGenSILFunction::visitIndexAddrInst(swift::IndexAddrInst *i) {
  Address base = getLoweredAddress(i->getBase());
  Explosion indexValues = getLoweredExplosion(i->getIndex());
  llvm::Value *index = indexValues.claimNext();
  
  auto baseTy = i->getBase()->getType();
  auto &ti = getTypeInfo(baseTy);
  
  Address dest = ti.indexArray(*this, base, index, baseTy);
  setLoweredAddress(i, dest);
}

void IRGenSILFunction::visitTailAddrInst(swift::TailAddrInst *i) {
  Address base = getLoweredAddress(i->getBase());
  Explosion indexValues = getLoweredExplosion(i->getIndex());
  llvm::Value *index = indexValues.claimNext();

  SILType baseTy = i->getBase()->getType();
  const TypeInfo &baseTI = getTypeInfo(baseTy);

  Address dest = baseTI.indexArray(*this, base, index, baseTy);
  const TypeInfo &TailTI = getTypeInfo(i->getTailType());
  dest = TailTI.roundUpToTypeAlignment(*this, dest, i->getTailType());
  llvm::Type *destType = TailTI.getStorageType()->getPointerTo();
  dest = Builder.CreateBitCast(dest, destType);
  setLoweredAddress(i, dest);
}

void IRGenSILFunction::visitIndexRawPointerInst(swift::IndexRawPointerInst *i) {
  Explosion baseValues = getLoweredExplosion(i->getBase());
  llvm::Value *base = baseValues.claimNext();
  
  Explosion indexValues = getLoweredExplosion(i->getIndex());
  llvm::Value *index = indexValues.claimNext();
  
  // We don't expose a non-inbounds GEP operation.
  llvm::Value *destValue = Builder.CreateInBoundsGEP(base, index);
  
  Explosion result;
  result.add(destValue);
  setLoweredExplosion(i, result);
}

void IRGenSILFunction::visitAllocValueBufferInst(
                                          swift::AllocValueBufferInst *i) {
  Address buffer = getLoweredAddress(i->getOperand());
  auto valueType = i->getValueType();
  Address value = emitAllocateValueInBuffer(*this, valueType, buffer);
  setLoweredAddress(i, value);
}

void IRGenSILFunction::visitProjectValueBufferInst(
                                          swift::ProjectValueBufferInst *i) {
  Address buffer = getLoweredAddress(i->getOperand());
  auto valueType = i->getValueType();
  Address value = emitProjectValueInBuffer(*this, valueType, buffer);
  setLoweredAddress(i, value);
}

void IRGenSILFunction::visitDeallocValueBufferInst(
                                          swift::DeallocValueBufferInst *i) {
  Address buffer = getLoweredAddress(i->getOperand());
  auto valueType = i->getValueType();
  emitDeallocateValueInBuffer(*this, valueType, buffer);
}

void IRGenSILFunction::visitInitExistentialAddrInst(swift::InitExistentialAddrInst *i) {
  Address container = getLoweredAddress(i->getOperand());
  SILType destType = i->getOperand()->getType();
  emitOpaqueExistentialContainerInit(
      *this, container, destType, i->getFormalConcreteType(),
      i->getLoweredConcreteType(), i->getConformances());
  auto srcType = i->getLoweredConcreteType();

  // Allocate a COW box for the value if necessary.
  auto *genericEnv = CurSILFn->getGenericEnvironment();
  setLoweredAddress(
      i, emitAllocateBoxedOpaqueExistentialBuffer(
             *this, destType, srcType, container, genericEnv, false));
}

void IRGenSILFunction::visitInitExistentialValueInst(
    swift::InitExistentialValueInst *i) {
  llvm_unreachable("unsupported instruction during IRGen");
}

void IRGenSILFunction::visitInitExistentialMetatypeInst(
                                              InitExistentialMetatypeInst *i) {
  Explosion metatype = getLoweredExplosion(i->getOperand());
  Explosion result;
  emitExistentialMetatypeContainer(*this,
                                   result, i->getType(),
                                   metatype.claimNext(),
                                   i->getOperand()->getType(),
                                   i->getConformances());
  setLoweredExplosion(i, result);
}

void IRGenSILFunction::visitInitExistentialRefInst(InitExistentialRefInst *i) {
  Explosion instance = getLoweredExplosion(i->getOperand());
  Explosion result;
  emitClassExistentialContainer(*this,
                               result, i->getType(),
                               instance.claimNext(),
                               i->getFormalConcreteType(),
                               i->getOperand()->getType(),
                               i->getConformances());
  setLoweredExplosion(i, result);
}

void IRGenSILFunction::visitDeinitExistentialAddrInst(
                                              swift::DeinitExistentialAddrInst *i) {
  Address container = getLoweredAddress(i->getOperand());

  // Deallocate the COW box for the value if necessary.
  emitDeallocateBoxedOpaqueExistentialBuffer(*this, i->getOperand()->getType(),
                                             container);
}

void IRGenSILFunction::visitDeinitExistentialValueInst(
    swift::DeinitExistentialValueInst *i) {
  llvm_unreachable("unsupported instruction during IRGen");
}

void IRGenSILFunction::visitOpenExistentialAddrInst(OpenExistentialAddrInst *i) {
  SILType baseTy = i->getOperand()->getType();
  Address base = getLoweredAddress(i->getOperand());

  auto openedArchetype = i->getType().castTo<ArchetypeType>();

  // Insert a copy of the boxed value for COW semantics if necessary.
  auto accessKind = i->getAccessKind();
  Address object = emitOpaqueBoxedExistentialProjection(
      *this, accessKind, base, baseTy, openedArchetype);

  setLoweredAddress(i, object);
}

void IRGenSILFunction::visitOpenExistentialRefInst(OpenExistentialRefInst *i) {

  SILType baseTy = i->getOperand()->getType();
  Explosion base = getLoweredExplosion(i->getOperand());
  auto openedArchetype = i->getType().castTo<ArchetypeType>();

  Explosion result;
  llvm::Value *instance
    = emitClassExistentialProjection(*this, base, baseTy,
                                     openedArchetype);
  result.add(instance);
  setLoweredExplosion(i, result);
}

void IRGenSILFunction::visitOpenExistentialMetatypeInst(
                                              OpenExistentialMetatypeInst *i) {
  SILType baseTy = i->getOperand()->getType();
  Explosion base = getLoweredExplosion(i->getOperand());
  auto openedTy = i->getType().getASTType();

  llvm::Value *metatype =
    emitExistentialMetatypeProjection(*this, base, baseTy, openedTy);
  Explosion result;
  result.add(metatype);
  setLoweredExplosion(i, result);
}

void IRGenSILFunction::visitOpenExistentialValueInst(
    OpenExistentialValueInst *i) {
  llvm_unreachable("unsupported instruction during IRGen");
}

void IRGenSILFunction::visitProjectBlockStorageInst(ProjectBlockStorageInst *i){
  // TODO
  Address block = getLoweredAddress(i->getOperand());
  Address capture = projectBlockStorageCapture(*this, block,
                       i->getOperand()->getType().castTo<SILBlockStorageType>());
  
  setLoweredAddress(i, capture);
}

void IRGenSILFunction::visitInitBlockStorageHeaderInst(
                                               InitBlockStorageHeaderInst *i) {
  auto addr = getLoweredAddress(i->getBlockStorage());
  
  // We currently only support static invoke functions.
  auto &invokeVal = getLoweredValue(i->getInvokeFunction());
  llvm::Constant *invokeFn = nullptr;
  ForeignFunctionInfo foreignInfo;
  if (invokeVal.kind != LoweredValue::Kind::FunctionPointer) {
    IGM.unimplemented(i->getLoc().getSourceLoc(),
                      "non-static block invoke function");
  } else {
    auto &fn = invokeVal.getFunctionPointer();
    invokeFn = fn.getDirectPointer();
    foreignInfo = fn.getForeignInfo();
  }

  assert(foreignInfo.ClangInfo && "no clang info for block function?");
  
  // Initialize the header.
  emitBlockHeader(*this, addr,
          i->getBlockStorage()->getType().castTo<SILBlockStorageType>(),
          invokeFn, i->getInvokeFunction()->getType().castTo<SILFunctionType>(),
          foreignInfo);
  
  // Cast the storage to the block type to produce the result value.
  llvm::Value *asBlock = Builder.CreateBitCast(addr.getAddress(),
                                               IGM.ObjCBlockPtrTy);
  Explosion e;
  e.add(asBlock);
  setLoweredExplosion(i, e);
}

void IRGenSILFunction::visitAllocExistentialBoxInst(AllocExistentialBoxInst *i){
  OwnedAddress boxWithAddr =
    emitBoxedExistentialContainerAllocation(*this, i->getExistentialType(),
                                            i->getFormalConcreteType(),
                                            i->getConformances());
  setLoweredBox(i, boxWithAddr);
}

void IRGenSILFunction::visitDeallocExistentialBoxInst(
                                                DeallocExistentialBoxInst *i) {
  Explosion box = getLoweredExplosion(i->getOperand());
  emitBoxedExistentialContainerDeallocation(*this, box,
                                            i->getOperand()->getType(),
                                            i->getConcreteType());
}

void IRGenSILFunction::visitOpenExistentialBoxInst(OpenExistentialBoxInst *i) {
  Explosion box = getLoweredExplosion(i->getOperand());
  auto openedArchetype = i->getType().castTo<ArchetypeType>();

  auto addr = emitOpenExistentialBox(*this, box, i->getOperand()->getType(),
                                     openedArchetype);
  setLoweredAddress(i, addr);
}

void IRGenSILFunction::visitOpenExistentialBoxValueInst(
  OpenExistentialBoxValueInst *i) {
  llvm_unreachable("unsupported instruction during IRGen");
}

void
IRGenSILFunction::visitProjectExistentialBoxInst(ProjectExistentialBoxInst *i) {
  const LoweredValue &val = getLoweredValue(i->getOperand());
  if (val.isBoxWithAddress()) {
    // The operand is an alloc_existential_box.
    // We can directly reuse the address.
    setLoweredAddress(i, val.getAddressOfBox());
  } else {
    Explosion box = getLoweredExplosion(i->getOperand());
    auto caddr = emitBoxedExistentialProjection(*this, box,
                                                i->getOperand()->getType(),
                                                i->getType().getASTType());
    setLoweredAddress(i, caddr.getAddress());
  }
}

void IRGenSILFunction::visitWitnessMethodInst(swift::WitnessMethodInst *i) {
  CanType baseTy = i->getLookupType();
  ProtocolConformanceRef conformance = i->getConformance();
  SILDeclRef member = i->getMember();

  assert(member.requiresNewWitnessTableEntry());

  if (IGM.isResilient(conformance.getRequirement(),
                      ResilienceExpansion::Maximal)) {
    auto *fnPtr = IGM.getAddrOfDispatchThunk(member, NotForDefinition);
    auto fnType = IGM.getSILTypes().getConstantFunctionType(
        IGM.getMaximalTypeExpansionContext(), member);
    auto sig = IGM.getSignature(fnType);
    auto fn = FunctionPointer::forDirect(fnPtr, sig);

    setLoweredFunctionPointer(i, fn);
    return;
  }

  // It would be nice if this weren't discarded.
  llvm::Value *baseMetadataCache = nullptr;

  auto fn = emitWitnessMethodValue(*this, baseTy, &baseMetadataCache, member,
                                   conformance);

  setLoweredFunctionPointer(i, fn);
}

void IRGenSILFunction::setAllocatedAddressForBuffer(SILValue v,
                                                const Address &allocedAddress) {
  overwriteAllocatedAddress(v, allocedAddress);

  // Emit the debug info for the variable if any.
  if (auto allocStack = dyn_cast<AllocStackInst>(v)) {
    emitDebugInfoForAllocStack(allocStack, getTypeInfo(v->getType()),
                               allocedAddress.getAddress());
  }
}

void IRGenSILFunction::visitCopyAddrInst(swift::CopyAddrInst *i) {
  SILType addrTy = i->getSrc()->getType();
  const TypeInfo &addrTI = getTypeInfo(addrTy);
  Address src = getLoweredAddress(i->getSrc());
  // See whether we have a deferred fixed-size buffer initialization.
  auto &loweredDest = getLoweredValue(i->getDest());
  assert(!loweredDest.isUnallocatedAddressInBuffer());
  Address dest = loweredDest.getAnyAddress();
  if (i->isInitializationOfDest()) {
    if (i->isTakeOfSrc()) {
      addrTI.initializeWithTake(*this, dest, src, addrTy, false);
    } else {
      addrTI.initializeWithCopy(*this, dest, src, addrTy, false);
    }
  } else {
    if (i->isTakeOfSrc()) {
      addrTI.assignWithTake(*this, dest, src, addrTy, false);
    } else {
      addrTI.assignWithCopy(*this, dest, src, addrTy, false);
    }
  }
}

// This is a no-op because we do not lower Swift TBAA info to LLVM IR, and it
// does not produce any values.
void IRGenSILFunction::visitBindMemoryInst(swift::BindMemoryInst *) {}

void IRGenSILFunction::visitDestroyAddrInst(swift::DestroyAddrInst *i) {
  SILType addrTy = i->getOperand()->getType();
  const TypeInfo &addrTI = getTypeInfo(addrTy);

  Address base = getLoweredAddress(i->getOperand());
  addrTI.destroy(*this, base, addrTy, false /*isOutlined*/);
}

void IRGenSILFunction::visitCondFailInst(swift::CondFailInst *i) {
  Explosion e = getLoweredExplosion(i->getOperand());
  llvm::Value *cond = e.claimNext();

  // The condition should be false, or we die.
  auto expectedCond = Builder.CreateExpect(cond,
                                         llvm::ConstantInt::get(IGM.Int1Ty, 0));
  
  // Emit individual fail blocks so that we can map the failure back to a source
  // line.
  auto origInsertionPoint = Builder.GetInsertBlock();

  llvm::BasicBlock *failBB = llvm::BasicBlock::Create(IGM.getLLVMContext());
  llvm::BasicBlock *contBB = llvm::BasicBlock::Create(IGM.getLLVMContext());
  Builder.CreateCondBr(expectedCond, failBB, contBB);
    
  Builder.SetInsertPoint(&CurFn->back());
  Builder.emitBlock(failBB);
  if (IGM.DebugInfo)
    // If we are emitting DWARF, this does nothing. Otherwise the ``llvm.trap``
    // instruction emitted from ``Builtin.condfail`` should have an inlined
    // debug location. This is because zero is not an artificial line location
    // in CodeView.
    IGM.DebugInfo->setInlinedTrapLocation(Builder, i->getDebugScope());
  emitTrap(i->getMessage(), /*EmitUnreachable=*/true);
  
  Builder.SetInsertPoint(origInsertionPoint);
  Builder.emitBlock(contBB);
  FailBBs.push_back(failBB);
}

void IRGenSILFunction::visitSuperMethodInst(swift::SuperMethodInst *i) {
  assert(!i->getMember().isForeign);

  auto base = getLoweredExplosion(i->getOperand());
  auto baseType = i->getOperand()->getType();
  llvm::Value *baseValue = base.claimNext();

  auto method = i->getMember().getOverriddenVTableEntry();
  auto methodType = i->getType().castTo<SILFunctionType>();

  auto *classDecl = cast<ClassDecl>(method.getDecl()->getDeclContext());

  // If the class defining the vtable entry is resilient, we cannot assume
  // its offset since methods can be re-ordered resiliently. Instead, we call
  // the class method lookup function, passing in a reference to the
  // method descriptor.
  if (IGM.hasResilientMetadata(classDecl, ResilienceExpansion::Maximal)) {
    // Load the superclass of the static type of the 'self' value.
    llvm::Value *superMetadata;
    auto instanceTy = CanType(baseType.getASTType()->getMetatypeInstanceType());
    if (!IGM.hasResilientMetadata(instanceTy.getClassOrBoundGenericClass(),
                                  ResilienceExpansion::Maximal)) {
      // It's still possible that the static type of 'self' is not resilient, in
      // which case we can assume its superclass.
      //
      // An example is the following hierarchy, where ModuleA is resilient and
      // we're inside ModuleB:
      //
      // ModuleA.Base <-- defines method
      // |
      // \- ModuleB.Middle
      //    |
      //    \- ModuleB.Derived <-- static type of 'self'
      //
      // It's OK to know that the superclass of Derived is Middle, but the
      // method requires using a resilient access pattern.
      auto superTy = instanceTy->getSuperclass();
      superMetadata = emitClassHeapMetadataRef(*this, superTy->getCanonicalType(),
                                               MetadataValueType::TypeMetadata,
                                               MetadataState::Complete);
    } else {
      // Otherwise, we're in the most general case; the superclass might change,
      // so we have to load it dynamically from the metadata of the static type
      // of 'self'.
      auto *metadata = emitClassHeapMetadataRef(*this, instanceTy,
                                                MetadataValueType::TypeMetadata,
                                                MetadataState::Complete);

      auto superField = emitAddressOfSuperclassRefInClassMetadata(*this, metadata);
      superMetadata = Builder.CreateLoad(superField);
    }

    // Get the method descriptor.
    auto *methodDescriptor =
      IGM.getAddrOfMethodDescriptor(method, NotForDefinition);

    // Get the method lookup function for the class defining the method.
    auto *lookupFn = IGM.getAddrOfMethodLookupFunction(classDecl,
                                                       NotForDefinition);

    // Call the lookup function.
    llvm::Value *fnPtr = Builder.CreateCall(lookupFn,
                                            {superMetadata, methodDescriptor});

    // The function returns an i8*; cast it to the correct type.
    auto sig = IGM.getSignature(methodType);
    fnPtr = Builder.CreateBitCast(fnPtr, sig.getType()->getPointerTo());

    auto &schema = getOptions().PointerAuth.SwiftClassMethodPointers;
    auto authInfo =
      PointerAuthInfo::emit(*this, schema, /*storageAddress=*/nullptr, method);

    FunctionPointer fn(fnPtr, authInfo, sig);

    setLoweredFunctionPointer(i, fn);
    return;
  }

  // Non-resilient case.

  auto fn =
      emitVirtualMethodValue(*this, baseValue, baseType, method, methodType,
                             /*useSuperVTable*/ true);

  setLoweredFunctionPointer(i, fn);
}

void IRGenSILFunction::visitObjCSuperMethodInst(swift::ObjCSuperMethodInst *i) {
  assert(i->getMember().isForeign);
  setLoweredObjCMethodBounded(i, i->getMember(),
                              i->getOperand()->getType(),
                              /*startAtSuper=*/true);
}

void IRGenSILFunction::visitClassMethodInst(swift::ClassMethodInst *i) {
  assert(!i->getMember().isForeign);

  Explosion base = getLoweredExplosion(i->getOperand());
  llvm::Value *baseValue = base.claimNext();

  SILDeclRef method = i->getMember().getOverriddenVTableEntry();
  auto methodType = i->getType().castTo<SILFunctionType>();

  auto *classDecl = cast<ClassDecl>(method.getDecl()->getDeclContext());
  if (IGM.hasResilientMetadata(classDecl,
                               ResilienceExpansion::Maximal)) {
    auto *fnPtr = IGM.getAddrOfDispatchThunk(method, NotForDefinition);
    auto sig = IGM.getSignature(methodType);
    FunctionPointer fn(fnPtr, sig);

    setLoweredFunctionPointer(i, fn);
    return;
  }

  // For Swift classes, get the method implementation from the vtable.
  // FIXME: better explosion kind, map as static.
  FunctionPointer fn = emitVirtualMethodValue(
      *this, baseValue, i->getOperand()->getType(), method, methodType,
      /*useSuperVTable*/ false);

  setLoweredFunctionPointer(i, fn);
}

void IRGenSILFunction::visitObjCMethodInst(swift::ObjCMethodInst *i) {
  // For Objective-C classes we need to arrange for a msgSend
  // to happen when the method is called.
  assert(i->getMember().isForeign);
  setLoweredObjCMethod(i, i->getMember());
}

void IRGenModule::emitSILStaticInitializers() {
  SmallVector<SILFunction *, 8> StaticInitializers;
  for (SILGlobalVariable &Global : getSILModule().getSILGlobals()) {
    SILInstruction *InitValue = Global.getStaticInitializerValue();
    if (!InitValue)
      continue;

#ifndef NDEBUG
    SILType loweredTy = Global.getLoweredType();
    auto &ti = getTypeInfo(loweredTy);

    auto expansion = getResilienceExpansionForLayout(&Global);
    assert(ti.isFixedSize(expansion) &&
           "cannot emit a static initializer for dynamically-sized global");
#endif

    auto *IRGlobal =
        Module.getGlobalVariable(Global.getName(), true /* = AllowLocal */);

    // A check for multi-threaded compilation: Is this the llvm module where the
    // global is defined and not only referenced (or not referenced at all).
    if (!IRGlobal || !IRGlobal->hasInitializer())
      continue;

    if (auto *OI = dyn_cast<ObjectInst>(InitValue)) {
      StructLayout *Layout = StaticObjectLayouts[&Global].get();
      llvm::Constant *InitVal = emitConstantObject(*this, OI, Layout);
      auto *ContainerTy = cast<llvm::StructType>(IRGlobal->getValueType());
      auto *zero = llvm::ConstantAggregateZero::get(ContainerTy->getElementType(0));
      IRGlobal->setInitializer(llvm::ConstantStruct::get(ContainerTy,
                                                         {zero , InitVal}));
      continue;
    }

    // Set the IR global's initializer to the constant for this SIL
    // struct.
    if (auto *SI = dyn_cast<StructInst>(InitValue)) {
      IRGlobal->setInitializer(emitConstantStruct(*this, SI));
      continue;
    }

    // Set the IR global's initializer to the constant for this SIL
    // tuple.
    auto *TI = cast<TupleInst>(InitValue);
    IRGlobal->setInitializer(emitConstantTuple(*this, TI));
  }
}<|MERGE_RESOLUTION|>--- conflicted
+++ resolved
@@ -853,8 +853,6 @@
     }
   }
 
-<<<<<<< HEAD
-=======
   llvm::Value *getAsyncTask() override {
     // FIXME: (1) Remove this override, (2) mark the IRGenFunction::getAsyncTask
     //        declaration as non-virtual, and (3) mark IRGenFunction's
@@ -891,7 +889,6 @@
     return IRGenFunction::getAsyncContext();
   }
 
->>>>>>> 9269c5cb
   //===--------------------------------------------------------------------===//
   // SIL instruction lowering
   //===--------------------------------------------------------------------===//
