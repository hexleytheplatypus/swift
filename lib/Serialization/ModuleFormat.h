//===--- ModuleFormat.h - The internals of serialized modules ---*- C++ -*-===//
//
// This source file is part of the Swift.org open source project
//
// Copyright (c) 2014 - 2018 Apple Inc. and the Swift project authors
// Licensed under Apache License v2.0 with Runtime Library Exception
//
// See https://swift.org/LICENSE.txt for license information
// See https://swift.org/CONTRIBUTORS.txt for the list of Swift project authors
//
//===----------------------------------------------------------------------===//
///
/// \file
/// Contains various constants and helper types to deal with serialized
/// modules.
///
//===----------------------------------------------------------------------===//

#ifndef SWIFT_SERIALIZATION_MODULEFORMAT_H
#define SWIFT_SERIALIZATION_MODULEFORMAT_H

#include "swift/AST/Decl.h"
#include "swift/AST/Types.h"
#include "llvm/Bitcode/RecordLayout.h"
#include "llvm/Bitcode/BitCodes.h"
#include "llvm/ADT/PointerEmbeddedInt.h"

namespace swift {
namespace serialization {

using llvm::PointerEmbeddedInt;
using llvm::BCArray;
using llvm::BCBlob;
using llvm::BCFixed;
using llvm::BCGenericRecordLayout;
using llvm::BCRecordLayout;
using llvm::BCVBR;

/// Magic number for serialized module files.
const unsigned char SWIFTMODULE_SIGNATURE[] = { 0xE2, 0x9C, 0xA8, 0x0E };

/// Serialized module format major version number.
///
/// Always 0 for Swift 1.x - 4.x.
const uint16_t SWIFTMODULE_VERSION_MAJOR = 0;

/// Serialized module format minor version number.
///
/// When the format changes IN ANY WAY, this number should be incremented.
/// To ensure that two separate changes don't silently get merged into one
/// in source control, you should also update the comment to briefly
/// describe what change you made. The content of this comment isn't important;
/// it just ensures a conflict if two people change the module format.
/// Don't worry about adhering to the 80-column limit for this line.
<<<<<<< HEAD
const uint16_t SWIFTMODULE_VERSION_MINOR = 524; // differentiable_function_extract explicit extractee type
=======
const uint16_t SWIFTMODULE_VERSION_MINOR = 523; // @_nonEphemeral
>>>>>>> ce6a1cbd

/// A standard hash seed used for all string hashes in a serialized module.
///
/// This is the same as the default used by llvm::djbHash, just provided
/// explicitly here to note that it's part of the format.
const uint32_t SWIFTMODULE_HASH_SEED = 5381;

using DeclIDField = BCFixed<31>;

// TypeID must be the same as DeclID because it is stored in the same way.
using TypeID = DeclID;
using TypeIDField = DeclIDField;

using TypeIDWithBitField = BCFixed<32>;

// IdentifierID must be the same as DeclID because it is stored in the same way.
using IdentifierID = DeclID;
using IdentifierIDField = DeclIDField;

// LocalDeclContextID must be the same as DeclID because it is stored in the
// same way.
using LocalDeclContextID = DeclID;
using LocalDeclContextIDField = DeclIDField;

/// Stores either a DeclID or a LocalDeclContextID, using 32 bits.
class DeclContextID {
  int32_t rawValue;
  explicit DeclContextID(int32_t rawValue) : rawValue(rawValue) {}
public:
  DeclContextID() : DeclContextID(0) {}

  static DeclContextID forDecl(DeclID value) {
    assert(value && "should encode null using DeclContextID()");
    assert(llvm::isUInt<31>(value) && "too many DeclIDs");
    return DeclContextID(static_cast<int32_t>(value));
  }
  static DeclContextID forLocalDeclContext(LocalDeclContextID value) {
    assert(value && "should encode null using DeclContextID()");
    assert(llvm::isUInt<31>(value) && "too many LocalDeclContextIDs");
    return DeclContextID(-static_cast<int32_t>(value));
  }

  explicit operator bool() const {
    return rawValue != 0;
  }

  Optional<DeclID> getAsDeclID() const {
    if (rawValue > 0)
      return DeclID(rawValue);
    return None;
  }

  Optional<LocalDeclContextID> getAsLocalDeclContextID() const {
    if (rawValue < 0)
      return LocalDeclContextID(-rawValue);
    return None;
  }

  static DeclContextID getFromOpaqueValue(uint32_t opaqueValue) {
    return DeclContextID(opaqueValue);
  }
  uint32_t getOpaqueValue() const { return rawValue; }
};

class DeclContextIDField : public BCFixed<32> {
public:
  static DeclContextID convert(uint64_t rawValue) {
    assert(llvm::isUInt<32>(rawValue));
    return DeclContextID::getFromOpaqueValue(rawValue);
  }
};

// NormalConformanceID must be the same as DeclID because it is stored
// in the same way.
using NormalConformanceID = DeclID;
using NormalConformanceIDField = DeclIDField;

// GenericSignatureID must be the same as DeclID because it is stored in the
// same way.
using GenericSignatureID = DeclID;
using GenericSignatureIDField = DeclIDField;

// SubstitutionMapID must be the same as DeclID because it is stored in the
// same way.
using SubstitutionMapID = DeclID;
using SubstitutionMapIDField = DeclIDField;

// ModuleID must be the same as IdentifierID because it is stored the same way.
using ModuleID = IdentifierID;
using ModuleIDField = IdentifierIDField;

// SILLayoutID must be the same as DeclID because it is stored in the same way.
using SILLayoutID = DeclID;
using SILLayoutIDField = DeclIDField;

using BitOffset = PointerEmbeddedInt<unsigned, 31>;
using BitOffsetField = BCFixed<31>;

// CharOffset must be the same as BitOffset because it is stored in the
// same way.
using CharOffset = BitOffset;
using CharOffsetField = BitOffsetField;

using FileSizeField = BCVBR<16>;
using FileModTimeOrContentHashField = BCVBR<16>;
using FileHashField = BCVBR<16>;

// These IDs must \em not be renumbered or reordered without incrementing
// the module version.
enum class OpaqueReadOwnership : uint8_t {
  Owned,
  Borrowed,
  OwnedOrBorrowed,
};
using OpaqueReadOwnershipField = BCFixed<2>;

// These IDs must \em not be renumbered or reordered without incrementing
// the module version.
enum class ReadImplKind : uint8_t {
  Stored = 0,
  Get,
  Inherited,
  Address,
  Read,
};
using ReadImplKindField = BCFixed<3>;

// These IDs must \em not be renumbered or reordered without incrementing
// the module version.
enum class WriteImplKind : uint8_t {
  Immutable = 0,
  Stored,
  StoredWithObservers,
  InheritedWithObservers,
  Set,
  MutableAddress,
  Modify,
};
using WriteImplKindField = BCFixed<3>;

// These IDs must \em not be renumbered or reordered without incrementing
// the module version.
enum class ReadWriteImplKind : uint8_t {
  Immutable = 0,
  Stored,
  MutableAddress,
  MaterializeToTemporary,
  Modify,
};
using ReadWriteImplKindField = BCFixed<3>;

// These IDs must \em not be renumbered or reordered without incrementing
// the module version.
enum class StaticSpellingKind : uint8_t {
  None = 0,
  KeywordStatic,
  KeywordClass,
};
using StaticSpellingKindField = BCFixed<2>;

// These IDs must \em not be renumbered or reordered without incrementing
// the module version.
enum class FunctionTypeRepresentation : uint8_t {
  Swift = 0,
  Block,
  Thin,
  CFunctionPointer,
};
using FunctionTypeRepresentationField = BCFixed<4>;

enum class ForeignErrorConventionKind : uint8_t {
  ZeroResult,
  NonZeroResult,
  ZeroPreservedResult,
  NilResult,
  NonNilError,
};

using ForeignErrorConventionKindField = BCFixed<3>;

// These IDs must \em not be renumbered or reordered without incrementing
// the module version.
enum class SILFunctionTypeRepresentation : uint8_t {
  Thick = 0,
  Block,
  Thin,
  CFunctionPointer,
  FirstSIL = 8,
  Method = FirstSIL,
  ObjCMethod,
  WitnessMethod,
  Closure,
};
using SILFunctionTypeRepresentationField = BCFixed<4>;

// These IDs must \em not be renumbered or reordered without incrementing
// the module version.
enum class SILCoroutineKind : uint8_t {
  None = 0,
  YieldOnce = 1,
  YieldMany = 2,
};
using SILCoroutineKindField = BCFixed<2>;

// These IDs must \em not be renumbered or reordered without incrementing
// the module version.
enum OperatorKind : uint8_t {
  Infix = 0,
  Prefix,
  Postfix,
  PrecedenceGroup,  // only for cross references
};
// This is currently required to have the same width as AccessorKindField.
using OperatorKindField = BCFixed<4>;

// These IDs must \em not be renumbered or reordered without incrementing
// the module version.
enum AccessorKind : uint8_t {
  Get = 0,
  Set,
  WillSet,
  DidSet,
  Address,
  MutableAddress,
  Read,
  Modify,
};
using AccessorKindField = BCFixed<4>;

using AccessorCountField = BCFixed<3>;

// These IDs must \em not be renumbered or reordered without incrementing
// the module version.
enum CtorInitializerKind : uint8_t {
  Designated = 0,
  Convenience = 1,
  Factory = 2,
  ConvenienceFactory = 3,
};
using CtorInitializerKindField = BCFixed<2>;

// These IDs must \em not be renumbered or reordered without incrementing
// the module version.
enum class ParamDeclSpecifier : uint8_t {
  Default = 0,
  InOut = 1,
  Shared = 2,
  Owned = 3,
};
using ParamDeclSpecifierField = BCFixed<2>;

// These IDs must \em not be renumbered or reordered without incrementing
// the module version.
enum class VarDeclIntroducer : uint8_t {
  Let = 0,
  Var = 1
};
using VarDeclIntroducerField = BCFixed<1>;

// These IDs must \em not be renumbered or reordered without incrementing
// the module version.
enum class ParameterConvention : uint8_t {
  Indirect_In,
  Indirect_Inout,
  Indirect_InoutAliasable,
  Direct_Owned,
  Direct_Unowned,
  Direct_Guaranteed,
  Indirect_In_Guaranteed,
  Indirect_In_Constant,
};
using ParameterConventionField = BCFixed<4>;

// SWIFT_ENABLE_TENSORFLOW
// These IDs must \em not be renumbered or reordered without incrementing the
// module version.
enum class DifferentiabilityKind : uint8_t {
  NonDifferentiable = 0,
  Normal = 1,
  Linear = 2
};
using DifferentiabilityKindField = BCFixed<2>;

// These IDs must \em not be renumbered or reordered without incrementing
// the module version.
enum class SILParameterDifferentiability : uint8_t {
  DifferentiableOrNotApplicable,
  NotDifferentiable,
};

// These IDs must \em not be renumbered or reordered without incrementing
// the module version.
enum class ResultConvention : uint8_t {
  Indirect,
  Owned,
  Unowned,
  UnownedInnerPointer,
  Autoreleased,
};
using ResultConventionField = BCFixed<3>;

// These IDs must \em not be renumbered or reordered without incrementing
// the module version.
enum MetatypeRepresentation : uint8_t {
  MR_None, MR_Thin, MR_Thick, MR_ObjC
};
using MetatypeRepresentationField = BCFixed<2>;

// These IDs must \em not be renumbered or reordered without incrementing
// the module version.
enum class SelfAccessKind : uint8_t {
  NonMutating = 0,
  Mutating,
  Consuming,
};
using SelfAccessKindField = BCFixed<2>;
  
/// Translates an operator DeclKind to a Serialization fixity, whose values are
/// guaranteed to be stable.
static inline OperatorKind getStableFixity(DeclKind kind) {
  switch (kind) {
  case DeclKind::PrefixOperator:
    return Prefix;
  case DeclKind::PostfixOperator:
    return Postfix;
  case DeclKind::InfixOperator:
    return Infix;
  default:
    llvm_unreachable("unknown operator fixity");
  }
}

// These IDs must \em not be renumbered or reordered without incrementing
// the module version.
enum GenericRequirementKind : uint8_t {
  Conformance = 0,
  SameType    = 1,
  Superclass  = 2,
  Layout = 3,
};
using GenericRequirementKindField = BCFixed<2>;

// These IDs must \em not be renumbered or reordered without incrementing
// the module version.
enum LayoutRequirementKind : uint8_t {
  UnknownLayout = 0,
  TrivialOfExactSize = 1,
  TrivialOfAtMostSize = 2,
  Trivial = 3,
  RefCountedObject = 4,
  NativeRefCountedObject = 5,
  Class = 6,
  NativeClass = 7
};
using LayoutRequirementKindField = BCFixed<3>;

// These IDs must \em not be renumbered or reordered without incrementing
// the module version.
enum Associativity : uint8_t {
  NonAssociative = 0,
  LeftAssociative,
  RightAssociative
};
using AssociativityField = BCFixed<2>;

// These IDs must \em not be renumbered or reordered without incrementing
// the module version.
enum ReferenceOwnership : uint8_t {
  Strong = 0,
  Weak,
  Unowned,
  Unmanaged,
};
using ReferenceOwnershipField = BCFixed<2>;

// These IDs must \em not be renumbered or reordered without incrementing
// the module version.
enum ValueOwnership : uint8_t {
  Default = 0,
  InOut,
  Shared,
  Owned
};
using ValueOwnershipField = BCFixed<2>;

// These IDs must \em not be renumbered or reordered without incrementing
// the module version.
enum class DefaultArgumentKind : uint8_t {
  None = 0,
  Normal,
  File,
  Line,
  Column,
  Function,
  Inherited,
  DSOHandle,
  NilLiteral,
  EmptyArray,
  EmptyDictionary,
  StoredProperty,
};
using DefaultArgumentField = BCFixed<4>;

// These IDs must \em not be renumbered or reordered without incrementing
// the module version.
enum LibraryKind : uint8_t {
  Library = 0,
  Framework
};
using LibraryKindField = BCFixed<1>;

// These IDs must \em not be renumbered or reordered without incrementing
// the module version.
enum class AccessLevel : uint8_t {
  Private = 0,
  FilePrivate,
  Internal,
  Public,
  Open,
};
using AccessLevelField = BCFixed<3>;

// These IDs must \em not be renumbered or reordered without incrementing
// the module version.
enum class DeclNameKind: uint8_t {
  Normal,
  Subscript,
  Constructor,
  Destructor
};

// These IDs must \em not be renumbered or reordered without incrementing
// the module version.
enum SpecialIdentifierID : uint8_t {
  /// Special IdentifierID value for the Builtin module.
  BUILTIN_MODULE_ID = 0,
  /// Special IdentifierID value for the current module.
  CURRENT_MODULE_ID,
  /// Special value for the module for imported Objective-C headers.
  OBJC_HEADER_MODULE_ID,
  /// Special value for the special subscript name
  SUBSCRIPT_ID,
  /// Special value for the special constructor name
  CONSTRUCTOR_ID,
  /// Special value for the special destructor name
  DESTRUCTOR_ID,

  /// The number of special Identifier IDs. This value should never be encoded;
  /// it should only be used to count the number of names above. As such, it
  /// is correct and necessary to add new values above this one.
  NUM_SPECIAL_IDS
};

// These IDs must \em not be renumbered or reordered without incrementing
// the module version.
enum class EnumElementRawValueKind : uint8_t {
  /// No raw value serialized.
  None = 0,
  /// Integer literal.
  IntegerLiteral,
  /// TODO: Float, string, char, etc.
};

using EnumElementRawValueKindField = BCFixed<4>;

// These IDs must \em not be renumbered or reordered without incrementing
// the module version.
enum class ResilienceExpansion : uint8_t {
  Minimal = 0,
  Maximal,
};

// These IDs must \em not be renumbered or reordered without incrementing
// the module version.
enum class ImportControl : uint8_t {
  /// `import FooKit`
  Normal = 0,
  /// `@_exported import FooKit`
  Exported,
  /// `@_uncheckedImplementationOnly import FooKit`
  ImplementationOnly
};
using ImportControlField = BCFixed<2>;

// Encodes a VersionTuple:
//
//  Major
//  Minor
//  Subminor
//  HasMinor
//  HasSubminor
#define BC_AVAIL_TUPLE\
    BCVBR<5>,\
    BCVBR<5>,\
    BCVBR<4>,\
    BCFixed<1>,\
    BCFixed<1>

#define LIST_VER_TUPLE_PIECES(X)\
  X##_Major, X##_Minor, X##_Subminor, X##_HasMinor, X##_HasSubminor
#define DEF_VER_TUPLE_PIECES(X) unsigned LIST_VER_TUPLE_PIECES(X)
#define DECODE_VER_TUPLE(X)\
  if (X##_HasMinor) {\
    if (X##_HasSubminor)\
      X = llvm::VersionTuple(X##_Major, X##_Minor, X##_Subminor);\
    else\
      X = llvm::VersionTuple(X##_Major, X##_Minor);\
    }\
  else X = llvm::VersionTuple(X##_Major);
#define ENCODE_VER_TUPLE(X, X_Expr)\
    unsigned X##_Major = 0, X##_Minor = 0, X##_Subminor = 0,\
             X##_HasMinor = 0, X##_HasSubminor = 0;\
    const auto &X##_Val = X_Expr;\
    if (X##_Val.hasValue()) {\
      const auto &Y = X##_Val.getValue();\
      X##_Major = Y.getMajor();\
      X##_Minor = Y.getMinor().getValueOr(0);\
      X##_Subminor = Y.getSubminor().getValueOr(0);\
      X##_HasMinor = Y.getMinor().hasValue();\
      X##_HasSubminor = Y.getSubminor().hasValue();\
    }

/// The various types of blocks that can occur within a serialized Swift
/// module.
///
/// Some of these are shared with the swiftdoc format, which is a stable format.
/// Be very very careful when renumbering them.
enum BlockID {
  /// The module block, which contains all of the other blocks (and in theory
  /// allows a single file to contain multiple modules).
  MODULE_BLOCK_ID = llvm::bitc::FIRST_APPLICATION_BLOCKID,

  /// The control block, which contains all of the information that needs to
  /// be validated prior to committing to loading the serialized module.
  ///
  /// This is part of a stable format and must not be renumbered!
  ///
  /// \sa control_block
  CONTROL_BLOCK_ID,

  /// The input block, which contains all the files this module depends on.
  ///
  /// \sa input_block
  INPUT_BLOCK_ID,

  /// The "decls-and-types" block, which contains all of the declarations that
  /// come from this module.
  ///
  /// Types are also stored here, so that types that just wrap a Decl don't need
  /// a separate entry in the file.
  ///
  /// \sa decls_block
  DECLS_AND_TYPES_BLOCK_ID,

  /// The identifier block, which contains all of the strings used in
  /// identifiers in the module.
  ///
  /// Unlike other blocks in the file, all data within this block is completely
  /// opaque. Offsets into this block should point directly into the blob at a
  /// null-terminated UTF-8 string.
  IDENTIFIER_DATA_BLOCK_ID,

  /// The index block, which contains cross-referencing information for the
  /// module.
  ///
  /// \sa index_block
  INDEX_BLOCK_ID,

  /// The block for SIL functions.
  ///
  /// \sa sil_block
  SIL_BLOCK_ID,

  /// The index block for SIL functions.
  ///
  /// \sa sil_index_block
  SIL_INDEX_BLOCK_ID,

  /// A sub-block of the control block that contains configuration options
  /// needed to successfully load this module.
  ///
  /// \sa options_block
  OPTIONS_BLOCK_ID,

  /// The declaration member-tables index block, a sub-block of the index block.
  ///
  /// \sa decl_member_tables_block
  DECL_MEMBER_TABLES_BLOCK_ID,

  /// The module documentation container block, which contains all other
  /// documentation blocks.
  ///
  /// This is part of a stable format and must not be renumbered!
  MODULE_DOC_BLOCK_ID = 96,

  /// The comment block, which contains documentation comments.
  ///
  /// This is part of a stable format and must not be renumbered!
  ///
  /// \sa comment_block
  COMMENT_BLOCK_ID,

  /// The module source location container block, which contains all other
  /// source location blocks.
  ///
  /// This is part of a stable format and should not be renumbered.
  ///
  /// Though we strive to keep the format stable, breaking the format of
  /// .swiftsourceinfo doesn't have consequences as serious as breaking the
  /// format of .swiftdoc because .swiftsourceinfo file is for local development
  /// use only.
  MODULE_SOURCEINFO_BLOCK_ID = 192,

  /// The source location block, which contains decl locations.
  ///
  /// This is part of a stable format and should not be renumbered.
  ///
  /// Though we strive to keep the format stable, breaking the format of
  /// .swiftsourceinfo doesn't have consequences as serious as breaking the format
  /// of .swiftdoc because .swiftsourceinfo file is for local development use only.
  ///
  /// \sa decl_locs_block
  DECL_LOCS_BLOCK_ID,
};

/// The record types within the control block.
///
/// Be VERY VERY careful when changing this block; it is also used by the
/// swiftdoc format, which \e must \e remain \e stable. Adding new records is
/// okay---they will be ignored---but modifying existing ones must be done
/// carefully. You may need to update the swiftdoc version in DocFormat.h.
///
/// \sa CONTROL_BLOCK_ID
namespace control_block {
  enum {
    METADATA = 1,
    MODULE_NAME,
    TARGET
  };

  using MetadataLayout = BCRecordLayout<
    METADATA, // ID
    BCFixed<16>, // Module format major version
    BCFixed<16>, // Module format minor version
    BCVBR<8>, // length of "short version string" in the blob
    BCVBR<8>, // length of "short compatibility version string" in the blob
    BCBlob // misc. version information
  >;

  using ModuleNameLayout = BCRecordLayout<
    MODULE_NAME,
    BCBlob
  >;

  using TargetLayout = BCRecordLayout<
    TARGET,
    BCBlob // LLVM triple
  >;
}

/// The record types within the options block (a sub-block of the control
/// block).
///
/// \sa OPTIONS_BLOCK_ID
namespace options_block {
  enum {
    SDK_PATH = 1,
    XCC,
    IS_SIB,
    IS_TESTABLE,
    RESILIENCE_STRATEGY,
    ARE_PRIVATE_IMPORTS_ENABLED
  };

  using SDKPathLayout = BCRecordLayout<
    SDK_PATH,
    BCBlob // path
  >;

  using XCCLayout = BCRecordLayout<
    XCC,
    BCBlob // -Xcc flag, as string
  >;

  using IsSIBLayout = BCRecordLayout<
    IS_SIB,
    BCFixed<1> // Is this an intermediate file?
  >;

  using IsTestableLayout = BCRecordLayout<
    IS_TESTABLE
  >;

  using ArePrivateImportsEnabledLayout = BCRecordLayout<
    ARE_PRIVATE_IMPORTS_ENABLED
  >;

  using ResilienceStrategyLayout = BCRecordLayout<
    RESILIENCE_STRATEGY,
    BCFixed<2>
  >;
}

/// The record types within the input block.
///
/// \sa INPUT_BLOCK_ID
namespace input_block {
  enum {
    IMPORTED_MODULE = 1,
    LINK_LIBRARY,
    IMPORTED_HEADER,
    IMPORTED_HEADER_CONTENTS,
    MODULE_FLAGS, // [unused]
    SEARCH_PATH,
    FILE_DEPENDENCY,
    DEPENDENCY_DIRECTORY,
    MODULE_INTERFACE_PATH
  };

  using ImportedModuleLayout = BCRecordLayout<
    IMPORTED_MODULE,
    ImportControlField, // import kind
    BCFixed<1>,         // scoped?
    BCBlob // module name, with submodule path pieces separated by \0s.
           // If the 'scoped' flag is set, the final path piece is an access
           // path within the module.
  >;

  using LinkLibraryLayout = BCRecordLayout<
    LINK_LIBRARY,
    LibraryKindField, // kind
    BCFixed<1>, // forced?
    BCBlob // library name
  >;

  using ImportedHeaderLayout = BCRecordLayout<
    IMPORTED_HEADER,
    BCFixed<1>, // exported?
    FileSizeField, // file size (for validation)
    FileHashField, // file hash (for validation)
    BCBlob // file path
  >;

  using ImportedHeaderContentsLayout = BCRecordLayout<
    IMPORTED_HEADER_CONTENTS,
    BCBlob
  >;

  using SearchPathLayout = BCRecordLayout<
    SEARCH_PATH,
    BCFixed<1>, // framework?
    BCFixed<1>, // system?
    BCBlob      // path
  >;

  using FileDependencyLayout = BCRecordLayout<
    FILE_DEPENDENCY,
    FileSizeField,                 // file size (for validation)
    FileModTimeOrContentHashField, // mtime or content hash (for validation)
    BCFixed<1>,                    // are we reading mtime (0) or hash (1)?
    BCFixed<1>,                    // SDK-relative?
    BCVBR<8>,                      // subpath-relative index (0=none)
    BCBlob                         // path
  >;

  using DependencyDirectoryLayout = BCRecordLayout<
    DEPENDENCY_DIRECTORY,
    BCBlob
  >;

  using ModuleInterfaceLayout = BCRecordLayout<
    MODULE_INTERFACE_PATH,
    BCBlob // file path
  >;

}

/// The record types within the "decls-and-types" block.
///
/// \sa DECLS_AND_TYPES_BLOCK_ID
namespace decls_block {
  enum RecordKind : uint8_t {
#define RECORD(Id) Id,
#define RECORD_VAL(Id, Value) Id = Value,
#include "DeclTypeRecordNodes.def"
  };

  using BuiltinAliasTypeLayout = BCRecordLayout<
    BUILTIN_ALIAS_TYPE,
    DeclIDField, // typealias decl
    TypeIDField  // canonical type (a fallback)
  >;

  using TypeAliasTypeLayout = BCRecordLayout<
    NAME_ALIAS_TYPE,
    DeclIDField,      // typealias decl
    TypeIDField,      // parent type
    TypeIDField,      // underlying type
    TypeIDField,      // substituted type
    SubstitutionMapIDField // substitution map
  >;

  using GenericTypeParamTypeLayout = BCRecordLayout<
    GENERIC_TYPE_PARAM_TYPE,
    DeclIDField, // generic type parameter decl or depth
    BCVBR<4>     // index + 1, or zero if we have a generic type parameter decl
  >;

  using DependentMemberTypeLayout = BCRecordLayout<
    DEPENDENT_MEMBER_TYPE,
    TypeIDField,      // base type
    DeclIDField       // associated type decl
  >;
  using NominalTypeLayout = BCRecordLayout<
    NOMINAL_TYPE,
    DeclIDField, // decl
    TypeIDField  // parent
  >;

  using ParenTypeLayout = BCRecordLayout<
    PAREN_TYPE,
    TypeIDField         // inner type
  >;

  using TupleTypeLayout = BCRecordLayout<
    TUPLE_TYPE
  >;

  using TupleTypeEltLayout = BCRecordLayout<
    TUPLE_TYPE_ELT,
    IdentifierIDField,  // name
    TypeIDField         // type
  >;

  using FunctionTypeLayout = BCRecordLayout<
    FUNCTION_TYPE,
    TypeIDField, // output
    FunctionTypeRepresentationField, // representation
    BCFixed<1>,  // noescape?
    // SWIFT_ENABLE_TENSORFLOW
    BCFixed<1>,  // throws?
    BCFixed<2> // differentiability kind
    // trailed by parameters
  >;

  using FunctionParamLayout = BCRecordLayout<
    FUNCTION_PARAM,
<<<<<<< HEAD
    IdentifierIDField,   // name
    TypeIDField,         // type
    BCFixed<1>,          // vararg?
    BCFixed<1>,          // autoclosure?
    ValueOwnershipField, // inout, shared or owned?
    BCFixed<1>           // nondifferentiable?
=======
    IdentifierIDField,  // name
    TypeIDField,        // type
    BCFixed<1>,         // vararg?
    BCFixed<1>,         // autoclosure?
    BCFixed<1>,         // non-ephemeral?
    ValueOwnershipField // inout, shared or owned?
>>>>>>> ce6a1cbd
  >;

  using MetatypeTypeLayout = BCRecordLayout<
    METATYPE_TYPE,
    TypeIDField,                       // instance type
    MetatypeRepresentationField        // representation
  >;

  using ExistentialMetatypeTypeLayout = BCRecordLayout<
    EXISTENTIAL_METATYPE_TYPE,
    TypeIDField,                       // instance type
    MetatypeRepresentationField        // representation
  >;

  using PrimaryArchetypeTypeLayout = BCRecordLayout<
    PRIMARY_ARCHETYPE_TYPE,
    GenericSignatureIDField, // generic environment
    BCVBR<4>, // generic type parameter depth
    BCVBR<4>  // index + 1, or zero if we have a generic type parameter decl
  >;

  using OpenedArchetypeTypeLayout = BCRecordLayout<
    OPENED_ARCHETYPE_TYPE,
    TypeIDField         // the existential type
  >;
  
  using OpaqueArchetypeTypeLayout = BCRecordLayout<
    OPAQUE_ARCHETYPE_TYPE,
    DeclIDField,           // the opaque type decl
    SubstitutionMapIDField // the arguments
  >;
  
  using NestedArchetypeTypeLayout = BCRecordLayout<
    NESTED_ARCHETYPE_TYPE,
    TypeIDField, // root archetype
    TypeIDField // interface type relative to root
  >;
  
  using DynamicSelfTypeLayout = BCRecordLayout<
    DYNAMIC_SELF_TYPE,
    TypeIDField          // self type
  >;

  using ProtocolCompositionTypeLayout = BCRecordLayout<
    PROTOCOL_COMPOSITION_TYPE,
    BCFixed<1>,          // has AnyObject constraint
    BCArray<TypeIDField> // protocols
  >;

  using BoundGenericTypeLayout = BCRecordLayout<
    BOUND_GENERIC_TYPE,
    DeclIDField, // generic decl
    TypeIDField, // parent
    BCArray<TypeIDField> // generic arguments
  >;

  using GenericFunctionTypeLayout = BCRecordLayout<
    GENERIC_FUNCTION_TYPE,
    TypeIDField,         // output
    FunctionTypeRepresentationField, // representation
    BCFixed<1>,          // throws?
    // SWIFT_ENABLE_TENSORFLOW
    BCFixed<2>,          // differentiable & linear?
    GenericSignatureIDField // generic signture

    // trailed by parameters
  >;

  using SILFunctionTypeLayout = BCRecordLayout<
    SIL_FUNCTION_TYPE,
    SILCoroutineKindField, // coroutine kind
    ParameterConventionField, // callee convention
    SILFunctionTypeRepresentationField, // representation
    BCFixed<1>,            // pseudogeneric?
    BCFixed<1>,            // noescape?
    // SWIFT_ENABLE_TENSORFLOW
    DifferentiabilityKindField, // differentiability kind
    BCFixed<1>,            // error result?
    BCVBR<6>,              // number of parameters
    BCVBR<5>,              // number of yields
    BCVBR<5>,              // number of results
    GenericSignatureIDField, // generic signature
    // SWIFT_ENABLE_TENSORFLOW
    BCArray<TypeIDField>   // for each parameter: type, convention, and (if
                           // function is differentiable) differentiability,
                           // followed by result types/conventions, alternating
                           // followed by error result type/convention
    // Optionally a protocol conformance (for witness_methods)
  >;
  
  using SILBlockStorageTypeLayout = BCRecordLayout<
    SIL_BLOCK_STORAGE_TYPE,
    TypeIDField            // capture type
  >;

  using SILLayoutLayout = BCRecordLayout<
    SIL_LAYOUT,
    GenericSignatureIDField,    // generic signature
    BCVBR<8>,                   // number of fields
    BCArray<TypeIDWithBitField> // field types with mutability
  >;

  using SILBoxTypeLayout = BCRecordLayout<
    SIL_BOX_TYPE,
    SILLayoutIDField,     // layout
    SubstitutionMapIDField // substitutions
  >;

  template <unsigned Code>
  using SyntaxSugarTypeLayout = BCRecordLayout<
    Code,
    TypeIDField // element type
  >;

  using ArraySliceTypeLayout = SyntaxSugarTypeLayout<ARRAY_SLICE_TYPE>;
  using OptionalTypeLayout = SyntaxSugarTypeLayout<OPTIONAL_TYPE>;

  using DictionaryTypeLayout = BCRecordLayout<
    DICTIONARY_TYPE,
    TypeIDField, // key type
    TypeIDField  // value type
  >;

  using ReferenceStorageTypeLayout = BCRecordLayout<
    REFERENCE_STORAGE_TYPE,
    ReferenceOwnershipField, // ownership
    TypeIDField              // implementation type
  >;

  using UnboundGenericTypeLayout = BCRecordLayout<
    UNBOUND_GENERIC_TYPE,
    DeclIDField, // generic decl
    TypeIDField  // parent
  >;

  using TypeAliasLayout = BCRecordLayout<
    TYPE_ALIAS_DECL,
    IdentifierIDField, // name
    DeclContextIDField,// context decl
    TypeIDField, // underlying type
    TypeIDField, // interface type (no longer used)
    BCFixed<1>,  // implicit flag
    GenericSignatureIDField, // generic environment
    AccessLevelField, // access level
    BCArray<TypeIDField> // dependency types
    // Trailed by generic parameters (if any).
  >;

  using GenericTypeParamDeclLayout = BCRecordLayout<
    GENERIC_TYPE_PARAM_DECL,
    IdentifierIDField,  // name
    BCFixed<1>,         // implicit flag
    BCVBR<4>,           // depth
    BCVBR<4>            // index
  >;

  using AssociatedTypeDeclLayout = BCRecordLayout<
    ASSOCIATED_TYPE_DECL,
    IdentifierIDField,   // name
    DeclContextIDField,  // context decl
    TypeIDField,         // default definition
    BCFixed<1>,          // implicit flag
    BCArray<DeclIDField> // overridden associated types
  >;

  using StructLayout = BCRecordLayout<
    STRUCT_DECL,
    IdentifierIDField,      // name
    DeclContextIDField,     // context decl
    BCFixed<1>,             // implicit flag
    BCFixed<1>,             // isObjC
    GenericSignatureIDField, // generic environment
    AccessLevelField,       // access level
    BCVBR<4>,               // number of conformances
    BCVBR<4>,               // number of inherited types
    BCArray<TypeIDField>    // inherited types, followed by dependency types
    // Trailed by the generic parameters (if any), the members record, and
    // finally conformance info (if any).
  >;

  using EnumLayout = BCRecordLayout<
    ENUM_DECL,
    IdentifierIDField,      // name
    DeclContextIDField,     // context decl
    BCFixed<1>,             // implicit flag
    BCFixed<1>,             // isObjC
    GenericSignatureIDField, // generic environment
    TypeIDField,            // raw type
    AccessLevelField,       // access level
    BCVBR<4>,               // number of conformances
    BCVBR<4>,               // number of inherited types
    BCArray<TypeIDField>    // inherited types, followed by dependency types
    // Trailed by the generic parameters (if any), the members record, and
    // finally conformance info (if any).
  >;

  using ClassLayout = BCRecordLayout<
    CLASS_DECL,
    IdentifierIDField,      // name
    DeclContextIDField,     // context decl
    BCFixed<1>,             // implicit?
    BCFixed<1>,             // explicitly objc?
    BCFixed<1>,             // inherits convenience initializers from its superclass?
    GenericSignatureIDField, // generic environment
    TypeIDField,            // superclass
    AccessLevelField,       // access level
    BCVBR<4>,               // number of conformances
    BCVBR<4>,               // number of inherited types
    BCArray<TypeIDField>    // inherited types, followed by dependency types
    // Trailed by the generic parameters (if any), the members record, and
    // finally conformance info (if any).
  >;

  using ProtocolLayout = BCRecordLayout<
    PROTOCOL_DECL,
    IdentifierIDField,      // name
    DeclContextIDField,     // context decl
    BCFixed<1>,             // implicit flag
    BCFixed<1>,             // class-bounded?
    BCFixed<1>,             // objc?
    BCFixed<1>,             // existential-type-supported?
    AccessLevelField,       // access level
    BCVBR<4>,               // number of inherited types
    BCArray<TypeIDField>    // inherited types, followed by dependency types
    // Trailed by the generic parameters (if any), the members record, and
    // the default witness table record
  >;

  /// A default witness table for a protocol.
  using DefaultWitnessTableLayout = BCRecordLayout<
    DEFAULT_WITNESS_TABLE,
    BCArray<DeclIDField>
    // An array of requirement / witness pairs
  >;

  using ConstructorLayout = BCRecordLayout<
    CONSTRUCTOR_DECL,
    DeclContextIDField, // context decl
    BCFixed<1>,  // failable?
    BCFixed<1>,  // IUO result?
    BCFixed<1>,  // implicit?
    BCFixed<1>,  // objc?
    BCFixed<1>,  // stub implementation?
    BCFixed<1>,  // throws?
    CtorInitializerKindField,  // initializer kind
    GenericSignatureIDField, // generic environment
    DeclIDField, // overridden decl
    AccessLevelField, // access level
    BCFixed<1>,   // requires a new vtable slot
    BCFixed<1>,   // 'required' but overridden is not (used for recovery)
    BCVBR<5>,     // number of parameter name components
    BCArray<IdentifierIDField> // name components,
                               // followed by TypeID dependencies
    // This record is trailed by:
    // - its generic parameters, if any
    // - its parameter patterns,
    // - the foreign error convention, if any
    // - inlinable body text, if any
  >;

  using VarLayout = BCRecordLayout<
    VAR_DECL,
    IdentifierIDField, // name
    DeclContextIDField,  // context decl
    BCFixed<1>,   // implicit?
    BCFixed<1>,   // explicitly objc?
    BCFixed<1>,   // static?
    VarDeclIntroducerField,   // introducer
    BCFixed<1>,   // HasNonPatternBindingInit?
    BCFixed<1>,   // is getter mutating?
    BCFixed<1>,   // is setter mutating?
    BCFixed<1>,   // is this the backing storage for a lazy property?
    DeclIDField,  // if this is a lazy property, this is the backing storage
    OpaqueReadOwnershipField,   // opaque read ownership
    ReadImplKindField,   // read implementation
    WriteImplKindField,   // write implementation
    ReadWriteImplKindField,   // read-write implementation
    AccessorCountField, // number of accessors
    TypeIDField,  // interface type
    BCFixed<1>,   // IUO value?
    DeclIDField,  // overridden decl
    AccessLevelField, // access level
    AccessLevelField, // setter access, if applicable
    DeclIDField, // opaque return type decl
    BCFixed<2>,  // # of property wrapper backing properties
    BCVBR<4>,    // total number of vtable entries introduced by all accessors
    BCArray<TypeIDField> // accessors, backing properties, and dependencies
  >;

  using ParamLayout = BCRecordLayout<
    PARAM_DECL,
    IdentifierIDField,       // argument name
    IdentifierIDField,       // parameter name
    DeclContextIDField,      // context decl
    ParamDeclSpecifierField, // specifier
    TypeIDField,             // interface type
    BCFixed<1>,              // isIUO?
    BCFixed<1>,              // isVariadic?
    BCFixed<1>,              // isAutoClosure?
    DefaultArgumentField,    // default argument kind
    BCBlob                   // default argument text
  >;

  using FuncLayout = BCRecordLayout<
    FUNC_DECL,
    DeclContextIDField,  // context decl
    BCFixed<1>,   // implicit?
    BCFixed<1>,   // is 'static' or 'class'?
    StaticSpellingKindField, // spelling of 'static' or 'class'
    BCFixed<1>,   // isObjC?
    SelfAccessKindField,   // self access kind
    BCFixed<1>,   // has forced static dispatch?
    BCFixed<1>,   // throws?
    GenericSignatureIDField, // generic environment
    TypeIDField,  // result interface type
    BCFixed<1>,   // IUO result?
    DeclIDField,  // operator decl
    DeclIDField,  // overridden function
    BCFixed<1>,   // whether the overridden decl affects ABI
    BCVBR<5>,     // 0 for a simple name, otherwise the number of parameter name
                  // components plus one
    AccessLevelField, // access level
    BCFixed<1>,   // requires a new vtable slot
    DeclIDField,  // opaque result type decl
    BCArray<IdentifierIDField> // name components,
                               // followed by TypeID dependencies
    // The record is trailed by:
    // - its _silgen_name, if any
    // - its generic parameters, if any
    // - body parameter patterns
    // - the foreign error convention, if any
    // - inlinable body text, if any
  >;
  
  using OpaqueTypeLayout = BCRecordLayout<
    OPAQUE_TYPE_DECL,
    DeclContextIDField, // decl context
    DeclIDField, // naming decl
    GenericSignatureIDField, // interface generic signature
    TypeIDField, // interface type for opaque type
    GenericSignatureIDField, // generic environment
    SubstitutionMapIDField // optional substitution map for underlying type
    // trailed by generic parameters
  >;

  // TODO: remove the unnecessary FuncDecl components here
  using AccessorLayout = BCRecordLayout<
    ACCESSOR_DECL,
    DeclContextIDField,  // context decl
    BCFixed<1>,   // implicit?
    BCFixed<1>,   // is 'static' or 'class'?
    StaticSpellingKindField, // spelling of 'static' or 'class'
    BCFixed<1>,   // isObjC?
    SelfAccessKindField,   // self access kind
    BCFixed<1>,   // has forced static dispatch?
    BCFixed<1>,   // throws?
    GenericSignatureIDField, // generic environment
    TypeIDField,  // result interface type
    BCFixed<1>,   // IUO result?
    DeclIDField,  // overridden function
    BCFixed<1>,   // whether the overridden decl affects ABI
    DeclIDField,  // AccessorStorageDecl
    AccessorKindField, // accessor kind
    AccessLevelField, // access level
    BCFixed<1>,   // requires a new vtable slot
    BCFixed<1>,   // is transparent
    BCArray<IdentifierIDField> // name components,
                               // followed by TypeID dependencies
    // The record is trailed by:
    // - its _silgen_name, if any
    // - its generic parameters, if any
    // - body parameter patterns
    // - the foreign error convention, if any
    // - inlinable body text, if any
  >;

  using PatternBindingLayout = BCRecordLayout<
    PATTERN_BINDING_DECL,
    DeclContextIDField, // context decl
    BCFixed<1>,  // implicit flag
    BCFixed<1>,  // static?
    StaticSpellingKindField, // spelling of 'static' or 'class'
    BCVBR<3>,    // numpatterns
    BCArray<DeclContextIDField> // init contexts
    // The patterns trail the record.
  >;

  template <unsigned Code>
  using UnaryOperatorLayout = BCRecordLayout<
    Code, // ID field
    IdentifierIDField,  // name
    DeclContextIDField, // context decl
    BCArray<DeclIDField> // designated types
  >;

  using PrefixOperatorLayout = UnaryOperatorLayout<PREFIX_OPERATOR_DECL>;
  using PostfixOperatorLayout = UnaryOperatorLayout<POSTFIX_OPERATOR_DECL>;

  using InfixOperatorLayout = BCRecordLayout<
    INFIX_OPERATOR_DECL,
    IdentifierIDField, // name
    DeclContextIDField,// context decl
    DeclIDField,       // precedence group
    BCArray<DeclIDField> // designated types
  >;

  using PrecedenceGroupLayout = BCRecordLayout<
    PRECEDENCE_GROUP_DECL,
    IdentifierIDField, // name
    DeclContextIDField,// context decl
    AssociativityField,// associativity
    BCFixed<1>,        // assignment
    BCVBR<2>,          // numHigherThan
    BCArray<DeclIDField> // higherThan, followed by lowerThan
  >;

  using EnumElementLayout = BCRecordLayout<
    ENUM_ELEMENT_DECL,
    DeclContextIDField,// context decl
    BCFixed<1>,  // implicit?
    BCFixed<1>,  // has payload?
    EnumElementRawValueKindField,  // raw value kind
    BCFixed<1>,  // implicit raw value?
    BCFixed<1>,  // negative raw value?
    IdentifierIDField, // raw value
    BCVBR<5>, // number of parameter name components
    BCArray<IdentifierIDField> // name components,

    // The record is trailed by:
    // - its argument parameters, if any
  >;

  using SubscriptLayout = BCRecordLayout<
    SUBSCRIPT_DECL,
    DeclContextIDField, // context decl
    BCFixed<1>,  // implicit?
    BCFixed<1>,  // objc?
    BCFixed<1>,   // is getter mutating?
    BCFixed<1>,   // is setter mutating?
    OpaqueReadOwnershipField,   // opaque read ownership
    ReadImplKindField,   // read implementation
    WriteImplKindField,   // write implementation
    ReadWriteImplKindField,   // read-write implementation
    AccessorCountField, // number of accessors
    GenericSignatureIDField, // generic environment
    TypeIDField, // element interface type
    BCFixed<1>,  // IUO element?
    DeclIDField, // overridden decl
    AccessLevelField, // access level
    AccessLevelField, // setter access, if applicable
    StaticSpellingKindField,    // is subscript static?
    BCVBR<5>,    // number of parameter name components
    DeclIDField, // opaque return type decl
    BCVBR<4>,    // total number of vtable entries introduced by all accessors
    BCArray<IdentifierIDField> // name components,
                               // followed by DeclID accessors,
                               // followed by TypeID dependencies
    // Trailed by:
    // - generic parameters, if any
    // - the indices pattern
  >;

  using ExtensionLayout = BCRecordLayout<
    EXTENSION_DECL,
    TypeIDField, // extended type
    DeclIDField, // extended nominal
    DeclContextIDField, // context decl
    BCFixed<1>,  // implicit flag
    GenericSignatureIDField,  // generic environment
    BCVBR<4>,    // # of protocol conformances
    BCVBR<4>,    // number of inherited types
    BCArray<TypeIDField> // inherited types, followed by TypeID dependencies
    // Trailed by the generic parameter lists, members record, and then
    // conformance info (if any).
  >;

  using DestructorLayout = BCRecordLayout<
    DESTRUCTOR_DECL,
    DeclContextIDField, // context decl
    BCFixed<1>,  // implicit?
    BCFixed<1>,  // objc?
    GenericSignatureIDField // generic environment
    // This record is trailed by its inlinable body text
  >;

  using InlinableBodyTextLayout = BCRecordLayout<
    INLINABLE_BODY_TEXT,
    BCBlob // body text
  >;

  using ParameterListLayout = BCRecordLayout<
    PARAMETERLIST,
    BCArray<DeclIDField> // params
  >;

  using ParenPatternLayout = BCRecordLayout<
    PAREN_PATTERN,
    BCFixed<1> // implicit?
    // The sub-pattern trails the record.
  >;

  using TuplePatternLayout = BCRecordLayout<
    TUPLE_PATTERN,
    TypeIDField, // type
    BCVBR<5>,    // arity
    BCFixed<1>   // implicit?
    // The elements trail the record.
  >;

  using TuplePatternEltLayout = BCRecordLayout<
    TUPLE_PATTERN_ELT,
    IdentifierIDField     // label
    // The element pattern trails the record.
  >;

  using NamedPatternLayout = BCRecordLayout<
    NAMED_PATTERN,
    DeclIDField, // associated VarDecl
    TypeIDField, // type
    BCFixed<1>   // implicit?
  >;

  using AnyPatternLayout = BCRecordLayout<
    ANY_PATTERN,
    TypeIDField, // type
    BCFixed<1>   // implicit?
    // FIXME: is the type necessary?
  >;

  using TypedPatternLayout = BCRecordLayout<
    TYPED_PATTERN,
    TypeIDField, // associated type
    BCFixed<1>   // implicit?
    // The sub-pattern trails the record.
  >;

  using VarPatternLayout = BCRecordLayout<
    VAR_PATTERN,
    BCFixed<1>, // isLet?
    BCFixed<1>  // implicit?
    // The sub-pattern trails the record.
  >;

  using GenericParamListLayout = BCRecordLayout<
    GENERIC_PARAM_LIST,
    BCArray<DeclIDField>        // the GenericTypeParamDecls
  >;

  using GenericSignatureLayout = BCRecordLayout<
    GENERIC_SIGNATURE,
    BCArray<TypeIDField>         // generic parameter types
  >;

  using SubstitutionMapLayout = BCRecordLayout<
    SUBSTITUTION_MAP,
    GenericSignatureIDField,     // generic signature
    BCVBR<5>,                    // # of conformances
    BCArray<TypeIDField>         // replacement types
    // Conformances trail the record.
  >;

  using SILGenericSignatureLayout = BCRecordLayout<
    SIL_GENERIC_SIGNATURE,
    BCArray<TypeIDField>         // (generic parameter name, sugared interface
                                 //  type) pairs
  >;

  using GenericRequirementLayout = BCRecordLayout<
    GENERIC_REQUIREMENT,
    GenericRequirementKindField, // requirement kind
    TypeIDField,                 // subject type
    TypeIDField                  // constraint type
  >;

  using LayoutRequirementLayout = BCRecordLayout<
    LAYOUT_REQUIREMENT,
    LayoutRequirementKindField,  // requirement kind
    TypeIDField,                 // type being constrained
    BCVBR<16>,                   // size
    BCVBR<8>                     // alignment
  >;

  /// Specifies the private discriminator string for a private declaration. This
  /// identifies the declaration's original source file in some opaque way.
  using PrivateDiscriminatorLayout = BCRecordLayout<
    PRIVATE_DISCRIMINATOR,
    IdentifierIDField  // discriminator string, as an identifier
  >;

  using LocalDiscriminatorLayout = BCRecordLayout<
    LOCAL_DISCRIMINATOR,
    BCVBR<2> // context-scoped discriminator counter
  >;

  using FilenameForPrivateLayout = BCRecordLayout<
    FILENAME_FOR_PRIVATE,
    IdentifierIDField  // the file name, as an identifier
  >;

  /// A placeholder for lack of concrete conformance information.
  using AbstractProtocolConformanceLayout = BCRecordLayout<
    ABSTRACT_PROTOCOL_CONFORMANCE,
    DeclIDField // the protocol
  >;

  /// A placeholder for an invalid conformance.
  using InvalidProtocolConformanceLayout = BCRecordLayout<
    INVALID_PROTOCOL_CONFORMANCE
  >;

  using NormalProtocolConformanceLayout = BCRecordLayout<
    NORMAL_PROTOCOL_CONFORMANCE,
    DeclIDField, // the protocol
    DeclContextIDField, // the decl that provided this conformance
    BCVBR<5>, // type mapping count
    BCVBR<5>, // value mapping count
    BCVBR<5>, // requirement signature conformance count
    BCArray<DeclIDField>
    // The array contains type witnesses, then value witnesses.
    // Requirement signature conformances follow, then the substitution records
    // for the associated types.
  >;

  using SelfProtocolConformanceLayout = BCRecordLayout<
    SELF_PROTOCOL_CONFORMANCE,
    DeclIDField // the protocol
  >;

  using SpecializedProtocolConformanceLayout = BCRecordLayout<
    SPECIALIZED_PROTOCOL_CONFORMANCE,
    TypeIDField,           // conforming type
    SubstitutionMapIDField // substitution map
    // trailed by the underlying conformance
  >;

  using InheritedProtocolConformanceLayout = BCRecordLayout<
    INHERITED_PROTOCOL_CONFORMANCE,
    TypeIDField // the conforming type
  >;

  // Refers to a normal protocol conformance in the given module via its id.
  using NormalProtocolConformanceIdLayout = BCRecordLayout<
    NORMAL_PROTOCOL_CONFORMANCE_ID,
    NormalConformanceIDField // the normal conformance ID
  >;

  using ProtocolConformanceXrefLayout = BCRecordLayout<
    PROTOCOL_CONFORMANCE_XREF,
    DeclIDField, // the protocol being conformed to
    DeclIDField, // the nominal type of the conformance
    ModuleIDField // the module in which the conformance can be found
  >;

  using MembersLayout = BCRecordLayout<
    MEMBERS,
    BCArray<DeclIDField>
  >;

  using XRefLayout = BCRecordLayout<
    XREF,
    ModuleIDField,  // base module ID
    BCVBR<4>        // xref path length (cannot be 0)
  >;

  using XRefTypePathPieceLayout = BCRecordLayout<
    XREF_TYPE_PATH_PIECE,
    IdentifierIDField, // name
    IdentifierIDField, // private discriminator
    BCFixed<1>,        // restrict to protocol extension
    BCFixed<1>         // imported from Clang?
  >;
  
  using XRefOpaqueReturnTypePathPieceLayout = BCRecordLayout<
    XREF_OPAQUE_RETURN_TYPE_PATH_PIECE,
    IdentifierIDField // mangled name of defining decl
  >;

  using XRefValuePathPieceLayout = BCRecordLayout<
    XREF_VALUE_PATH_PIECE,
    TypeIDField,       // type
    IdentifierIDField, // name
    BCFixed<1>,        // restrict to protocol extension
    BCFixed<1>,        // imported from Clang?
    BCFixed<1>         // static?
  >;

  using XRefInitializerPathPieceLayout = BCRecordLayout<
    XREF_INITIALIZER_PATH_PIECE,
    TypeIDField,             // type
    BCFixed<1>,              // restrict to protocol extension
    BCFixed<1>,              // imported from Clang?
    CtorInitializerKindField // initializer kind
  >;

  using XRefExtensionPathPieceLayout = BCRecordLayout<
    XREF_EXTENSION_PATH_PIECE,
    ModuleIDField,       // module ID
    GenericSignatureIDField  // for a constrained extension,
                             // the generic signature
  >;

  using XRefOperatorOrAccessorPathPieceLayout = BCRecordLayout<
    XREF_OPERATOR_OR_ACCESSOR_PATH_PIECE,
    IdentifierIDField, // name
    AccessorKindField  // accessor kind OR operator fixity
  >;
  static_assert(std::is_same<AccessorKindField, OperatorKindField>::value,
                "accessor kinds and operator kinds are not compatible");

  using XRefGenericParamPathPieceLayout = BCRecordLayout<
    XREF_GENERIC_PARAM_PATH_PIECE,
    BCVBR<5>, // depth
    BCVBR<5>  // index
  >;

  using SILGenNameDeclAttrLayout = BCRecordLayout<
    SILGenName_DECL_ATTR,
    BCFixed<1>, // implicit flag
    BCBlob      // _silgen_name
  >;

  using CDeclDeclAttrLayout = BCRecordLayout<
    CDecl_DECL_ATTR,
    BCFixed<1>, // implicit flag
    BCBlob      // _silgen_name
  >;

  
  using AlignmentDeclAttrLayout = BCRecordLayout<
    Alignment_DECL_ATTR,
    BCFixed<1>, // implicit flag
    BCVBR<8>    // alignment
  >;
  
  using SwiftNativeObjCRuntimeBaseDeclAttrLayout = BCRecordLayout<
    SwiftNativeObjCRuntimeBase_DECL_ATTR,
    BCFixed<1>, // implicit flag
    IdentifierIDField // name
  >;

  using SemanticsDeclAttrLayout = BCRecordLayout<
    Semantics_DECL_ATTR,
    BCFixed<1>, // implicit flag
    BCBlob      // semantics value
  >;

  using EffectsDeclAttrLayout = BCRecordLayout<
    Effects_DECL_ATTR,
    BCFixed<2>  // modref value
  >;

  using ForeignErrorConventionLayout = BCRecordLayout<
    FOREIGN_ERROR_CONVENTION,
    ForeignErrorConventionKindField,  // kind
    BCFixed<1>,                       // owned
    BCFixed<1>,                       // replaced
    BCVBR<4>,                         // error parameter index
    TypeIDField,                      // error parameter type
    TypeIDField                       // result type
  >;

  using AbstractClosureExprLayout = BCRecordLayout<
    ABSTRACT_CLOSURE_EXPR_CONTEXT,
    TypeIDField, // type
    BCFixed<1>, // implicit
    BCVBR<4>, // discriminator
    DeclContextIDField // parent context decl
  >;

  using TopLevelCodeDeclContextLayout = BCRecordLayout<
    TOP_LEVEL_CODE_DECL_CONTEXT,
    DeclContextIDField // parent context decl
  >;

  using PatternBindingInitializerLayout = BCRecordLayout<
    PATTERN_BINDING_INITIALIZER_CONTEXT,
    DeclIDField, // parent pattern binding decl
    BCVBR<3>,    // binding index in the pattern binding decl
    BCBlob       // initializer text, if present
  >;

  using DefaultArgumentInitializerLayout = BCRecordLayout<
    DEFAULT_ARGUMENT_INITIALIZER_CONTEXT,
    DeclContextIDField, // parent context decl
    BCVBR<3> // parameter index
  >;

  // Stub layouts, unused.
  using ReferenceOwnershipDeclAttrLayout
    = BCRecordLayout<ReferenceOwnership_DECL_ATTR>;
  using RawDocCommentDeclAttrLayout = BCRecordLayout<RawDocComment_DECL_ATTR>;
  using AccessControlDeclAttrLayout = BCRecordLayout<AccessControl_DECL_ATTR>;
  using SetterAccessDeclAttrLayout = BCRecordLayout<SetterAccess_DECL_ATTR>;
  using ObjCBridgedDeclAttrLayout = BCRecordLayout<ObjCBridged_DECL_ATTR>;
  using SynthesizedProtocolDeclAttrLayout
    = BCRecordLayout<SynthesizedProtocol_DECL_ATTR>;
  using ImplementsDeclAttrLayout = BCRecordLayout<Implements_DECL_ATTR>;
  using ObjCRuntimeNameDeclAttrLayout
    = BCRecordLayout<ObjCRuntimeName_DECL_ATTR>;
  using RestatedObjCConformanceDeclAttrLayout
    = BCRecordLayout<RestatedObjCConformance_DECL_ATTR>;
  using ClangImporterSynthesizedTypeDeclAttrLayout
    = BCRecordLayout<ClangImporterSynthesizedType_DECL_ATTR>;
  using PrivateImportDeclAttrLayout = BCRecordLayout<PrivateImport_DECL_ATTR>;
  using ProjectedValuePropertyDeclAttrLayout = BCRecordLayout<
      ProjectedValueProperty_DECL_ATTR,
      BCFixed<1>,        // isImplicit
      IdentifierIDField  // name
  >;

  using InlineDeclAttrLayout = BCRecordLayout<
    Inline_DECL_ATTR,
    BCFixed<2>  // inline value
  >;

  using OptimizeDeclAttrLayout = BCRecordLayout<
    Optimize_DECL_ATTR,
    BCFixed<2>  // optimize value
  >;

  using AvailableDeclAttrLayout = BCRecordLayout<
    Available_DECL_ATTR,
    BCFixed<1>, // implicit flag
    BCFixed<1>, // is unconditionally unavailable?
    BCFixed<1>, // is unconditionally deprecated?
    BCFixed<1>, // is this PackageDescription version-specific kind?
    BC_AVAIL_TUPLE, // Introduced
    BC_AVAIL_TUPLE, // Deprecated
    BC_AVAIL_TUPLE, // Obsoleted
    BCVBR<5>,   // platform
    BCVBR<5>,   // number of bytes in message string
    BCVBR<5>,   // number of bytes in rename string
    BCBlob      // platform, followed by message
  >;

  using ObjCDeclAttrLayout = BCRecordLayout<
    ObjC_DECL_ATTR,
    BCFixed<1>, // implicit flag
    BCFixed<1>, // Swift 3 inferred
    BCFixed<1>, // implicit name flag
    BCVBR<4>,   // # of arguments (+1) or zero if no name
    BCArray<IdentifierIDField>
  >;

  using SpecializeDeclAttrLayout = BCRecordLayout<
    Specialize_DECL_ATTR,
    BCFixed<1>, // exported flag
    BCFixed<1>, // specialization kind
    GenericSignatureIDField // specialized signature
  >;

  // SWIFT_ENABLE_TENSORFLOW
  using DifferentiableDeclAttrLayout = BCRecordLayout<
    Differentiable_DECL_ATTR,
    BCFixed<1>, // Implicit flag.
    BCFixed<1>, // Linear flag.
    IdentifierIDField, // JVP name.
    DeclIDField, // JVP function declaration.
    IdentifierIDField, // VJP name.
    DeclIDField, // VJP function declaration.
    GenericSignatureIDField, // Derivative generic signature.
    BCArray<BCFixed<1>> // Differentiation parameter indices' bitvector.
  >;

  // SWIFT_ENABLE_TENSORFLOW
  using DifferentiatingDeclAttrLayout = BCRecordLayout<
    Differentiating_DECL_ATTR,
    BCFixed<1>, // Implicit flag.
    IdentifierIDField, // Original name.
    DeclIDField, // Original function declaration.
    BCArray<BCFixed<1>> // Differentiation parameter indices' bitvector.
  >;
  
  // SWIFT_ENABLE_TENSORFLOW
  using TransposingDeclAttrLayout = BCRecordLayout<
    Transposing_DECL_ATTR,
    BCFixed<1>, // Implicit flag.
    IdentifierIDField, // Original name.
    DeclIDField, // Original function declaration.
    BCArray<BCFixed<1>> // Differentiation parameter indices' bitvector.
  >;

#define SIMPLE_DECL_ATTR(X, CLASS, ...) \
  using CLASS##DeclAttrLayout = BCRecordLayout< \
    CLASS##_DECL_ATTR, \
    BCFixed<1> /* implicit flag */ \
  >;
#include "swift/AST/Attr.def"

  using DynamicReplacementDeclAttrLayout = BCRecordLayout<
    DynamicReplacement_DECL_ATTR,
    BCFixed<1>, // implicit flag
    DeclIDField, // replaced function
    BCVBR<4>,   // # of arguments (+1) or zero if no name
    BCArray<IdentifierIDField>
  >;

  using CustomDeclAttrLayout = BCRecordLayout<
    Custom_DECL_ATTR,
    BCFixed<1>,  // implicit flag
    TypeIDField // type referenced by this custom attribute
  >;

  using QuotedDeclAttrLayout = BCRecordLayout<Quoted_DECL_ATTR,
                                              BCFixed<1>, // implicit flag
                                              DeclIDField // quote decl
                                              >;
}

/// Returns the encoding kind for the given decl.
///
/// Note that this does not work for all encodable decls, only those designed
/// to be stored in a hash table.
static inline decls_block::RecordKind getKindForTable(const Decl *D) {
  using namespace decls_block;

  switch (D->getKind()) {
  case DeclKind::TypeAlias:
    return decls_block::TYPE_ALIAS_DECL;
  case DeclKind::Enum:
    return decls_block::ENUM_DECL;
  case DeclKind::Struct:
    return decls_block::STRUCT_DECL;
  case DeclKind::Class:
    return decls_block::CLASS_DECL;
  case DeclKind::Protocol:
    return decls_block::PROTOCOL_DECL;

  case DeclKind::Func:
    return decls_block::FUNC_DECL;
  case DeclKind::Var:
    return decls_block::VAR_DECL;
  case DeclKind::Param:
    return decls_block::PARAM_DECL;

  case DeclKind::Subscript:
    return decls_block::SUBSCRIPT_DECL;
  case DeclKind::Constructor:
    return decls_block::CONSTRUCTOR_DECL;
  case DeclKind::Destructor:
    return decls_block::DESTRUCTOR_DECL;

  default:
    llvm_unreachable("cannot store this kind of decl in a hash table");
  }
}

/// The record types within the identifier block.
///
/// \sa IDENTIFIER_BLOCK_ID
namespace identifier_block {
  enum {
    IDENTIFIER_DATA = 1
  };

  using IdentifierDataLayout = BCRecordLayout<IDENTIFIER_DATA, BCBlob>;
};

/// The record types within the index block.
///
/// \sa INDEX_BLOCK_ID
namespace index_block {
  enum RecordKind {
    TYPE_OFFSETS = 1,
    DECL_OFFSETS,
    IDENTIFIER_OFFSETS,
    TOP_LEVEL_DECLS,
    OPERATORS,
    EXTENSIONS,
    CLASS_MEMBERS_FOR_DYNAMIC_LOOKUP,
    OPERATOR_METHODS,

    /// The Objective-C method index, which contains a mapping from
    /// Objective-C selectors to the methods/initializers/properties/etc. that
    /// produce Objective-C methods.
    OBJC_METHODS,

    ENTRY_POINT,
    LOCAL_DECL_CONTEXT_OFFSETS,
    LOCAL_TYPE_DECLS,
    OPAQUE_RETURN_TYPE_DECLS,
    GENERIC_SIGNATURE_OFFSETS,
    NORMAL_CONFORMANCE_OFFSETS,
    SIL_LAYOUT_OFFSETS,

    PRECEDENCE_GROUPS,
    NESTED_TYPE_DECLS,
    DECL_MEMBER_NAMES,

    ORDERED_TOP_LEVEL_DECLS,

    SUBSTITUTION_MAP_OFFSETS,
    LastRecordKind = SUBSTITUTION_MAP_OFFSETS,
  };
  
  constexpr const unsigned RecordIDFieldWidth = 5;
  static_assert(LastRecordKind < (1 << RecordIDFieldWidth),
                "not enough bits for all record kinds");
  using RecordIDField = BCFixed<RecordIDFieldWidth>;

  using OffsetsLayout = BCGenericRecordLayout<
    RecordIDField, // record ID
    BCArray<BitOffsetField>
  >;

  using DeclListLayout = BCGenericRecordLayout<
    RecordIDField, // record ID
    BCVBR<16>,  // table offset within the blob (see below)
    BCBlob  // map from identifier strings to decl kinds / decl IDs
  >;

  using GroupNamesLayout = BCGenericRecordLayout<
    RecordIDField, // record ID
    BCBlob       // actual names
  >;

  using ExtensionTableLayout = BCRecordLayout<
    EXTENSIONS, // record ID
    BCVBR<16>,  // table offset within the blob (see below)
    BCBlob  // map from identifier strings to decl kinds / decl IDs
  >;

  using ObjCMethodTableLayout = BCRecordLayout<
    OBJC_METHODS,  // record ID
    BCVBR<16>,     // table offset within the blob (see below)
    BCBlob         // map from Objective-C selectors to methods with that selector
  >;

  using NestedTypeDeclsLayout = BCRecordLayout<
    NESTED_TYPE_DECLS, // record ID
    BCVBR<16>,  // table offset within the blob (see below)
    BCBlob  // map from identifier strings to decl kinds / decl IDs
  >;

  using DeclMemberNamesLayout = BCRecordLayout<
    DECL_MEMBER_NAMES, // record ID
    BCVBR<16>,  // table offset within the blob (see below)
    BCBlob  // map from member DeclBaseNames to offsets of DECL_MEMBERS records
  >;

  using EntryPointLayout = BCRecordLayout<
    ENTRY_POINT,
    DeclIDField  // the ID of the main class; 0 if there was a main source file
  >;

  using OrderedDeclsLayout = BCGenericRecordLayout<
    RecordIDField,        // record ID
    BCArray<DeclIDField>  // list of decls by ID
  >;
}

/// \sa DECL_MEMBER_TABLES_BLOCK_ID
namespace decl_member_tables_block {
  enum RecordKind {
    DECL_MEMBERS = 1,
  };

  using DeclMembersLayout = BCRecordLayout<
    DECL_MEMBERS, // record ID
    BCVBR<16>,  // table offset within the blob (see below)
    BCBlob  // maps from DeclIDs to DeclID vectors
  >;
}

} // end namespace serialization
} // end namespace swift

#endif<|MERGE_RESOLUTION|>--- conflicted
+++ resolved
@@ -52,11 +52,7 @@
 /// describe what change you made. The content of this comment isn't important;
 /// it just ensures a conflict if two people change the module format.
 /// Don't worry about adhering to the 80-column limit for this line.
-<<<<<<< HEAD
 const uint16_t SWIFTMODULE_VERSION_MINOR = 524; // differentiable_function_extract explicit extractee type
-=======
-const uint16_t SWIFTMODULE_VERSION_MINOR = 523; // @_nonEphemeral
->>>>>>> ce6a1cbd
 
 /// A standard hash seed used for all string hashes in a serialized module.
 ///
@@ -904,21 +900,13 @@
 
   using FunctionParamLayout = BCRecordLayout<
     FUNCTION_PARAM,
-<<<<<<< HEAD
-    IdentifierIDField,   // name
-    TypeIDField,         // type
-    BCFixed<1>,          // vararg?
-    BCFixed<1>,          // autoclosure?
-    ValueOwnershipField, // inout, shared or owned?
-    BCFixed<1>           // nondifferentiable?
-=======
     IdentifierIDField,  // name
     TypeIDField,        // type
     BCFixed<1>,         // vararg?
     BCFixed<1>,         // autoclosure?
     BCFixed<1>,         // non-ephemeral?
     ValueOwnershipField // inout, shared or owned?
->>>>>>> ce6a1cbd
+    BCFixed<1>           // nondifferentiable?
   >;
 
   using MetatypeTypeLayout = BCRecordLayout<
