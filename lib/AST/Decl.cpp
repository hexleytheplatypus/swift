--- conflicted
+++ resolved
@@ -7093,10 +7093,6 @@
   return extractInlinableText(getASTContext().SourceMgr, body, scratch);
 }
 
-<<<<<<< HEAD
-// SWIFT_ENABLE_TENSORFLOW
-=======
->>>>>>> 0405cb56
 /// A uniqued list of derivative function configurations.
 struct AbstractFunctionDecl::DerivativeFunctionConfigurationList
     : public llvm::SetVector<AutoDiffConfig> {
@@ -7124,15 +7120,10 @@
   prepareDerivativeFunctionConfigurations();
   auto &ctx = getASTContext();
   if (ctx.getCurrentGeneration() > DerivativeFunctionConfigGeneration) {
-<<<<<<< HEAD
     unsigned previousGeneration = DerivativeFunctionConfigGeneration;
     DerivativeFunctionConfigGeneration = ctx.getCurrentGeneration();
     ctx.loadDerivativeFunctionConfigurations(this, previousGeneration,
                                              *DerivativeFunctionConfigs);
-=======
-    // TODO(TF-1100): Upstream derivative function configuration serialization
-    // logic.
->>>>>>> 0405cb56
   }
   return DerivativeFunctionConfigs->getArrayRef();
 }
@@ -7142,10 +7133,6 @@
   prepareDerivativeFunctionConfigurations();
   DerivativeFunctionConfigs->insert(config);
 }
-<<<<<<< HEAD
-// SWIFT_ENABLE_TENSORFLOW END
-=======
->>>>>>> 0405cb56
 
 FuncDecl *FuncDecl::createImpl(ASTContext &Context,
                                SourceLoc StaticLoc,
