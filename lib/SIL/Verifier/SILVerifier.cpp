--- conflicted
+++ resolved
@@ -287,8 +287,7 @@
                 SILFunctionTypeRepresentation::Thin,
               "getter should be a thin function");
       
-      auto &C = M.getASTContext();
-      require(substGetterType->getNumParameters() == 1 + (hasIndices || C.LangOpts.Target.isOSBinFormatWasm()),
+      require(substGetterType->getNumParameters() == 1 + hasIndices,
               "getter should have one parameter");
       auto baseParam = substGetterType->getParameters()[0];
       require(baseParam.getConvention() == normalArgConvention,
@@ -340,8 +339,7 @@
                 SILFunctionTypeRepresentation::Thin,
               "setter should be a thin function");
       
-      auto &C = M.getASTContext();
-      require(substSetterType->getNumParameters() == 2 + (hasIndices || C.LangOpts.Target.isOSBinFormatWasm()),
+      require(substSetterType->getNumParameters() == 2 + hasIndices,
               "setter should have two parameters");
 
       auto newValueParam = substSetterType->getParameters()[0];
@@ -5998,12 +5996,9 @@
       continue;
 
     SILFunction *F = E.getMethodWitness().Witness;
-<<<<<<< HEAD
-=======
     if (!F)
       continue;
 
->>>>>>> 865b7829
 #if 0
     // FIXME: For now, all default witnesses are private.
     assert(F->hasValidLinkageForFragileRef() &&
