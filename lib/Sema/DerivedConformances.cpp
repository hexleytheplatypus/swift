--- conflicted
+++ resolved
@@ -69,7 +69,9 @@
   if (*knownProtocol == KnownProtocolKind::AdditiveArithmetic)
     return canDeriveAdditiveArithmetic(Nominal, DC);
 
-<<<<<<< HEAD
+  if (*knownProtocol == KnownProtocolKind::Differentiable)
+    return canDeriveDifferentiable(Nominal, DC);
+
   // SWIFT_ENABLE_TENSORFLOW
   if (*knownProtocol == KnownProtocolKind::PointwiseMultiplicative)
     return canDerivePointwiseMultiplicative(Nominal, DC);
@@ -89,18 +91,10 @@
   if (*knownProtocol == KnownProtocolKind::VectorProtocol)
     return canDeriveVectorProtocol(Nominal, DC);
 
-  if (*knownProtocol == KnownProtocolKind::Differentiable)
-    return canDeriveDifferentiable(Nominal, DC);
-
   if (*knownProtocol == KnownProtocolKind::EuclideanDifferentiable)
     return canDeriveEuclideanDifferentiable(Nominal, DC);
   // SWIFT_ENABLE_TENSORFLOW END
 
-=======
-  if (*knownProtocol == KnownProtocolKind::Differentiable)
-    return canDeriveDifferentiable(Nominal, DC);
-
->>>>>>> bbe86e90
   if (auto *enumDecl = dyn_cast<EnumDecl>(Nominal)) {
     switch (*knownProtocol) {
         // The presence of a raw type is an explicit declaration that
@@ -475,27 +469,20 @@
     if (name.isSimpleName(ctx.Id_AllCases))
       return getRequirement(KnownProtocolKind::CaseIterable);
 
-<<<<<<< HEAD
+    // Differentiable.TangentVector
+    if (name.isSimpleName(ctx.Id_TangentVector))
+      return getRequirement(KnownProtocolKind::Differentiable);
+
     // SWIFT_ENABLE_TENSORFLOW
     // KeyPathIterable.AllKeyPaths
     if (name.isSimpleName(ctx.Id_AllKeyPaths))
       return getRequirement(KnownProtocolKind::KeyPathIterable);
 
-    // SWIFT_ENABLE_TENSORFLOW
-=======
->>>>>>> bbe86e90
-    // Differentiable.TangentVector
-    if (name.isSimpleName(ctx.Id_TangentVector))
-      return getRequirement(KnownProtocolKind::Differentiable);
-
-<<<<<<< HEAD
-    // SWIFT_ENABLE_TENSORFLOW
     // VectorProtocol.VectorSpaceScalar
     if (name.isSimpleName(ctx.Id_VectorSpaceScalar))
       return getRequirement(KnownProtocolKind::VectorProtocol);
-
-=======
->>>>>>> bbe86e90
+    // SWIFT_ENABLE_TENSORFLOW END
+
     return nullptr;
   }
 
