//===--- CSGen.cpp - Constraint Generator ---------------------------------===//
//
// This source file is part of the Swift.org open source project
//
// Copyright (c) 2014 - 2018 Apple Inc. and the Swift project authors
// Licensed under Apache License v2.0 with Runtime Library Exception
//
// See https://swift.org/LICENSE.txt for license information
// See https://swift.org/CONTRIBUTORS.txt for the list of Swift project authors
//
//===----------------------------------------------------------------------===//
//
// This file implements constraint generation for the type checker.
//
//===----------------------------------------------------------------------===//
#include "ConstraintGraph.h"
#include "ConstraintSystem.h"
#include "TypeCheckType.h"
#include "swift/AST/ASTVisitor.h"
#include "swift/AST/ASTWalker.h"
#include "swift/AST/Expr.h"
#include "swift/AST/GenericSignature.h"
#include "swift/AST/ParameterList.h"
#include "swift/AST/PrettyStackTrace.h"
#include "swift/AST/SubstitutionMap.h"
#include "swift/AST/TypeCheckRequests.h"
#include "swift/Sema/IDETypeChecking.h"
#include "swift/Subsystems.h"
#include "llvm/ADT/APInt.h"
#include "llvm/ADT/SetVector.h"
#include "llvm/ADT/SmallSet.h"
#include "llvm/ADT/StringExtras.h"
#include "llvm/ADT/StringSwitch.h"
#include <utility>

using namespace swift;
using namespace swift::constraints;

static bool isArithmeticOperatorDecl(ValueDecl *vd) {
  return vd && 
  (vd->getBaseName() == "+" ||
   vd->getBaseName() == "-" ||
   vd->getBaseName() == "*" ||
   vd->getBaseName() == "/" ||
   vd->getBaseName() == "%");
}

static bool mergeRepresentativeEquivalenceClasses(ConstraintSystem &CS,
                                                  TypeVariableType* tyvar1,
                                                  TypeVariableType* tyvar2) {
  if (tyvar1 && tyvar2) {
    auto rep1 = CS.getRepresentative(tyvar1);
    auto rep2 = CS.getRepresentative(tyvar2);

    if (rep1 != rep2) {
      auto fixedType2 = CS.getFixedType(rep2);

      // If the there exists fixed type associated with the second
      // type variable, and we simply merge two types together it would
      // mean that portion of the constraint graph previously associated
      // with that (second) variable is going to be disconnected from its
      // new equivalence class, which is going to lead to incorrect solutions,
      // so we need to make sure to re-bind fixed to the new representative.
      if (fixedType2) {
        CS.addConstraint(ConstraintKind::Bind, fixedType2, rep1,
                         rep1->getImpl().getLocator());
      }

      CS.mergeEquivalenceClasses(rep1, rep2, /*updateWorkList*/ false);
      return true;
    }
  }

  return false;
}

namespace {
  
  /// Internal struct for tracking information about types within a series
  /// of "linked" expressions. (Such as a chain of binary operator invocations.)
  struct LinkedTypeInfo {
    bool hasLiteral = false;

    llvm::SmallSet<TypeBase*, 16> collectedTypes;
    llvm::SmallVector<BinaryExpr *, 4> binaryExprs;
  };

  /// Walks an expression sub-tree, and collects information about expressions
  /// whose types are mutually dependent upon one another.
  class LinkedExprCollector : public ASTWalker {
    
    llvm::SmallVectorImpl<Expr*> &LinkedExprs;
    ConstraintSystem &CS;

  public:
    LinkedExprCollector(llvm::SmallVectorImpl<Expr *> &linkedExprs,
                        ConstraintSystem &cs)
        : LinkedExprs(linkedExprs), CS(cs) {}

    std::pair<bool, Expr *> walkToExprPre(Expr *expr) override {

      if (CS.shouldReusePrecheckedType() &&
          !CS.getType(expr)->hasTypeVariable()) {
        return { false, expr };
      }

      if (isa<ClosureExpr>(expr))
        return {false, expr};

      // Store top-level binary exprs for further analysis.
      if (isa<BinaryExpr>(expr) ||
          
          // Literal exprs are contextually typed, so store them off as well.
          isa<LiteralExpr>(expr) ||

          // We'd like to look at the elements of arrays and dictionaries.
          isa<ArrayExpr>(expr) ||
          isa<DictionaryExpr>(expr) ||

          // assignment expression can involve anonymous closure parameters
          // as source and destination, so it's beneficial for diagnostics if
          // we look at the assignment.
          isa<AssignExpr>(expr)) {
        LinkedExprs.push_back(expr);
        return {false, expr};
      }
      
      return { true, expr };
    }
    
    Expr *walkToExprPost(Expr *expr) override {
      return expr;
    }
    
    /// Ignore statements.
    std::pair<bool, Stmt *> walkToStmtPre(Stmt *stmt) override {
      return { false, stmt };
    }
    
    /// Ignore declarations.
    bool walkToDeclPre(Decl *decl) override { return false; }

    /// Ignore patterns.
    std::pair<bool, Pattern*> walkToPatternPre(Pattern *pat) override {
      return { false, pat };
    }

    /// Ignore types.
     bool walkToTypeReprPre(TypeRepr *T) override { return false; }
  };
  
  /// Given a collection of "linked" expressions, analyzes them for
  /// commonalities regarding their types. This will help us compute a
  /// "best common type" from the expression types.
  class LinkedExprAnalyzer : public ASTWalker {
    
    LinkedTypeInfo &LTI;
    ConstraintSystem &CS;
    
  public:
    
    LinkedExprAnalyzer(LinkedTypeInfo &lti, ConstraintSystem &cs) :
        LTI(lti), CS(cs) {}
    
    std::pair<bool, Expr *> walkToExprPre(Expr *expr) override {

      if (CS.shouldReusePrecheckedType() &&
          !CS.getType(expr)->hasTypeVariable()) {
        return { false, expr };
      }

      if (isa<LiteralExpr>(expr)) {
        LTI.hasLiteral = true;
        return { false, expr };
      }

      if (isa<CollectionExpr>(expr)) {
        return { true, expr };
      }
      
      if (auto UDE = dyn_cast<UnresolvedDotExpr>(expr)) {
        
        if (CS.hasType(UDE))
          LTI.collectedTypes.insert(CS.getType(UDE).getPointer());
        
        // Don't recurse into the base expression.
        return { false, expr };
      }


      if (isa<ClosureExpr>(expr)) {
        return {false, expr};
      }

      if (auto FVE = dyn_cast<ForceValueExpr>(expr)) {
        LTI.collectedTypes.insert(CS.getType(FVE).getPointer());
        return { false, expr };
      }

      if (auto DRE = dyn_cast<DeclRefExpr>(expr)) {
        if (auto varDecl = dyn_cast<VarDecl>(DRE->getDecl())) {
          if (CS.hasType(DRE)) {
            LTI.collectedTypes.insert(CS.getType(DRE).getPointer());
          }
          return { false, expr };
        } 
      }             

      // In the case of a function application, we would have already captured
      // the return type during constraint generation, so there's no use in
      // looking any further.
      if (isa<ApplyExpr>(expr) &&
          !(isa<BinaryExpr>(expr) || isa<PrefixUnaryExpr>(expr) ||
            isa<PostfixUnaryExpr>(expr))) {      
        return { false, expr };
      }

      if (isa<BinaryExpr>(expr)) {
        LTI.binaryExprs.push_back(dyn_cast<BinaryExpr>(expr));
      }  
      
      if (auto favoredType = CS.getFavoredType(expr)) {
        LTI.collectedTypes.insert(favoredType);

        return { false, expr };
      }

      // Optimize branches of a conditional expression separately.
      if (auto IE = dyn_cast<IfExpr>(expr)) {
        CS.optimizeConstraints(IE->getCondExpr());
        CS.optimizeConstraints(IE->getThenExpr());
        CS.optimizeConstraints(IE->getElseExpr());
        return { false, expr };
      }      

      // For exprs of a structural type that are not modeling argument lists,
      // avoid merging the type variables. (We need to allow for cases like
      // (Int, Int32).)
      if (isa<TupleExpr>(expr) && !isa<ApplyExpr>(Parent.getAsExpr())) {
        return { false, expr };
      }

      // Coercion exprs have a rigid type, so there's no use in gathering info
      // about them.
      if (auto *coercion = dyn_cast<CoerceExpr>(expr)) {
        // Let's not collect information about types initialized by
        // coercions just like we don't for regular initializer calls,
        // because that might lead to overly eager type variable merging.
        if (!coercion->isLiteralInit())
          LTI.collectedTypes.insert(CS.getType(expr).getPointer());
        return { false, expr };
      }

      // Don't walk into subscript expressions - to do so would risk factoring
      // the index expression into edge contraction. (We don't want to do this
      // if the index expression is a literal type that differs from the return
      // type of the subscript operation.)
      if (isa<SubscriptExpr>(expr) || isa<DynamicLookupExpr>(expr)) {
        return { false, expr };
      }
      
      // Don't walk into unresolved member expressions - we avoid merging type
      // variables inside UnresolvedMemberExpr and those outside, since they
      // should be allowed to behave independently in CS.
      if (isa<UnresolvedMemberExpr>(expr)) {
        return {false, expr };
      }

      return { true, expr };
    }
    
    /// Ignore statements.
    std::pair<bool, Stmt *> walkToStmtPre(Stmt *stmt) override {
      return { false, stmt };
    }
    
    /// Ignore declarations.
    bool walkToDeclPre(Decl *decl) override { return false; }

    /// Ignore patterns.
    std::pair<bool, Pattern*> walkToPatternPre(Pattern *pat) override {
      return { false, pat };
    }

    /// Ignore types.
    bool walkToTypeReprPre(TypeRepr *T) override { return false; }
  };
  
  /// For a given expression, given information that is global to the
  /// expression, attempt to derive a favored type for it.
  bool computeFavoredTypeForExpr(Expr *expr, ConstraintSystem &CS) {
    LinkedTypeInfo lti;

    expr->walk(LinkedExprAnalyzer(lti, CS));

    if (lti.collectedTypes.size() == 1) {
      // TODO: Compute the BCT.

      // It's only useful to favor the type instead of
      // binding it directly to arguments/result types,
      // which means in case it has been miscalculated
      // solver can still make progress.
      auto favoredTy = (*lti.collectedTypes.begin())->getWithoutSpecifierType();
      CS.setFavoredType(expr, favoredTy.getPointer());

      // If we have a chain of identical binop expressions with homogeneous
      // argument types, we can directly simplify the associated constraint
      // graph.
      auto simplifyBinOpExprTyVars = [&]() {
        // Don't attempt to do linking if there are
        // literals intermingled with other inferred types.
        if (lti.hasLiteral)
          return;

        for (auto binExp1 : lti.binaryExprs) {
          for (auto binExp2 : lti.binaryExprs) {
            if (binExp1 == binExp2)
              continue;

            auto fnTy1 = CS.getType(binExp1)->getAs<TypeVariableType>();
            auto fnTy2 = CS.getType(binExp2)->getAs<TypeVariableType>();

            if (!(fnTy1 && fnTy2))
              return;

            auto ODR1 = dyn_cast<OverloadedDeclRefExpr>(binExp1->getFn());
            auto ODR2 = dyn_cast<OverloadedDeclRefExpr>(binExp2->getFn());

            if (!(ODR1 && ODR2))
              return;

            // TODO: We currently limit this optimization to known arithmetic
            // operators, but we should be able to broaden this out to
            // logical operators as well.
            if (!isArithmeticOperatorDecl(ODR1->getDecls()[0]))
              return;

            if (ODR1->getDecls()[0]->getBaseName() !=
                ODR2->getDecls()[0]->getBaseName())
              return;

            // All things equal, we can merge the tyvars for the function
            // types.
            auto rep1 = CS.getRepresentative(fnTy1);
            auto rep2 = CS.getRepresentative(fnTy2);

            if (rep1 != rep2) {
              CS.mergeEquivalenceClasses(rep1, rep2,
                                         /*updateWorkList*/ false);
            }

            auto odTy1 = CS.getType(ODR1)->getAs<TypeVariableType>();
            auto odTy2 = CS.getType(ODR2)->getAs<TypeVariableType>();

            if (odTy1 && odTy2) {
              auto odRep1 = CS.getRepresentative(odTy1);
              auto odRep2 = CS.getRepresentative(odTy2);

              // Since we'll be choosing the same overload, we can merge
              // the overload tyvar as well.
              if (odRep1 != odRep2)
                CS.mergeEquivalenceClasses(odRep1, odRep2,
                                           /*updateWorkList*/ false);
            }
          }
        }
      };

      simplifyBinOpExprTyVars();       

      return true;
    }
    
    return false;
  }
  
  /// Determine whether the given parameter type and argument should be
  /// "favored" because they match exactly.
  bool isFavoredParamAndArg(ConstraintSystem &CS, Type paramTy, Type argTy,
                            Type otherArgTy = Type()) {
    // Determine the argument type.
    argTy = argTy->getWithoutSpecifierType();

    // Do the types match exactly?
    if (paramTy->isEqual(argTy))
      return true;

    llvm::SmallSetVector<ProtocolDecl *, 2> literalProtos;
    if (auto argTypeVar = argTy->getAs<TypeVariableType>()) {
      auto constraints = CS.getConstraintGraph().gatherConstraints(
          argTypeVar, ConstraintGraph::GatheringKind::EquivalenceClass,
          [](Constraint *constraint) {
            return constraint->getKind() == ConstraintKind::LiteralConformsTo;
          });

      for (auto constraint : constraints) {
        literalProtos.insert(constraint->getProtocol());
      }
    }

    // Dig out the second argument type.
    if (otherArgTy)
      otherArgTy = otherArgTy->getWithoutSpecifierType();

    for (auto literalProto : literalProtos) {
      // If there is another, concrete argument, check whether it's type
      // conforms to the literal protocol and test against it directly.
      // This helps to avoid 'widening' the favored type to the default type for
      // the literal.
      if (otherArgTy && otherArgTy->getAnyNominal()) {
        if (otherArgTy->isEqual(paramTy) &&
            TypeChecker::conformsToProtocol(
                otherArgTy, literalProto, CS.DC)) {
          return true;
        }
      } else if (Type defaultType =
                     TypeChecker::getDefaultType(literalProto, CS.DC)) {
        // If there is a default type for the literal protocol, check whether
        // it is the same as the parameter type.
        // Check whether there is a default type to compare against.
        if (paramTy->isEqual(defaultType))
          return true;
      }
    }

    return false;
  }

  /// Favor certain overloads in a call based on some basic analysis
  /// of the overload set and call arguments.
  ///
  /// \param expr The application.
  /// \param isFavored Determine whether the given overload is favored, passing
  /// it the "effective" overload type when it's being called.
  /// \param mustConsider If provided, a function to detect the presence of
  /// overloads which inhibit any overload from being favored.
  void favorCallOverloads(ApplyExpr *expr,
                          ConstraintSystem &CS,
                          llvm::function_ref<bool(ValueDecl *, Type)> isFavored,
                          std::function<bool(ValueDecl *)>
                              mustConsider = nullptr) {
    // Find the type variable associated with the function, if any.
    auto tyvarType = CS.getType(expr->getFn())->getAs<TypeVariableType>();
    if (!tyvarType || CS.getFixedType(tyvarType))
      return;
    
    // This type variable is only currently associated with the function
    // being applied, and the only constraint attached to it should
    // be the disjunction constraint for the overload group.
    auto disjunction = CS.getUnboundBindOverloadDisjunction(tyvarType);
    if (!disjunction)
      return;
    
    // Find the favored constraints and mark them.
    SmallVector<Constraint *, 4> newlyFavoredConstraints;
    unsigned numFavoredConstraints = 0;
    Constraint *firstFavored = nullptr;
    for (auto constraint : disjunction->getNestedConstraints()) {
      auto *decl = constraint->getOverloadChoice().getDeclOrNull();
      if (!decl)
        continue;

      if (mustConsider && mustConsider(decl)) {
        // Roll back any constraints we favored.
        for (auto favored : newlyFavoredConstraints)
          favored->setFavored(false);

        return;
      }

      Type overloadType =
          CS.getEffectiveOverloadType(constraint->getOverloadChoice(),
                                      /*allowMembers=*/true, CS.DC);
      if (!overloadType)
        continue;

      if (!CS.isDeclUnavailable(decl, constraint->getLocator()) &&
          !decl->getAttrs().hasAttribute<DisfavoredOverloadAttr>() &&
          isFavored(decl, overloadType)) {
        // If we might need to roll back the favored constraints, keep
        // track of those we are favoring.
        if (mustConsider && !constraint->isFavored())
          newlyFavoredConstraints.push_back(constraint);

        constraint->setFavored();
        ++numFavoredConstraints;
        if (!firstFavored)
          firstFavored = constraint;
      }
    }

    // If there was one favored constraint, set the favored type based on its
    // result type.
    if (numFavoredConstraints == 1) {
      auto overloadChoice = firstFavored->getOverloadChoice();
      auto overloadType =
        CS.getEffectiveOverloadType(overloadChoice, /*allowMembers=*/true,
                                    CS.DC);
      auto resultType = overloadType->castTo<AnyFunctionType>()->getResult();
      if (!resultType->hasTypeParameter())
        CS.setFavoredType(expr, resultType.getPointer());
    }
  }
  
  size_t getOperandCount(Type t) {
    size_t nOperands = 0;
    
    if (auto parenTy = dyn_cast<ParenType>(t.getPointer())) {
      if (parenTy->getDesugaredType())
        nOperands = 1;
    } else if (auto tupleTy = t->getAs<TupleType>()) {
      nOperands = tupleTy->getElementTypes().size();
    }
    
    return nOperands;
  }
  
  /// Return a pair, containing the total parameter count of a function, coupled
  /// with the number of non-default parameters.
  std::pair<size_t, size_t> getParamCount(ValueDecl *VD) {
    auto fTy = VD->getInterfaceType()->castTo<AnyFunctionType>();
    
    size_t nOperands = fTy->getParams().size();
    size_t nNoDefault = 0;
    
    if (auto AFD = dyn_cast<AbstractFunctionDecl>(VD)) {
      assert(!AFD->hasImplicitSelfDecl());
      for (auto param : *AFD->getParameters()) {
        if (!param->isDefaultArgument())
          ++nNoDefault;
      }
    } else {
      nNoDefault = nOperands;
    }
    
    return { nOperands, nNoDefault };
  }
  
  /// Favor unary operator constraints where we have exact matches
  /// for the operand and contextual type.
  void favorMatchingUnaryOperators(ApplyExpr *expr,
                                   ConstraintSystem &CS) {
    // Determine whether the given declaration is favored.
    auto isFavoredDecl = [&](ValueDecl *value, Type type) -> bool {
      auto fnTy = type->getAs<AnyFunctionType>();
      if (!fnTy)
        return false;
      
      Type paramTy = FunctionType::composeInput(CS.getASTContext(),
                                                fnTy->getParams(), false);
      auto resultTy = fnTy->getResult();
      auto contextualTy = CS.getContextualType(expr);

      return isFavoredParamAndArg(
                 CS, paramTy,
                 CS.getType(expr->getArg())->getWithoutParens()) &&
             (!contextualTy || contextualTy->isEqual(resultTy));
    };
    
    favorCallOverloads(expr, CS, isFavoredDecl);
  }
  
  void favorMatchingOverloadExprs(ApplyExpr *expr,
                                  ConstraintSystem &CS) {
    // Find the argument type.
    size_t nArgs = getOperandCount(CS.getType(expr->getArg()));
    auto fnExpr = expr->getFn();
    
    // Check to ensure that we have an OverloadedDeclRef, and that we're not
    // favoring multiple overload constraints. (Otherwise, in this case
    // favoring is useless.
    if (auto ODR = dyn_cast<OverloadedDeclRefExpr>(fnExpr)) {
      bool haveMultipleApplicableOverloads = false;
      
      for (auto VD : ODR->getDecls()) {
        if (VD->getInterfaceType()->is<AnyFunctionType>()) {
          auto nParams = getParamCount(VD);
          
          if (nArgs == nParams.first) {
            if (haveMultipleApplicableOverloads) {
              return;
            } else {
              haveMultipleApplicableOverloads = true;
            }
          }
        }
      }
      
      // Determine whether the given declaration is favored.
      auto isFavoredDecl = [&](ValueDecl *value, Type type) -> bool {
        if (!type->is<AnyFunctionType>())
          return false;

        auto paramCount = getParamCount(value);
        
        return nArgs == paramCount.first ||
               nArgs == paramCount.second;
      };
      
      favorCallOverloads(expr, CS, isFavoredDecl);
      
    }
    
    if (auto favoredTy = CS.getFavoredType(expr->getArg())) {
      // Determine whether the given declaration is favored.
      auto isFavoredDecl = [&](ValueDecl *value, Type type) -> bool {
        auto fnTy = type->getAs<AnyFunctionType>();
        if (!fnTy)
          return false;

        auto paramTy =
            AnyFunctionType::composeInput(CS.getASTContext(), fnTy->getParams(),
                                          /*canonicalVararg*/ false);
        return favoredTy->isEqual(paramTy);
      };

      // This is a hack to ensure we always consider the protocol requirement
      // itself when calling something that has a default implementation in an
      // extension. Otherwise, the extension method might be favored if we're
      // inside an extension context, since any archetypes in the parameter
      // list could match exactly.
      auto mustConsider = [&](ValueDecl *value) -> bool {
        return isa<ProtocolDecl>(value->getDeclContext());
      };

      favorCallOverloads(expr, CS,
                         isFavoredDecl,
                         mustConsider);
    }
  }
  
  /// Favor binary operator constraints where we have exact matches
  /// for the operands and contextual type.
  void favorMatchingBinaryOperators(ApplyExpr *expr,
                                    ConstraintSystem &CS) {
    // If we're generating constraints for a binary operator application,
    // there are two special situations to consider:
    //  1. If the type checker has any newly created functions with the
    //     operator's name. If it does, the overloads were created after the
    //     associated overloaded id expression was created, and we'll need to
    //     add a new disjunction constraint for the new set of overloads.
    //  2. If any component argument expressions (nested or otherwise) are
    //     literals, we can favor operator overloads whose argument types are
    //     identical to the literal type, or whose return types are identical
    //     to any contextual type associated with the application expression.
    
    // Find the argument types.
    auto argTy = CS.getType(expr->getArg());
    auto argTupleTy = argTy->castTo<TupleType>();
    auto argTupleExpr = dyn_cast<TupleExpr>(expr->getArg());

    Type firstArgTy = argTupleTy->getElement(0).getType()->getWithoutParens();
    Type secondArgTy = argTupleTy->getElement(1).getType()->getWithoutParens();

    auto isOptionalWithMatchingObjectType = [](Type optional,
                                               Type object) -> bool {
      if (auto objTy = optional->getRValueType()->getOptionalObjectType())
        return objTy->getRValueType()->isEqual(object->getRValueType());

      return false;
    };

    auto isPotentialForcingOpportunity = [&](Type first, Type second) -> bool {
      return isOptionalWithMatchingObjectType(first, second) ||
             isOptionalWithMatchingObjectType(second, first);
    };

    // Determine whether the given declaration is favored.
    auto isFavoredDecl = [&](ValueDecl *value, Type type) -> bool {
      auto fnTy = type->getAs<AnyFunctionType>();
      if (!fnTy)
        return false;

      Expr *firstArg = argTupleExpr->getElement(0);
      auto firstFavoredTy = CS.getFavoredType(firstArg);
      Expr *secondArg = argTupleExpr->getElement(1);
      auto secondFavoredTy = CS.getFavoredType(secondArg);
      
      auto favoredExprTy = CS.getFavoredType(expr);
      
      if (isArithmeticOperatorDecl(value)) {
        // If the parent has been favored on the way down, propagate that
        // information to its children.
        // TODO: This is only valid for arithmetic expressions.
        if (!firstFavoredTy) {
          CS.setFavoredType(argTupleExpr->getElement(0), favoredExprTy);
          firstFavoredTy = favoredExprTy;
        }
        
        if (!secondFavoredTy) {
          CS.setFavoredType(argTupleExpr->getElement(1), favoredExprTy);
          secondFavoredTy = favoredExprTy;
        }
      }
      
      auto params = fnTy->getParams();
      if (params.size() != 2)
        return false;

      auto firstParamTy = params[0].getOldType();
      auto secondParamTy = params[1].getOldType();

      auto resultTy = fnTy->getResult();
      auto contextualTy = CS.getContextualType(expr);

      return (isFavoredParamAndArg(CS, firstParamTy, firstArgTy, secondArgTy) ||
              isFavoredParamAndArg(CS, secondParamTy, secondArgTy,
                                   firstArgTy)) &&
             firstParamTy->isEqual(secondParamTy) &&
             !isPotentialForcingOpportunity(firstArgTy, secondArgTy) &&
             (!contextualTy || contextualTy->isEqual(resultTy));
    };
    
    favorCallOverloads(expr, CS, isFavoredDecl);
  }
  
  class ConstraintOptimizer : public ASTWalker {
    ConstraintSystem &CS;
    
  public:
    
    ConstraintOptimizer(ConstraintSystem &cs) :
      CS(cs) {}
    
    std::pair<bool, Expr *> walkToExprPre(Expr *expr) override {

      if (CS.shouldReusePrecheckedType() &&
          !CS.getType(expr)->hasTypeVariable()) {
        return { false, expr };
      }
      
      if (auto applyExpr = dyn_cast<ApplyExpr>(expr)) {
        if (isa<PrefixUnaryExpr>(applyExpr) ||
            isa<PostfixUnaryExpr>(applyExpr)) {
          favorMatchingUnaryOperators(applyExpr, CS);
        } else if (isa<BinaryExpr>(applyExpr)) {
          favorMatchingBinaryOperators(applyExpr, CS);
        } else {
          favorMatchingOverloadExprs(applyExpr, CS);
        }
      }
      
      // If the paren expr has a favored type, and the subExpr doesn't,
      // propagate downwards. Otherwise, propagate upwards.
      if (auto parenExpr = dyn_cast<ParenExpr>(expr)) {
        if (!CS.getFavoredType(parenExpr->getSubExpr())) {
          CS.setFavoredType(parenExpr->getSubExpr(),
                            CS.getFavoredType(parenExpr));
        } else if (!CS.getFavoredType(parenExpr)) {
          CS.setFavoredType(parenExpr,
                            CS.getFavoredType(parenExpr->getSubExpr()));
        }
      }

      if (isa<ClosureExpr>(expr))
        return {false, expr};

      return { true, expr };
    }
    
    Expr *walkToExprPost(Expr *expr) override {
      return expr;
    }
    
    /// Ignore statements.
    std::pair<bool, Stmt *> walkToStmtPre(Stmt *stmt) override {
      return { false, stmt };
    }
    
    /// Ignore declarations.
    bool walkToDeclPre(Decl *decl) override { return false; }
  };
} // end anonymous namespace

namespace {

  class ConstraintGenerator : public ExprVisitor<ConstraintGenerator, Type> {
    ConstraintSystem &CS;
    DeclContext *CurDC;
    ConstraintSystemPhase CurrPhase;

    static const unsigned numEditorPlaceholderVariables = 2;

    /// A buffer of type variables used for editor placeholders. We only
    /// use a small number of these (rotating through), to prevent expressions
    /// with a large number of editor placeholders from flooding the constraint
    /// system with type variables.
    TypeVariableType *editorPlaceholderVariables[numEditorPlaceholderVariables]
      = { nullptr, nullptr };
    unsigned currentEditorPlaceholderVariable = 0;

    /// Keep track of acceptable DiscardAssignmentExpr's.
    llvm::SmallPtrSet<DiscardAssignmentExpr*, 2> CorrectDiscardAssignmentExprs;

    /// A map from each UnresolvedMemberExpr to the respective (implicit) base
    /// found during our walk.
    llvm::MapVector<UnresolvedMemberExpr *, Type> UnresolvedBaseTypes;

    /// Returns false and emits the specified diagnostic if the member reference
    /// base is a nil literal. Returns true otherwise.
    bool isValidBaseOfMemberRef(Expr *base, Diag<> diagnostic) {
      if (auto nilLiteral = dyn_cast<NilLiteralExpr>(base)) {
        CS.getASTContext().Diags.diagnose(nilLiteral->getLoc(), diagnostic);
        return false;
      }
      return true;
    }

    /// Add constraints for a reference to a named member of the given
    /// base type, and return the type of such a reference.
    Type addMemberRefConstraints(Expr *expr, Expr *base, DeclNameRef name,
                                 FunctionRefKind functionRefKind,
                                 ArrayRef<ValueDecl *> outerAlternatives) {
      // The base must have a member of the given name, such that accessing
      // that member through the base returns a value convertible to the type
      // of this expression.
      auto baseTy = CS.getType(base);
      auto tv = CS.createTypeVariable(
                  CS.getConstraintLocator(expr, ConstraintLocator::Member),
                  TVO_CanBindToLValue | TVO_CanBindToNoEscape);
      SmallVector<OverloadChoice, 4> outerChoices;
      for (auto decl : outerAlternatives) {
        outerChoices.push_back(OverloadChoice(Type(), decl, functionRefKind));
      }
      CS.addValueMemberConstraint(
          baseTy, name, tv, CurDC, functionRefKind, outerChoices,
          CS.getConstraintLocator(expr, ConstraintLocator::Member));
      return tv;
    }

    /// Add constraints for a reference to a specific member of the given
    /// base type, and return the type of such a reference.
    Type addMemberRefConstraints(Expr *expr, Expr *base, ValueDecl *decl,
                                 FunctionRefKind functionRefKind) {
      // If we're referring to an invalid declaration, fail.
      if (!decl)
        return nullptr;
      
      if (decl->isInvalid())
        return nullptr;

      auto memberLocator =
        CS.getConstraintLocator(expr, ConstraintLocator::Member);
      auto tv = CS.createTypeVariable(memberLocator,
                                      TVO_CanBindToLValue | TVO_CanBindToNoEscape);

      OverloadChoice choice =
          OverloadChoice(CS.getType(base), decl, functionRefKind);

      auto locator = CS.getConstraintLocator(expr, ConstraintLocator::Member);
      CS.addBindOverloadConstraint(tv, choice, locator, CurDC);
      return tv;
    }

    /// Add constraints for a subscript operation.
    Type addSubscriptConstraints(
        Expr *anchor, Type baseTy, Expr *index,
        ValueDecl *declOrNull, ArrayRef<Identifier> argLabels,
        Optional<unsigned> unlabeledTrailingClosure,
        ConstraintLocator *locator = nullptr,
        SmallVectorImpl<TypeVariableType *> *addedTypeVars = nullptr) {
      // Locators used in this expression.
      if (locator == nullptr)
        locator = CS.getConstraintLocator(anchor);

      auto fnLocator =
        CS.getConstraintLocator(locator,
                                ConstraintLocator::ApplyFunction);
      auto memberLocator =
        CS.getConstraintLocator(locator,
                                ConstraintLocator::SubscriptMember);
      auto resultLocator =
        CS.getConstraintLocator(locator,
                                ConstraintLocator::FunctionResult);

      associateArgumentLabels(memberLocator,
                              {argLabels, unlabeledTrailingClosure});

      Type outputTy;

      // For an integer subscript expression on an array slice type, instead of
      // introducing a new type variable we can easily obtain the element type.
      if (isa<SubscriptExpr>(anchor)) {

        auto isLValueBase = false;
        auto baseObjTy = baseTy;
        if (baseObjTy->is<LValueType>()) {
          isLValueBase = true;
          baseObjTy = baseObjTy->getWithoutSpecifierType();
        }
        
        if (CS.isArrayType(baseObjTy.getPointer())) {

          if (auto arraySliceTy = 
                dyn_cast<ArraySliceType>(baseObjTy.getPointer())) {
            baseObjTy = arraySliceTy->getDesugaredType();
          }
          
          auto indexExpr = index;
          
          if (auto parenExpr = dyn_cast<ParenExpr>(indexExpr)) {
            indexExpr = parenExpr->getSubExpr();
          }
          
          if (isa<IntegerLiteralExpr>(indexExpr)) {
            
            outputTy = baseObjTy->getAs<BoundGenericType>()->getGenericArgs()[0];
            
            if (isLValueBase)
              outputTy = LValueType::get(outputTy);
          }
        } else if (auto dictTy = CS.isDictionaryType(baseObjTy)) {
          auto keyTy = dictTy->first;
          auto valueTy = dictTy->second;

          if (isFavoredParamAndArg(CS, keyTy, CS.getType(index))) {
            outputTy = OptionalType::get(valueTy);
            
            if (isLValueBase)
              outputTy = LValueType::get(outputTy);
          }
        }
      }
      
      if (outputTy.isNull()) {
        outputTy = CS.createTypeVariable(resultLocator,
                                         TVO_CanBindToLValue | TVO_CanBindToNoEscape);
        if (addedTypeVars)
          addedTypeVars->push_back(outputTy->castTo<TypeVariableType>());
      }

      // FIXME: This can only happen when diagnostics successfully type-checked
      // sub-expression of the subscript and mutated AST, but under normal
      // circumstances subscript should never have InOutExpr as a direct child
      // until type checking is complete and expression is re-written.
      // Proper fix for such situation requires preventing diagnostics from
      // re-writing AST after successful type checking of the sub-expressions.
      if (auto inoutTy = baseTy->getAs<InOutType>()) {
        baseTy = LValueType::get(inoutTy->getObjectType());
      }

      // Add the member constraint for a subscript declaration.
      // FIXME: weak name!
      auto memberTy = CS.createTypeVariable(
          memberLocator, TVO_CanBindToLValue | TVO_CanBindToNoEscape);
      if (addedTypeVars)
        addedTypeVars->push_back(memberTy);

      // FIXME: synthesizeMaterializeForSet() wants to statically dispatch to
      // a known subscript here. This might be cleaner if we split off a new
      // UnresolvedSubscriptExpr from SubscriptExpr.
      if (auto decl = declOrNull) {
        OverloadChoice choice =
            OverloadChoice(baseTy, decl, FunctionRefKind::DoubleApply);
        CS.addBindOverloadConstraint(memberTy, choice, memberLocator,
                                     CurDC);
      } else {
        CS.addValueMemberConstraint(baseTy, DeclNameRef::createSubscript(),
                                    memberTy, CurDC,
                                    FunctionRefKind::DoubleApply,
                                    /*outerAlternatives=*/{},
                                    memberLocator);
      }

      // FIXME: Redesign the AST so that an ApplyExpr directly stores a list of
      // arguments together with their inout-ness, instead of a single
      // ParenExpr or TupleExpr.
      SmallVector<AnyFunctionType::Param, 8> params;
      AnyFunctionType::decomposeInput(CS.getType(index), params);

      // Add the constraint that the index expression's type be convertible
      // to the input type of the subscript operator.
      CS.addConstraint(ConstraintKind::ApplicableFunction,
                       FunctionType::get(params, outputTy),
                       memberTy,
                       fnLocator);

      Type fixedOutputType =
          CS.getFixedTypeRecursive(outputTy, /*wantRValue=*/false);
      if (!fixedOutputType->isTypeVariableOrMember()) {
        CS.setFavoredType(anchor, fixedOutputType.getPointer());
        outputTy = fixedOutputType;
      }

      return outputTy;
    }

  public:
    ConstraintGenerator(ConstraintSystem &CS, DeclContext *DC)
        : CS(CS), CurDC(DC ? DC : CS.DC), CurrPhase(CS.getPhase()) {
      // Although constraint system is initialized in `constraint
      // generation` phase, we have to set it here manually because e.g.
      // function builders could generate constraints for its body
      // in the middle of the solving.
      CS.setPhase(ConstraintSystemPhase::ConstraintGeneration);
    }

    virtual ~ConstraintGenerator() {
      CS.setPhase(CurrPhase);
    }

    ConstraintSystem &getConstraintSystem() const { return CS; }

    virtual Type visitErrorExpr(ErrorExpr *E) {
      // FIXME: Can we do anything with error expressions at this point?
      return nullptr;
    }

    virtual Type visitCodeCompletionExpr(CodeCompletionExpr *E) {
      CS.Options |= ConstraintSystemFlags::SuppressDiagnostics;
      auto locator = CS.getConstraintLocator(E);
      return CS.createTypeVariable(locator, TVO_CanBindToLValue |
                                                TVO_CanBindToNoEscape |
                                                TVO_CanBindToHole);
    }

    Type visitNilLiteralExpr(NilLiteralExpr *expr) {
      auto &DE = CS.getASTContext().Diags;
      // If this is a standalone `nil` literal expression e.g.
      // `_ = nil`, let's diagnose it here because solver can't
      // attempt any types for it.
      auto *parentExpr = CS.getParentExpr(expr);
      while (parentExpr && isa<ParenExpr>(parentExpr))
        parentExpr = CS.getParentExpr(parentExpr);

      // In cases like `_ = nil?` AST would have `nil`
      // wrapped in `BindOptionalExpr`.
      if (parentExpr && isa<BindOptionalExpr>(parentExpr))
        parentExpr = CS.getParentExpr(parentExpr);

      if (parentExpr) {
        // `_ = nil as? ...`
        if (isa<ConditionalCheckedCastExpr>(parentExpr)) {
          DE.diagnose(expr->getLoc(), diag::conditional_cast_from_nil);
          return Type();
        }

        // `_ = nil!`
        if (isa<ForceValueExpr>(parentExpr)) {
          DE.diagnose(expr->getLoc(), diag::cannot_force_unwrap_nil_literal);
          return Type();
        }

        // `_ = nil?`
        if (isa<OptionalEvaluationExpr>(parentExpr)) {
          DE.diagnose(expr->getLoc(), diag::unresolved_nil_literal);
          return Type();
        }

        // `_ = nil`
        if (auto *assignment = dyn_cast<AssignExpr>(parentExpr)) {
          if (isa<DiscardAssignmentExpr>(assignment->getDest())) {
            DE.diagnose(expr->getLoc(), diag::unresolved_nil_literal);
            return Type();
          }
        }
      }

      if (!parentExpr && !CS.getContextualType(expr)) {
        DE.diagnose(expr->getLoc(), diag::unresolved_nil_literal);
        return Type();
      }

      return visitLiteralExpr(expr);
    }

    Type visitFloatLiteralExpr(FloatLiteralExpr *expr) {
      auto &ctx = CS.getASTContext();
      // Get the _MaxBuiltinFloatType decl, or look for it if it's not cached.
      auto maxFloatTypeDecl = ctx.get_MaxBuiltinFloatTypeDecl();

      if (!maxFloatTypeDecl ||
          !maxFloatTypeDecl->getDeclaredInterfaceType()->is<BuiltinFloatType>()) {
        ctx.Diags.diagnose(expr->getLoc(), diag::no_MaxBuiltinFloatType_found);
        return nullptr;
      }

      return visitLiteralExpr(expr);
    }

    Type visitLiteralExpr(LiteralExpr *expr) {
      // If the expression has already been assigned a type; just use that type.
      if (expr->getType())
        return expr->getType();

      auto protocol = TypeChecker::getLiteralProtocol(CS.getASTContext(), expr);
      if (!protocol)
        return nullptr;

      auto tv = CS.createTypeVariable(CS.getConstraintLocator(expr),
                                      TVO_PrefersSubtypeBinding |
                                      TVO_CanBindToNoEscape);
      CS.addConstraint(ConstraintKind::LiteralConformsTo, tv,
                       protocol->getDeclaredInterfaceType(),
                       CS.getConstraintLocator(expr));
      return tv;
    }

    Type
    visitInterpolatedStringLiteralExpr(InterpolatedStringLiteralExpr *expr) {
      // Dig out the ExpressibleByStringInterpolation protocol.
      auto &ctx = CS.getASTContext();
      auto interpolationProto = TypeChecker::getProtocol(
          ctx, expr->getLoc(),
          KnownProtocolKind::ExpressibleByStringInterpolation);
      if (!interpolationProto) {
        ctx.Diags.diagnose(expr->getStartLoc(),
                           diag::interpolation_missing_proto);
        return nullptr;
      }

      // The type of the expression must conform to the
      // ExpressibleByStringInterpolation protocol.
      auto locator = CS.getConstraintLocator(expr);
      auto tv = CS.createTypeVariable(locator,
                                      TVO_PrefersSubtypeBinding |
                                      TVO_CanBindToNoEscape);
      CS.addConstraint(ConstraintKind::LiteralConformsTo, tv,
                       interpolationProto->getDeclaredInterfaceType(),
                       locator);

      if (auto appendingExpr = expr->getAppendingExpr()) {
        auto associatedTypeDecl = interpolationProto->getAssociatedType(
          ctx.Id_StringInterpolation);
        if (associatedTypeDecl == nullptr) {
          ctx.Diags.diagnose(expr->getStartLoc(),
                             diag::interpolation_broken_proto);
          return nullptr;
        }

        auto interpolationTV = DependentMemberType::get(tv, associatedTypeDecl);

        auto appendingExprType = CS.getType(appendingExpr);
        auto appendingLocator = CS.getConstraintLocator(appendingExpr);

        // Must be Conversion; if it's Equal, then in semi-rare cases, the 
        // interpolation temporary variable cannot be @lvalue.
        CS.addConstraint(ConstraintKind::Conversion, appendingExprType,
                         interpolationTV, appendingLocator);
      }

      return tv;
    }

    Type visitMagicIdentifierLiteralExpr(MagicIdentifierLiteralExpr *expr) {
      switch (expr->getKind()) {
      // Magic pointer identifiers are of type UnsafeMutableRawPointer.
#define MAGIC_POINTER_IDENTIFIER(NAME, STRING, SYNTAX_KIND) \
      case MagicIdentifierLiteralExpr::NAME:
#include "swift/AST/MagicIdentifierKinds.def"
      {
        auto &ctx = CS.getASTContext();
        if (TypeChecker::requirePointerArgumentIntrinsics(ctx, expr->getLoc()))
          return nullptr;

        auto unsafeRawPointer = ctx.getUnsafeRawPointerDecl();
        return unsafeRawPointer->getDeclaredInterfaceType();
      }

      default:
        // Others are actual literals and should be handled like any literal.
        return visitLiteralExpr(expr);
      }

      llvm_unreachable("Unhandled MagicIdentifierLiteralExpr in switch.");
    }

    Type visitObjectLiteralExpr(ObjectLiteralExpr *expr) {
      auto *exprLoc = CS.getConstraintLocator(expr);
      associateArgumentLabels(
          exprLoc, {expr->getArgumentLabels(),
                    expr->getUnlabeledTrailingClosureIndex()});

      // If the expression has already been assigned a type; just use that type.
      if (expr->getType())
        return expr->getType();

      auto &ctx = CS.getASTContext();
      auto &de = ctx.Diags;
      auto protocol = TypeChecker::getLiteralProtocol(ctx, expr);
      if (!protocol) {
        de.diagnose(expr->getLoc(), diag::use_unknown_object_literal_protocol,
                    expr->getLiteralKindPlainName());
        return nullptr;
      }

      auto witnessType = CS.createTypeVariable(
          exprLoc, TVO_PrefersSubtypeBinding | TVO_CanBindToNoEscape |
                       TVO_CanBindToHole);

      CS.addConstraint(ConstraintKind::LiteralConformsTo, witnessType,
                       protocol->getDeclaredInterfaceType(), exprLoc);

      // The arguments are required to be argument-convertible to the
      // idealized parameter type of the initializer, which generally
      // simplifies the first label (e.g. "colorLiteralRed:") by stripping
      // all the redundant stuff about literals (leaving e.g. "red:").
      // Constraint application will quietly rewrite the type of 'args' to
      // use the right labels before forming the call to the initializer.
      auto constrName = TypeChecker::getObjectLiteralConstructorName(ctx, expr);
      assert(constrName);
      auto *constr = dyn_cast_or_null<ConstructorDecl>(
          protocol->getSingleRequirement(constrName));
      if (!constr) {
        de.diagnose(protocol, diag::object_literal_broken_proto);
        return nullptr;
      }

      auto *memberLoc =
          CS.getConstraintLocator(expr, ConstraintLocator::ConstructorMember);

      auto *memberType =
          CS.createTypeVariable(memberLoc, TVO_CanBindToNoEscape);

      CS.addValueMemberConstraint(MetatypeType::get(witnessType, ctx),
                                  DeclNameRef(constrName), memberType, CurDC,
                                  FunctionRefKind::DoubleApply, {}, memberLoc);

      SmallVector<AnyFunctionType::Param, 8> args;
      AnyFunctionType::decomposeInput(CS.getType(expr->getArg()), args);

      auto resultType = CS.createTypeVariable(
          CS.getConstraintLocator(expr, ConstraintLocator::FunctionResult),
          TVO_CanBindToNoEscape);

      CS.addConstraint(
          ConstraintKind::ApplicableFunction,
          FunctionType::get(args, resultType), memberType,
          CS.getConstraintLocator(expr, ConstraintLocator::ApplyFunction));

      if (constr->isFailable())
        return OptionalType::get(witnessType);

      return witnessType;
    }

    Type visitDeclRefExpr(DeclRefExpr *E) {
      auto locator = CS.getConstraintLocator(E);

      Type knownType;
      if (auto *VD = dyn_cast<VarDecl>(E->getDecl())) {
        knownType = CS.getTypeIfAvailable(VD);
        if (!knownType)
          knownType = VD->getType();

        if (knownType) {
          assert(!knownType->isHole());
          // If the known type has an error, bail out.
          if (knownType->hasError()) {
            if (!CS.hasType(E))
              CS.setType(E, knownType);
            return nullptr;
          }

          // Set the favored type for this expression to the known type.
          CS.setFavoredType(E, knownType.getPointer());
        }

        // This can only happen when failure diagnostics is trying
        // to type-check expressions inside of a single-statement
        // closure which refer to anonymous parameters, in this case
        // let's either use type as written or allocate a fresh type
        // variable, just like we do for closure type.
        // FIXME: We should eliminate this case.
        if (auto *PD = dyn_cast<ParamDecl>(VD)) {
          if (!CS.hasType(PD)) {
            if (knownType && knownType->hasUnboundGenericType())
              knownType = CS.openUnboundGenericTypes(knownType, locator);

            CS.setType(
                PD, knownType ? knownType
                         : CS.createTypeVariable(locator,
                                                 TVO_CanBindToLValue |
                                                 TVO_CanBindToNoEscape));
          }
        }
      }

      // If we're referring to an invalid declaration, don't type-check.
      //
      // FIXME: If the decl is in error, we get no information from this.
      // We may, alternatively, want to use a type variable in that case,
      // and possibly infer the type of the variable that way.
      if (!knownType && E->getDecl()->isInvalid()) {
        CS.setType(E, E->getDecl()->getInterfaceType());
        return nullptr;
      }

      // Create an overload choice referencing this declaration and immediately
      // resolve it. This records the overload for use later.
      auto tv = CS.createTypeVariable(locator,
                                      TVO_CanBindToLValue |
                                      TVO_CanBindToNoEscape);

      OverloadChoice choice =
          OverloadChoice(Type(), E->getDecl(), E->getFunctionRefKind());
      CS.resolveOverload(locator, tv, choice, CurDC);
      return tv;
    }

    Type visitOtherConstructorDeclRefExpr(OtherConstructorDeclRefExpr *E) {
      return E->getType();
    }

    Type visitSuperRefExpr(SuperRefExpr *E) {
      if (E->getType())
        return E->getType();

      // Resolve the super type of 'self'.
      return getSuperType(E->getSelf(), E->getLoc(),
                          diag::super_not_in_class_method,
                          diag::super_with_no_base_class);
    }

    Type
    resolveTypeReferenceInExpression(TypeRepr *repr, TypeResolverContext resCtx,
                                     const ConstraintLocatorBuilder &locator) {
      // Introduce type variables for unbound generics.
      const auto opener = OpenUnboundGenericType(CS, locator);
      const auto result = TypeResolution::forContextual(CS.DC, resCtx, opener)
                              .resolveType(repr);
      if (result->hasError()) {
        return Type();
      }
      return result;
    }

    Type visitTypeExpr(TypeExpr *E) {
      Type type;
      // If this is an implicit TypeExpr, don't validate its contents.
      auto *const locator = CS.getConstraintLocator(E);
      if (E->isImplicit()) {
        type = CS.getInstanceType(CS.cacheType(E));
        assert(type && "Implicit type expr must have type set!");
        type = CS.openUnboundGenericTypes(type, locator);
      } else if (CS.hasType(E)) {
        // If there's a type already set into the constraint system, honor it.
        // FIXME: This supports the function builder transform, which sneakily
        // stashes a type in the constraint system through a TypeExpr in order
        // to pass it down to the rest of CSGen. This is a terribly
        // unprincipled thing to do.
        return CS.getType(E);
      } else {
        auto *repr = E->getTypeRepr();
        assert(repr && "Explicit node has no type repr!");
        type = resolveTypeReferenceInExpression(
            repr, TypeResolverContext::InExpression, locator);
      }

      if (!type || type->hasError()) return Type();

      return MetatypeType::get(type);
    }

    Type visitDotSyntaxBaseIgnoredExpr(DotSyntaxBaseIgnoredExpr *expr) {
      llvm_unreachable("Already type-checked");
    }

    Type visitOverloadedDeclRefExpr(OverloadedDeclRefExpr *expr) {
      // For a reference to an overloaded declaration, we create a type variable
      // that will be equal to different types depending on which overload
      // is selected.
      auto locator = CS.getConstraintLocator(expr);
      auto tv = CS.createTypeVariable(locator,
                                      TVO_CanBindToLValue | TVO_CanBindToNoEscape);
      ArrayRef<ValueDecl*> decls = expr->getDecls();
      SmallVector<OverloadChoice, 4> choices;
      
      for (unsigned i = 0, n = decls.size(); i != n; ++i) {
        // If the result is invalid, skip it.
        // FIXME: Note this as invalid, in case we don't find a solution,
        // so we don't let errors cascade further.
        if (decls[i]->isInvalid())
          continue;

        OverloadChoice choice =
            OverloadChoice(Type(), decls[i], expr->getFunctionRefKind());
        choices.push_back(choice);
      }

      // If there are no valid overloads, give up.
      if (choices.empty())
        return nullptr;

      // Record this overload set.
      CS.addOverloadSet(tv, choices, CurDC, locator);
      return tv;
    }

    Type visitUnresolvedDeclRefExpr(UnresolvedDeclRefExpr *expr) {
      // This is an error case, where we're trying to use type inference
      // to help us determine which declaration the user meant to refer to.
      // FIXME: Do we need to note that we're doing some kind of recovery?
      return CS.createTypeVariable(CS.getConstraintLocator(expr),
                                   TVO_CanBindToLValue |
                                   TVO_CanBindToNoEscape);
    }
    
    Type visitMemberRefExpr(MemberRefExpr *expr) {
      return addMemberRefConstraints(expr, expr->getBase(),
                                     expr->getMember().getDecl(),
                                     /*FIXME:*/FunctionRefKind::DoubleApply);
    }
    
    Type visitDynamicMemberRefExpr(DynamicMemberRefExpr *expr) {
      llvm_unreachable("Already typechecked");
    }

    void setUnresolvedBaseType(UnresolvedMemberExpr *UME, Type ty) {
      UnresolvedBaseTypes.insert({UME, ty});
    }

    Type getUnresolvedBaseType(UnresolvedMemberExpr *UME) {
      auto result = UnresolvedBaseTypes.find(UME);
      assert(result != UnresolvedBaseTypes.end());
      return result->second;
    }
    
    virtual Type visitUnresolvedMemberExpr(UnresolvedMemberExpr *expr) {
      auto baseLocator = CS.getConstraintLocator(
                            expr,
                            ConstraintLocator::MemberRefBase);
      auto memberLocator
        = CS.getConstraintLocator(expr, ConstraintLocator::UnresolvedMember);

      // Since base type in this case is completely dependent on context it
      // should be marked as a potential hole.
      auto baseTy = CS.createTypeVariable(baseLocator, TVO_CanBindToNoEscape |
                                                           TVO_CanBindToHole);
      setUnresolvedBaseType(expr, baseTy);

      auto memberTy = CS.createTypeVariable(
          memberLocator, TVO_CanBindToLValue | TVO_CanBindToNoEscape);

      // An unresolved member expression '.member' is modeled as a value member
      // constraint
      //
      //   T0.Type[.member] == T1
      //
      // for fresh type variables T0 and T1, which pulls out a static
      // member, i.e., an enum case or a static variable.
      auto baseMetaTy = MetatypeType::get(baseTy);
      CS.addUnresolvedValueMemberConstraint(baseMetaTy, expr->getName(),
                                            memberTy, CurDC,
                                            expr->getFunctionRefKind(),
                                            memberLocator);
      return memberTy;
    }

    Type visitUnresolvedMemberChainResultExpr(
        UnresolvedMemberChainResultExpr *expr) {
      auto *tail = expr->getSubExpr();
      auto memberTy = CS.getType(tail);
      auto *base = expr->getChainBase();
      assert(base == TypeChecker::getUnresolvedMemberChainBase(tail));

      // The result type of the chain is is represented by a new type variable.
      auto locator = CS.getConstraintLocator(
          expr, ConstraintLocator::UnresolvedMemberChainResult);
      auto chainResultTy = CS.createTypeVariable(
          locator,
          TVO_CanBindToLValue | TVO_CanBindToHole | TVO_CanBindToNoEscape);
      auto chainBaseTy = getUnresolvedBaseType(base);

      // The result of the last element of the chain must be convertible to the
      // whole chain, and the type of the whole chain must be equal to the base.
      CS.addConstraint(
          ConstraintKind::Conversion, memberTy, chainBaseTy,
          CS.getConstraintLocator(tail, ConstraintLocator::RValueAdjustment));
      CS.addConstraint(ConstraintKind::Conversion, memberTy, chainResultTy,
                       locator);
      CS.addConstraint(ConstraintKind::Equal, chainBaseTy, chainResultTy,
                       locator);

      return chainResultTy;
    }

    Type visitUnresolvedDotExpr(UnresolvedDotExpr *expr) {
      // If this is Builtin.type_join*, just return any type and move
      // on since we're going to discard this, and creating any type
      // variables for the reference will cause problems.
      auto &ctx = CS.getASTContext();
      auto typeOperation = getTypeOperation(expr, ctx);
      if (typeOperation != TypeOperation::None)
        return ctx.TheAnyType;

      // If this is `Builtin.trigger_fallback_diagnostic()`, fail
      // without producing any diagnostics, in order to test fallback error.
      if (isTriggerFallbackDiagnosticBuiltin(expr, ctx))
        return Type();

      // Open a member constraint for constructor delegations on the
      // subexpr type.
      if (TypeChecker::getSelfForInitDelegationInConstructor(CS.DC, expr)) {
        auto baseTy = CS.getType(expr->getBase())
                        ->getWithoutSpecifierType();

        // 'self' or 'super' will reference an instance, but the constructor
        // is semantically a member of the metatype. This:
        //   self.init()
        //   super.init()
        // is really more like:
        //   self = Self.init()
        //   self.super = Super.init()
        baseTy = MetatypeType::get(baseTy, ctx);

        auto methodTy = CS.createTypeVariable(
            CS.getConstraintLocator(expr,
                                    ConstraintLocator::ApplyFunction),
            TVO_CanBindToNoEscape);

        // FIXME: Once TVO_PrefersSubtypeBinding is replaced with something
        // better, we won't need the second type variable at all.
        {
          auto argTy = CS.createTypeVariable(
              CS.getConstraintLocator(expr,
                                      ConstraintLocator::ApplyArgument),
              (TVO_CanBindToLValue |
               TVO_CanBindToInOut |
               TVO_CanBindToNoEscape |
               TVO_PrefersSubtypeBinding));
          CS.addConstraint(
              ConstraintKind::FunctionInput, methodTy, argTy,
              CS.getConstraintLocator(expr));
        }

        CS.addValueMemberConstraint(
            baseTy, expr->getName(), methodTy, CurDC,
            expr->getFunctionRefKind(),
            /*outerAlternatives=*/{},
            CS.getConstraintLocator(expr,
                                    ConstraintLocator::ConstructorMember));

        // The result of the expression is the partial application of the
        // constructor to the subexpression.
        return methodTy;
      }

      return addMemberRefConstraints(expr, expr->getBase(), expr->getName(),
                                     expr->getFunctionRefKind(),
                                     expr->getOuterAlternatives());
    }

    Type visitUnresolvedSpecializeExpr(UnresolvedSpecializeExpr *expr) {
      auto baseTy = CS.getType(expr->getSubExpr());
      
      // We currently only support explicit specialization of generic types.
      // FIXME: We could support explicit function specialization.
      auto &de = CS.getASTContext().Diags;
      if (baseTy->is<AnyFunctionType>()) {
        de.diagnose(expr->getSubExpr()->getLoc(),
                    diag::cannot_explicitly_specialize_generic_function);
        de.diagnose(expr->getLAngleLoc(),
                    diag::while_parsing_as_left_angle_bracket);
        return Type();
      }
      
      if (AnyMetatypeType *meta = baseTy->getAs<AnyMetatypeType>()) {
        if (BoundGenericType *bgt
              = meta->getInstanceType()->getAs<BoundGenericType>()) {
          ArrayRef<Type> typeVars = bgt->getGenericArgs();
          auto specializations = expr->getUnresolvedParams();

          // If we have too many generic arguments, complain.
          if (specializations.size() > typeVars.size()) {
            de.diagnose(expr->getSubExpr()->getLoc(),
                        diag::type_parameter_count_mismatch,
                        bgt->getDecl()->getName(),
                        typeVars.size(), specializations.size(),
                        false)
              .highlight(SourceRange(expr->getLAngleLoc(),
                                     expr->getRAngleLoc()));
            de.diagnose(bgt->getDecl(), diag::kind_declname_declared_here,
                        DescriptiveDeclKind::GenericType,
                        bgt->getDecl()->getName());
            return Type();
          }

          // Bind the specified generic arguments to the type variables in the
          // open type.
          auto *const locator = CS.getConstraintLocator(expr);
          const auto options =
              TypeResolutionOptions(TypeResolverContext::InExpression);
          for (size_t i = 0, size = specializations.size(); i < size; ++i) {
            const auto resolution = TypeResolution::forContextual(
                CS.DC, options,
                // Introduce type variables for unbound generics.
                OpenUnboundGenericType(CS, locator));
            const auto result = resolution.resolveType(specializations[i]);
            if (result->hasError())
              return Type();

            CS.addConstraint(ConstraintKind::Bind, typeVars[i], result,
                             locator);
          }
          
          return baseTy;
        } else {
          de.diagnose(expr->getSubExpr()->getLoc(), diag::not_a_generic_type,
                      meta->getInstanceType());
          de.diagnose(expr->getLAngleLoc(),
                      diag::while_parsing_as_left_angle_bracket);
          return Type();
        }
      }

      // FIXME: If the base type is a type variable, constrain it to a metatype
      // of a bound generic type.
      de.diagnose(expr->getSubExpr()->getLoc(),
                  diag::not_a_generic_definition);
      de.diagnose(expr->getLAngleLoc(),
                  diag::while_parsing_as_left_angle_bracket);
      return Type();
    }
    
    Type visitSequenceExpr(SequenceExpr *expr) {
      // If a SequenceExpr survived until CSGen, then there was an upstream
      // error that was already reported.
      return Type();
    }

    Type visitArrowExpr(ArrowExpr *expr) {
      // If an ArrowExpr survived until CSGen, then there was an upstream
      // error that was already reported.
      return Type();
    }

    Type visitIdentityExpr(IdentityExpr *expr) {
      return CS.getType(expr->getSubExpr());
    }

    Type visitAnyTryExpr(AnyTryExpr *expr) {
      return CS.getType(expr->getSubExpr());
    }

    Type visitOptionalTryExpr(OptionalTryExpr *expr) {
      auto valueTy = CS.createTypeVariable(CS.getConstraintLocator(expr),
                                           TVO_PrefersSubtypeBinding |
                                           TVO_CanBindToNoEscape);

      Type optTy = getOptionalType(expr->getSubExpr()->getLoc(), valueTy);
      if (!optTy)
        return Type();

      // Prior to Swift 5, 'try?' always adds an additional layer of optionality,
      // even if the sub-expression was already optional.
      if (CS.getASTContext().LangOpts.isSwiftVersionAtLeast(5)) {
        CS.addConstraint(ConstraintKind::Conversion,
                         CS.getType(expr->getSubExpr()), optTy,
                         CS.getConstraintLocator(expr));
      } else {
        CS.addConstraint(ConstraintKind::OptionalObject,
                         optTy, CS.getType(expr->getSubExpr()),
                         CS.getConstraintLocator(expr));
      }
      return optTy;
    }

    virtual Type visitParenExpr(ParenExpr *expr) {
      if (auto favoredTy = CS.getFavoredType(expr->getSubExpr())) {
        CS.setFavoredType(expr, favoredTy);
      }

      auto &ctx = CS.getASTContext();
      auto parenType = CS.getType(expr->getSubExpr())->getInOutObjectType();
      auto parenFlags = ParameterTypeFlags().withInOut(expr->isSemanticallyInOutExpr());
      return ParenType::get(ctx, parenType, parenFlags);
    }

    Type visitTupleExpr(TupleExpr *expr) {
      // The type of a tuple expression is simply a tuple of the types of
      // its subexpressions.
      SmallVector<TupleTypeElt, 4> elements;
      elements.reserve(expr->getNumElements());
      for (unsigned i = 0, n = expr->getNumElements(); i != n; ++i) {
        auto *elt = expr->getElement(i);
        auto ty = CS.getType(elt);
        auto flags = ParameterTypeFlags()
            .withInOut(elt->isSemanticallyInOutExpr())
            .withVariadic(isa<VarargExpansionExpr>(elt));
        elements.push_back(TupleTypeElt(ty->getInOutObjectType(),
                                        expr->getElementName(i), flags));
      }

      return TupleType::get(elements, CS.getASTContext());
    }

    Type visitSubscriptExpr(SubscriptExpr *expr) {
      ValueDecl *decl = nullptr;
      if (expr->hasDecl()) {
        decl = expr->getDecl().getDecl();
        if (decl->isInvalid())
          return Type();
      }

      auto *base = expr->getBase();
      if (!isValidBaseOfMemberRef(base, diag::cannot_subscript_nil_literal))
        return nullptr;

      return addSubscriptConstraints(expr, CS.getType(base),
                                     expr->getIndex(),
                                     decl, expr->getArgumentLabels(),
                                     expr->getUnlabeledTrailingClosureIndex());
    }
    
    Type visitArrayExpr(ArrayExpr *expr) {
      // An array expression can be of a type T that conforms to the
      // ExpressibleByArrayLiteral protocol.
      ProtocolDecl *arrayProto = TypeChecker::getProtocol(
          CS.getASTContext(), expr->getLoc(),
          KnownProtocolKind::ExpressibleByArrayLiteral);
      if (!arrayProto) {
        return Type();
      }

      // Assume that ExpressibleByArrayLiteral contains a single associated type.
      auto *elementAssocTy = arrayProto->getAssociatedTypeMembers()[0];
      if (!elementAssocTy)
        return Type();

      auto locator = CS.getConstraintLocator(expr);
      auto contextualType = CS.getContextualType(expr);

      auto joinElementTypes = [&](Optional<Type> elementType) {
        const auto elements = expr->getElements();
        unsigned index = 0;

        using Iterator = decltype(elements)::iterator;
        CS.addJoinConstraint<Iterator>(locator, elements.begin(), elements.end(),
                                       elementType, [&](const auto it) {
          auto *locator = CS.getConstraintLocator(expr, LocatorPathElt::TupleElement(index++));
          return std::make_pair(CS.getType(*it), locator);
        });
      };

      // If a contextual type exists for this expression, apply it directly.
      Optional<Type> arrayElementType;
      if (contextualType &&
          (arrayElementType = ConstraintSystem::isArrayType(contextualType))) {
        CS.addConstraint(ConstraintKind::LiteralConformsTo, contextualType,
                         arrayProto->getDeclaredInterfaceType(),
                         locator);
        joinElementTypes(arrayElementType);
        return contextualType;
      }

      // Produce a specialized diagnostic if this is an attempt to initialize
      // or convert an array literal to a dictionary e.g.
      // `let _: [String: Int] = ["A", 0]`
      auto isDictionaryContextualType = [&](Type contextualType) -> bool {
        if (!contextualType)
          return false;

        auto type = contextualType->lookThroughAllOptionalTypes();
        if (conformsToKnownProtocol(
                CS.DC, type, KnownProtocolKind::ExpressibleByArrayLiteral))
          return false;

        return conformsToKnownProtocol(
            CS.DC, type, KnownProtocolKind::ExpressibleByDictionaryLiteral);
      };

      if (isDictionaryContextualType(contextualType)) {
        auto &DE = CS.getASTContext().Diags;
        auto numElements = expr->getNumElements();

        if (numElements == 0) {
          DE.diagnose(expr->getStartLoc(),
                      diag::should_use_empty_dictionary_literal)
              .fixItInsert(expr->getEndLoc(), ":");
          return nullptr;
        }

        bool isIniting =
            CS.getContextualTypePurpose(expr) == CTP_Initialization;
        DE.diagnose(expr->getStartLoc(), diag::should_use_dictionary_literal,
                    contextualType->lookThroughAllOptionalTypes(), isIniting);

        auto diagnostic =
            DE.diagnose(expr->getStartLoc(), diag::meant_dictionary_lit);

        // If there is an even number of elements in the array, let's produce
        // a fix-it which suggests to replace "," with ":" to form a dictionary
        // literal.
        if ((numElements & 1) == 0) {
          const auto commaLocs = expr->getCommaLocs();
          if (commaLocs.size() == numElements - 1) {
            for (unsigned i = 0, e = numElements / 2; i != e; ++i)
              diagnostic.fixItReplace(commaLocs[i * 2], ":");
          }
        }

        return nullptr;
      }

      auto arrayTy = CS.createTypeVariable(locator,
                                           TVO_PrefersSubtypeBinding |
                                           TVO_CanBindToNoEscape);

      // The array must be an array literal type.
      CS.addConstraint(ConstraintKind::LiteralConformsTo, arrayTy,
                       arrayProto->getDeclaredInterfaceType(),
                       locator);
      
      // Its subexpression should be convertible to a tuple (T.Element...).
      Type arrayElementTy = DependentMemberType::get(arrayTy, elementAssocTy);

      // Introduce conversions from each element to the element type of the
      // array.
      joinElementTypes(arrayElementTy);

      // The array element type defaults to 'Any'.
      CS.addConstraint(ConstraintKind::Defaultable, arrayElementTy,
                       CS.getASTContext().TheAnyType, locator);

      return arrayTy;
    }

    static bool isMergeableValueKind(Expr *expr) {
      return isa<StringLiteralExpr>(expr) || isa<IntegerLiteralExpr>(expr) ||
             isa<FloatLiteralExpr>(expr);
    }

    Type visitDictionaryExpr(DictionaryExpr *expr) {
      ASTContext &C = CS.getASTContext();
      // A dictionary expression can be of a type T that conforms to the
      // ExpressibleByDictionaryLiteral protocol.
      // FIXME: This isn't actually used for anything at the moment.
      ProtocolDecl *dictionaryProto = TypeChecker::getProtocol(
          C, expr->getLoc(), KnownProtocolKind::ExpressibleByDictionaryLiteral);
      if (!dictionaryProto) {
        return Type();
      }

      // FIXME: Protect against broken standard library.
      auto keyAssocTy = dictionaryProto->getAssociatedType(C.Id_Key);
      auto valueAssocTy = dictionaryProto->getAssociatedType(C.Id_Value);

      auto locator = CS.getConstraintLocator(expr);
      auto contextualType = CS.getContextualType(expr);
      Type contextualDictionaryType = nullptr;
      Type contextualDictionaryKeyType = nullptr;
      Type contextualDictionaryValueType = nullptr;
      
      // If a contextual type exists for this expression, apply it directly.
      Optional<std::pair<Type, Type>> dictionaryKeyValue;
      if (contextualType &&
          (dictionaryKeyValue = ConstraintSystem::isDictionaryType(contextualType))) {
        // Is the contextual type a dictionary type?
        contextualDictionaryType = contextualType;
        std::tie(contextualDictionaryKeyType,
                 contextualDictionaryValueType) = *dictionaryKeyValue;
        
        // Form an explicit tuple type from the contextual type's key and value types.
        TupleTypeElt tupleElts[2] = { TupleTypeElt(contextualDictionaryKeyType),
                                      TupleTypeElt(contextualDictionaryValueType) };
        Type contextualDictionaryElementType = TupleType::get(tupleElts, C);
        
        CS.addConstraint(ConstraintKind::LiteralConformsTo, contextualType,
                         dictionaryProto->getDeclaredInterfaceType(),
                         locator);
        
        unsigned index = 0;
        for (auto element : expr->getElements()) {
          CS.addConstraint(ConstraintKind::Conversion,
                           CS.getType(element),
                           contextualDictionaryElementType,
                           CS.getConstraintLocator(
                               expr, LocatorPathElt::TupleElement(index++)));
        }
        
        return contextualDictionaryType;
      }
      
      auto dictionaryTy = CS.createTypeVariable(locator,
                                                TVO_PrefersSubtypeBinding |
                                                TVO_CanBindToNoEscape);

      // The dictionary must be a dictionary literal type.
      CS.addConstraint(ConstraintKind::LiteralConformsTo, dictionaryTy,
                       dictionaryProto->getDeclaredInterfaceType(),
                       locator);


      // Its subexpression should be convertible to a tuple ((T.Key,T.Value)...).
      ConstraintLocatorBuilder locatorBuilder(locator);
      auto dictionaryKeyTy = DependentMemberType::get(dictionaryTy,
                                                      keyAssocTy);
      auto dictionaryValueTy = DependentMemberType::get(dictionaryTy,
                                                        valueAssocTy);
      TupleTypeElt tupleElts[2] = { TupleTypeElt(dictionaryKeyTy),
                                    TupleTypeElt(dictionaryValueTy) };
      Type elementTy = TupleType::get(tupleElts, C);

      // Keep track of which elements have been "merged". This way, we won't create
      // needless conversion constraints for elements whose equivalence classes have
      // been merged.
      llvm::DenseSet<Expr *> mergedElements;

      // If no contextual type is present, Merge equivalence classes of key 
      // and value types as necessary.
      if (!CS.getContextualType(expr)) {
        for (auto element1 : expr->getElements()) {
          for (auto element2 : expr->getElements()) {
            if (element1 == element2)
              continue;

            auto tty1 = CS.getType(element1)->getAs<TupleType>();
            auto tty2 = CS.getType(element2)->getAs<TupleType>();

            if (tty1 && tty2) {
              auto mergedKey = false;
              auto mergedValue = false;

              auto keyTyvar1 = tty1->getElementTypes()[0]->
                                getAs<TypeVariableType>();
              auto keyTyvar2 = tty2->getElementTypes()[0]->
                                getAs<TypeVariableType>();

              auto keyExpr1 = cast<TupleExpr>(element1)->getElements()[0];
              auto keyExpr2 = cast<TupleExpr>(element2)->getElements()[0];

              if (keyExpr1->getKind() == keyExpr2->getKind() &&
                  isMergeableValueKind(keyExpr1)) {
                mergedKey = mergeRepresentativeEquivalenceClasses(CS,
                            keyTyvar1, keyTyvar2);
              }

              auto valueTyvar1 = tty1->getElementTypes()[1]->
                                  getAs<TypeVariableType>();
              auto valueTyvar2 = tty2->getElementTypes()[1]->
                                  getAs<TypeVariableType>();

              auto elemExpr1 = cast<TupleExpr>(element1)->getElements()[1];
              auto elemExpr2 = cast<TupleExpr>(element2)->getElements()[1];

              if (elemExpr1->getKind() == elemExpr2->getKind() &&
                isMergeableValueKind(elemExpr1)) {
                mergedValue = mergeRepresentativeEquivalenceClasses(CS, 
                                valueTyvar1, valueTyvar2);
              }

              if (mergedKey && mergedValue)
                mergedElements.insert(element2);
            }
          }
        }
      }      

      // Introduce conversions from each element to the element type of the
      // dictionary. (If the equivalence class of an element has already been
      // merged with a previous one, skip it.)
      unsigned index = 0;
      for (auto element : expr->getElements()) {
        if (!mergedElements.count(element))
          CS.addConstraint(ConstraintKind::Conversion,
                           CS.getType(element),
                           elementTy,
                           CS.getConstraintLocator(
                               expr, LocatorPathElt::TupleElement(index++)));
      }

      // The dictionary key type defaults to 'AnyHashable'.
      auto &ctx = CS.getASTContext();
      if (dictionaryKeyTy->isTypeVariableOrMember() &&
          ctx.getAnyHashableDecl()) {
        auto anyHashable = ctx.getAnyHashableDecl();
        CS.addConstraint(ConstraintKind::Defaultable, dictionaryKeyTy,
                         anyHashable->getDeclaredInterfaceType(), locator);
      }

      // The dictionary value type defaults to 'Any'.
      if (dictionaryValueTy->isTypeVariableOrMember()) {
        CS.addConstraint(ConstraintKind::Defaultable, dictionaryValueTy,
                         ctx.TheAnyType, locator);
      }

      return dictionaryTy;
    }

    Type visitDynamicSubscriptExpr(DynamicSubscriptExpr *expr) {
      return addSubscriptConstraints(expr, CS.getType(expr->getBase()),
                                     expr->getIndex(), /*decl*/ nullptr,
                                     expr->getArgumentLabels(),
                                     expr->getUnlabeledTrailingClosureIndex());
    }

    Type visitTupleElementExpr(TupleElementExpr *expr) {
      ASTContext &context = CS.getASTContext();
      DeclNameRef name(
          context.getIdentifier(llvm::utostr(expr->getFieldNumber())));
      return addMemberRefConstraints(expr, expr->getBase(), name,
                                     FunctionRefKind::Unapplied,
                                     /*outerAlternatives=*/{});
    }

    FunctionType *inferClosureType(ClosureExpr *closure) {
      SmallVector<AnyFunctionType::Param, 4> closureParams;

      if (auto *paramList = closure->getParameters()) {
        for (unsigned i = 0, n = paramList->size(); i != n; ++i) {
          const auto *param = paramList->get(i);
          auto *paramLoc =
              CS.getConstraintLocator(closure, LocatorPathElt::TupleElement(i));

          // If one of the parameters represents a destructured tuple
          // e.g. `{ (x: Int, (y: Int, z: Int)) in ... }` let's fail
          // inference here and not attempt to solve the system because:
          //
          // a. Destructuring has already been diagnosed by the parser;
          // b. Body of the closure would have error expressions for
          //    each incorrect parameter reference and solver wouldn't
          //    be able to produce any viable solutions.
          if (param->isDestructured())
            return nullptr;

          Type externalType;
          if (param->getTypeRepr()) {
            auto declaredTy = param->getType();
            externalType = CS.openUnboundGenericTypes(declaredTy, paramLoc);
          } else {
            // Let's allow parameters which haven't been explicitly typed
            // to become holes by default, this helps in situations like
            // `foo { a in }` where `foo` doesn't exist.
            externalType = CS.createTypeVariable(
                paramLoc,
                TVO_CanBindToInOut | TVO_CanBindToNoEscape | TVO_CanBindToHole);
          }

          closureParams.push_back(param->toFunctionParam(externalType));
        }
      }

      auto extInfo = CS.closureEffects(closure);

      // Closure expressions always have function type. In cases where a
      // parameter or return type is omitted, a fresh type variable is used to
      // stand in for that parameter or return type, allowing it to be inferred
      // from context.
      Type resultTy = [&] {
        if (closure->hasExplicitResultType()) {
          if (auto declaredTy = closure->getExplicitResultType()) {
            return declaredTy;
          }

          const auto resolvedTy = resolveTypeReferenceInExpression(
              closure->getExplicitResultTypeRepr(),
              TypeResolverContext::InExpression,
              CS.getConstraintLocator(closure,
                                      ConstraintLocator::ClosureResult));
          if (resolvedTy)
            return resolvedTy;
        }

        if (auto contextualType = CS.getContextualType(closure)) {
          if (auto fnType = contextualType->getAs<FunctionType>())
            return fnType->getResult();
        }

        // If no return type was specified, create a fresh type
        // variable for it and mark it as possible hole.
        //
        // If this is a multi-statement closure, let's mark result
        // as potential hole right away.
        return Type(CS.createTypeVariable(
            CS.getConstraintLocator(closure, ConstraintLocator::ClosureResult),
            shouldTypeCheckInEnclosingExpression(closure) ? 0
                                                          : TVO_CanBindToHole));
      }();

      return FunctionType::get(closureParams, resultTy, extInfo);
    }

    /// Produces a type for the given pattern, filling in any missing
    /// type information with fresh type variables.
    ///
    /// \param pattern The pattern.
    ///
    /// \param locator The locator to use for generated constraints and
    /// type variables.
    ///
    /// \param externalPatternType The type imposed by the enclosing pattern,
    /// if any. This will be non-null in cases where there is, e.g., a
    /// pattern such as "is SubClass".
    ///
    /// \param bindPatternVarsOneWay When true, generate fresh type variables
    /// for the types of each variable declared within the pattern, along
    /// with a one-way constraint binding that to the type to which the
    /// variable will be ascribed or inferred.
    Type getTypeForPattern(
       Pattern *pattern, ConstraintLocatorBuilder locator,
       Type externalPatternType,
       bool bindPatternVarsOneWay,
       PatternBindingDecl *patternBinding = nullptr,
       unsigned patternBindingIndex = 0) {
      // If there's no pattern, then we have an unknown subpattern. Create a
      // type variable.
      if (!pattern) {
        return CS.createTypeVariable(CS.getConstraintLocator(locator),
                                     TVO_CanBindToNoEscape);
      }

      // Local function that must be called for each "return" throughout this
      // function, to set the type of the pattern.
      auto setType = [&](Type type) {
        CS.setType(pattern, type);
        return type;
      };

      switch (pattern->getKind()) {
      case PatternKind::Paren: {
        auto *paren = cast<ParenPattern>(pattern);

        // Parentheses don't affect the canonical type, but record them as
        // type sugar.
        if (externalPatternType &&
            isa<ParenType>(externalPatternType.getPointer())) {
          externalPatternType = cast<ParenType>(externalPatternType.getPointer())
              ->getUnderlyingType();
        }

        auto underlyingType =
            getTypeForPattern(paren->getSubPattern(), locator,
                              externalPatternType, bindPatternVarsOneWay);

        if (!underlyingType)
          return Type();

        return setType(ParenType::get(CS.getASTContext(), underlyingType));
      }
      case PatternKind::Binding: {
        auto *subPattern = cast<BindingPattern>(pattern)->getSubPattern();
        auto type = getTypeForPattern(subPattern, locator, externalPatternType,
                                      bindPatternVarsOneWay);

        if (!type)
          return Type();

        // Var doesn't affect the type.
        return setType(type);
      }
      case PatternKind::Any: {
        return setType(
            externalPatternType
                ? externalPatternType
                : CS.createTypeVariable(CS.getConstraintLocator(locator),
                                        TVO_CanBindToNoEscape));
      }

      case PatternKind::Named: {
        auto var = cast<NamedPattern>(pattern)->getDecl();

        Type varType;

        // Determine whether optionality will be required.
        auto ROK = ReferenceOwnership::Strong;
        if (auto *OA = var->getAttrs().getAttribute<ReferenceOwnershipAttr>())
          ROK = OA->get();
        auto optionality = optionalityOf(ROK);

        // If we have a type from an initializer expression, and that
        // expression does not produce an InOut type, use it.  This
        // will avoid exponential typecheck behavior in the case of
        // tuples, nested arrays, and dictionary literals.
        //
        // FIXME: This should be handled in the solver, not here.
        //
        // Otherwise, create a new type variable.
        if (!var->hasNonPatternBindingInit() &&
            !var->hasAttachedPropertyWrapper() &&
            optionality != ReferenceOwnershipOptionality::Required) {
          if (auto boundExpr = locator.trySimplifyToExpr()) {
            if (!boundExpr->isSemanticallyInOutExpr()) {
              varType = CS.getType(boundExpr)->getRValueType();
            }
          }
        }

        if (!varType)
          varType = CS.createTypeVariable(CS.getConstraintLocator(locator),
                                          TVO_CanBindToNoEscape);

        // When we are supposed to bind pattern variables, create a fresh
        // type variable and a one-way constraint to assign it to either the
        // deduced type or the externally-imposed type.
        Type oneWayVarType;
        if (bindPatternVarsOneWay) {
          oneWayVarType = CS.createTypeVariable(
              CS.getConstraintLocator(locator), TVO_CanBindToNoEscape);
          CS.addConstraint(
              ConstraintKind::OneWayEqual, oneWayVarType,
              externalPatternType ? externalPatternType : varType, locator);
        }

        // If there is an externally-imposed type.

        switch (optionality) {
        case ReferenceOwnershipOptionality::Required:
          varType = TypeChecker::getOptionalType(var->getLoc(), varType);
          assert(!varType->hasError());

          if (oneWayVarType) {
            oneWayVarType =
                TypeChecker::getOptionalType(var->getLoc(), oneWayVarType);
          }
          break;

        case ReferenceOwnershipOptionality::Allowed:
        case ReferenceOwnershipOptionality::Disallowed:
          break;
        }

        // If we have a type to ascribe to the variable, do so now.
        if (oneWayVarType)
          CS.setType(var, oneWayVarType);

        return setType(varType);
      }

      case PatternKind::Typed: {
        // FIXME: Need a better locator for a pattern as a base.
        // Compute the type ascribed to the pattern.
        auto contextualPattern = patternBinding
            ? ContextualPattern::forPatternBindingDecl(
                patternBinding, patternBindingIndex)
            : ContextualPattern::forRawPattern(pattern, CurDC);

        Type type = TypeChecker::typeCheckPattern(contextualPattern);

        if (!type)
          return Type();

        // Look through reference storage types.
        type = type->getReferenceStorageReferent();

        Type openedType = CS.openUnboundGenericTypes(type, locator);
        assert(openedType);

        auto *subPattern = cast<TypedPattern>(pattern)->getSubPattern();
        // Determine the subpattern type. It will be convertible to the
        // ascribed type.
        Type subPatternType = getTypeForPattern(
            subPattern,
            locator.withPathElement(LocatorPathElt::PatternMatch(subPattern)),
            openedType, bindPatternVarsOneWay);

        if (!subPatternType)
          return Type();

        CS.addConstraint(
            ConstraintKind::Conversion, subPatternType, openedType,
            locator.withPathElement(LocatorPathElt::PatternMatch(pattern)));
        return setType(openedType);
      }

      case PatternKind::Tuple: {
        auto tuplePat = cast<TuplePattern>(pattern);

        // If there's an externally-imposed type, decompose it into element
        // types so long as we have the right number of such types.
        SmallVector<AnyFunctionType::Param, 4> externalEltTypes;
        if (externalPatternType) {
          AnyFunctionType::decomposeInput(externalPatternType,
                                          externalEltTypes);

          // If we have the wrong number of elements, we may not be able to
          // provide more specific types.
          if (tuplePat->getNumElements() != externalEltTypes.size()) {
            externalEltTypes.clear();

            // Implicit tupling.
            if (tuplePat->getNumElements() == 1) {
              externalEltTypes.push_back(
                  AnyFunctionType::Param(externalPatternType));
            }
          }
        }

        SmallVector<TupleTypeElt, 4> tupleTypeElts;
        tupleTypeElts.reserve(tuplePat->getNumElements());
        for (unsigned i = 0, e = tuplePat->getNumElements(); i != e; ++i) {
          auto &tupleElt = tuplePat->getElement(i);
          Type externalEltType;
          if (!externalEltTypes.empty())
            externalEltType = externalEltTypes[i].getPlainType();

          auto *eltPattern = tupleElt.getPattern();
          Type eltTy = getTypeForPattern(
              eltPattern,
              locator.withPathElement(LocatorPathElt::PatternMatch(eltPattern)),
              externalEltType, bindPatternVarsOneWay);

          if (!eltTy)
            return Type();

          tupleTypeElts.push_back(TupleTypeElt(eltTy, tupleElt.getLabel()));
        }

        return setType(TupleType::get(tupleTypeElts, CS.getASTContext()));
      }

      case PatternKind::OptionalSome: {
        // Remove an optional from the object type.
        if (externalPatternType) {
          Type objVar = CS.createTypeVariable(
              CS.getConstraintLocator(
                  locator.withPathElement(ConstraintLocator::OptionalPayload)),
              TVO_CanBindToNoEscape);
          CS.addConstraint(
              ConstraintKind::OptionalObject, externalPatternType, objVar,
              locator.withPathElement(LocatorPathElt::PatternMatch(pattern)));

          externalPatternType = objVar;
        }

        auto *subPattern = cast<OptionalSomePattern>(pattern)->getSubPattern();
        // The subpattern must have optional type.
        Type subPatternType = getTypeForPattern(
            subPattern,
            locator.withPathElement(LocatorPathElt::PatternMatch(subPattern)),
            externalPatternType, bindPatternVarsOneWay);

        if (!subPatternType)
          return Type();

        return setType(OptionalType::get(subPatternType));
      }

      case PatternKind::Is: {
        auto isPattern = cast<IsPattern>(pattern);

        const Type castType = resolveTypeReferenceInExpression(
            isPattern->getCastTypeRepr(), TypeResolverContext::InExpression,
            locator.withPathElement(LocatorPathElt::PatternMatch(pattern)));
        if (!castType) return Type();

        auto *subPattern = isPattern->getSubPattern();
        Type subPatternType = getTypeForPattern(
            subPattern,
            locator.withPathElement(LocatorPathElt::PatternMatch(subPattern)),
            castType, bindPatternVarsOneWay);

        if (!subPatternType)
          return Type();

        // Make sure we can cast from the subpattern type to the type we're
        // checking; if it's impossible, fail.
        CS.addConstraint(
            ConstraintKind::CheckedCast, subPatternType, castType,
            locator.withPathElement(LocatorPathElt::PatternMatch(pattern)));

        // Allow `is` pattern to infer type from context which is then going
        // to be propaged down to its sub-pattern via conversion. This enables
        // correct handling of patterns like `_ as Foo` where `_` would
        // get a type of `Foo` but `is` pattern enclosing it could still be
        // inferred from enclosing context.
        auto isType = CS.createTypeVariable(CS.getConstraintLocator(pattern),
                                            TVO_CanBindToNoEscape);
        CS.addConstraint(
            ConstraintKind::Conversion, subPatternType, isType,
            locator.withPathElement(LocatorPathElt::PatternMatch(pattern)));
        return setType(isType);
      }

      case PatternKind::Bool:
        return setType(CS.getASTContext().getBoolDecl()->getDeclaredInterfaceType());

      case PatternKind::EnumElement: {
        auto enumPattern = cast<EnumElementPattern>(pattern);

        // Create a type variable to represent the pattern.
        Type patternType =
            CS.createTypeVariable(CS.getConstraintLocator(locator),
                                  TVO_CanBindToNoEscape);

        // Form the member constraint for a reference to a member of this
        // type.
        Type baseType;
        Type memberType = CS.createTypeVariable(
            CS.getConstraintLocator(locator),
            TVO_CanBindToLValue | TVO_CanBindToNoEscape);
        FunctionRefKind functionRefKind = FunctionRefKind::Compound;
        if (enumPattern->getParentType() || enumPattern->getParentTypeRepr()) {
          // Resolve the parent type.
          const auto parentType = [&] {
            auto *const patternMatchLoc = CS.getConstraintLocator(
                locator, {LocatorPathElt::PatternMatch(pattern),
                          ConstraintLocator::ParentType});

            // FIXME: Sometimes the parent type is realized eagerly in
            // ResolvePattern::visitUnresolvedDotExpr, so we have to open it
            // ex post facto. Remove this once we learn how to resolve patterns
            // while generating constraints to keep the opening of generic types
            // contained within the type resolver.
            if (const auto preresolvedTy = enumPattern->getParentType()) {
              const auto openedTy =
                  CS.openUnboundGenericTypes(preresolvedTy, patternMatchLoc);
              assert(openedTy);
              return openedTy;
            }

            return resolveTypeReferenceInExpression(
                enumPattern->getParentTypeRepr(),
                TypeResolverContext::InExpression, patternMatchLoc);
          }();

          if (!parentType)
            return Type();

          // Perform member lookup into the parent's metatype.
          Type parentMetaType = MetatypeType::get(parentType);
          CS.addValueMemberConstraint(
              parentMetaType, enumPattern->getName(), memberType, CurDC,
              functionRefKind, {},
              CS.getConstraintLocator(locator,
                                      {LocatorPathElt::PatternMatch(pattern),
                                       ConstraintLocator::Member}));

          // Parent type needs to be convertible to the pattern type; this
          // accounts for cases where the pattern type is existential.
          CS.addConstraint(
              ConstraintKind::Conversion, parentType, patternType,
              locator.withPathElement(LocatorPathElt::PatternMatch(pattern)));

          baseType = parentType;
        } else {
          // Use the pattern type for member lookup.
          CS.addUnresolvedValueMemberConstraint(
              MetatypeType::get(patternType), enumPattern->getName(),
              memberType, CurDC, functionRefKind,
              locator.withPathElement(LocatorPathElt::PatternMatch(pattern)));

          baseType = patternType;
        }

        if (auto subPattern = enumPattern->getSubPattern()) {
          // When there is a subpattern, the member will have function type,
          // and we're matching the type of that subpattern to the parameter
          // types.
          Type subPatternType = getTypeForPattern(
              subPattern, locator, Type(), bindPatternVarsOneWay);

          if (!subPatternType)
            return Type();

          SmallVector<AnyFunctionType::Param, 4> params;
          AnyFunctionType::decomposeInput(subPatternType, params);

          // Remove parameter labels; they aren't used when matching cases,
          // but outright conflicts will be checked during coercion.
          for (auto &param : params) {
            param = param.getWithoutLabel();
          }

          Type outputType = CS.createTypeVariable(
              CS.getConstraintLocator(locator),
              TVO_CanBindToNoEscape);
          Type functionType = FunctionType::get(params, outputType);
          CS.addConstraint(
              ConstraintKind::Equal, functionType, memberType,
              locator.withPathElement(LocatorPathElt::PatternMatch(pattern)));

          CS.addConstraint(
              ConstraintKind::Conversion, outputType, baseType,
              locator.withPathElement(LocatorPathElt::PatternMatch(pattern)));
        }

        return setType(patternType);
      }

      // Refutable patterns occur when checking the PatternBindingDecls in an
      // if/let or while/let condition.  They always require an initial value,
      // so they always allow unspecified types.
      case PatternKind::Expr:
        // TODO: we could try harder here, e.g. for enum elements to provide the
        // enum type.
        return setType(
            CS.createTypeVariable(
              CS.getConstraintLocator(locator), TVO_CanBindToNoEscape));
      }

      llvm_unreachable("Unhandled pattern kind");
    }

    Type visitCaptureListExpr(CaptureListExpr *expr) {
      // The type of the capture list is just the type of its closure.
      return CS.getType(expr->getClosureBody());
    }

    Type visitClosureExpr(ClosureExpr *closure) {
      auto *locator = CS.getConstraintLocator(closure);
      auto closureType = CS.createTypeVariable(locator, TVO_CanBindToNoEscape);

      // Collect any variable references whose types involve type variables,
      // because there will be a dependency on those type variables once we have
      // generated constraints for the closure body. This includes references
      // to other closure params such as in `{ x in { x }}` where the inner
      // closure is dependent on the outer closure's param type, as well as
      // cases like `for i in x where bar({ i })` where there's a dependency on
      // the type variable for the pattern `i`.
      struct CollectVarRefs : public ASTWalker {
        ConstraintSystem &cs;
        llvm::SmallVector<TypeVariableType *, 4> varRefs;
        bool hasErrorExprs = false;

        CollectVarRefs(ConstraintSystem &cs) : cs(cs) { }

        bool shouldWalkCaptureInitializerExpressions() override { return true; }

        std::pair<bool, Expr *> walkToExprPre(Expr *expr) override {
          // If there are any error expressions in this closure
          // it wouldn't be possible to infer its type.
          if (isa<ErrorExpr>(expr)) {
            hasErrorExprs = true;
            return {false, nullptr};
          }

          // Retrieve type variables from references to var decls.
          if (auto *declRef = dyn_cast<DeclRefExpr>(expr)) {
            if (auto *varDecl = dyn_cast<VarDecl>(declRef->getDecl())) {
              if (auto varType = cs.getTypeIfAvailable(varDecl)) {
                varType->getTypeVariables(varRefs);
              }
            }
          }

          return { true, expr };
        }
      } collectVarRefs(CS);

      closure->walk(collectVarRefs);

      // If walker discovered error expressions, let's fail constraint
      // genreation only if closure is going to participate
      // in the type-check. This allows us to delay validation of
      // multi-statement closures until body is opened.
      if (shouldTypeCheckInEnclosingExpression(closure) &&
          collectVarRefs.hasErrorExprs) {
        return Type();
      }

      auto inferredType = inferClosureType(closure);
      if (!inferredType || inferredType->hasError())
        return Type();

      CS.addUnsolvedConstraint(
          Constraint::create(CS, ConstraintKind::DefaultClosureType,
                             closureType, inferredType, locator,
                             collectVarRefs.varRefs));

      CS.setClosureType(closure, inferredType);
      return closureType;
    }

    Type visitAutoClosureExpr(AutoClosureExpr *expr) {
      // AutoClosureExpr is introduced by CSApply.
      llvm_unreachable("Already type-checked");
    }

    Type visitInOutExpr(InOutExpr *expr) {
      // The address-of operator produces an explicit inout T from an lvalue T.
      // We model this with the constraint
      //
      //     S < lvalue T
      //
      // where T is a fresh type variable.
      auto lvalue = CS.createTypeVariable(CS.getConstraintLocator(expr),
                                          TVO_CanBindToNoEscape);
      auto bound = LValueType::get(lvalue);
      auto result = InOutType::get(lvalue);
      CS.addConstraint(ConstraintKind::Conversion,
                       CS.getType(expr->getSubExpr()), bound,
                       CS.getConstraintLocator(expr));
      return result;
    }

    Type visitVarargExpansionExpr(VarargExpansionExpr *expr) {
      // Create a fresh type variable.
      auto element = CS.createTypeVariable(CS.getConstraintLocator(expr),
                                           TVO_CanBindToNoEscape);

      // Try to build the appropriate type for a variadic argument list of
      // the fresh element type.  If that failed, just bail out.
      auto array = TypeChecker::getArraySliceType(expr->getLoc(), element);
      if (array->hasError()) return element;

      // Require the operand to be convertible to the array type.
      CS.addConstraint(ConstraintKind::Conversion,
                       CS.getType(expr->getSubExpr()), array,
                       CS.getConstraintLocator(expr));
      return array;
    }

    Type visitDynamicTypeExpr(DynamicTypeExpr *expr) {
      auto tv = CS.createTypeVariable(CS.getConstraintLocator(expr),
                                      TVO_CanBindToNoEscape);
      CS.addConstraint(ConstraintKind::DynamicTypeOf, tv,
                       CS.getType(expr->getBase()),
           CS.getConstraintLocator(expr, ConstraintLocator::RValueAdjustment));
      return tv;
    }

    Type visitOpaqueValueExpr(OpaqueValueExpr *expr) {
      assert(expr->isPlaceholder() && "Already type checked");
      return expr->getType();
    }

    Type visitPropertyWrapperValuePlaceholderExpr(
        PropertyWrapperValuePlaceholderExpr *expr) {
      return expr->getType();
    }

    Type visitDefaultArgumentExpr(DefaultArgumentExpr *expr) {
      return expr->getType();
    }

    Type visitApplyExpr(ApplyExpr *expr) {
      auto fnExpr = expr->getFn();

      SmallVector<Identifier, 4> scratch;
      associateArgumentLabels(
          CS.getConstraintLocator(expr),
          {expr->getArgumentLabels(scratch),
           expr->getUnlabeledTrailingClosureIndex()},
          /*labelsArePermanent=*/isa<CallExpr>(expr));

      if (auto *UDE = dyn_cast<UnresolvedDotExpr>(fnExpr)) {
        auto typeOperation = getTypeOperation(UDE, CS.getASTContext());
        if (typeOperation != TypeOperation::None)
          return resultOfTypeOperation(typeOperation, expr->getArg());
      }

      // The result type is a fresh type variable.
      Type resultType = CS.createTypeVariable(
          CS.getConstraintLocator(expr, ConstraintLocator::FunctionResult),
          TVO_CanBindToNoEscape);

      // A direct call to a ClosureExpr makes it noescape.
      FunctionType::ExtInfo extInfo;
      if (isa<ClosureExpr>(fnExpr->getSemanticsProvidingExpr()))
        extInfo = extInfo.withNoEscape();

      // FIXME: Redesign the AST so that an ApplyExpr directly stores a list of
      // arguments together with their inout-ness, instead of a single
      // ParenExpr or TupleExpr.
      SmallVector<AnyFunctionType::Param, 8> params;
      AnyFunctionType::decomposeInput(CS.getType(expr->getArg()), params);

      CS.addConstraint(ConstraintKind::ApplicableFunction,
                       FunctionType::get(params, resultType, extInfo),
                       CS.getType(expr->getFn()),
        CS.getConstraintLocator(expr, ConstraintLocator::ApplyFunction));

      // If we ended up resolving the result type variable to a concrete type,
      // set it as the favored type for this expression.
      Type fixedType =
          CS.getFixedTypeRecursive(resultType, /*wantRvalue=*/true);
      if (!fixedType->isTypeVariableOrMember()) {
        CS.setFavoredType(expr, fixedType.getPointer());
        resultType = fixedType;
      }

      return resultType;
    }

    Type getSuperType(VarDecl *selfDecl,
                      SourceLoc diagLoc,
                      Diag<> diag_not_in_class,
                      Diag<> diag_no_base_class) {
      DeclContext *typeContext = selfDecl->getDeclContext()->getParent();
      assert(typeContext && "constructor without parent context?!");

      auto &de = CS.getASTContext().Diags;
      ClassDecl *classDecl = typeContext->getSelfClassDecl();
      if (!classDecl) {
        de.diagnose(diagLoc, diag_not_in_class);
        return Type();
      }
      if (!classDecl->hasSuperclass()) {
        de.diagnose(diagLoc, diag_no_base_class);
        return Type();
      }

      auto selfTy = CS.DC->mapTypeIntoContext(
        typeContext->getDeclaredInterfaceType());
      auto superclassTy = selfTy->getSuperclass();

      if (!superclassTy)
        return Type();

      if (selfDecl->getInterfaceType()->is<MetatypeType>())
        superclassTy = MetatypeType::get(superclassTy);

      return superclassTy;
    }
    
    Type visitRebindSelfInConstructorExpr(RebindSelfInConstructorExpr *expr) {
      // The result is void.
      return TupleType::getEmpty(CS.getASTContext());
    }
    
    Type visitIfExpr(IfExpr *expr) {
      // Condition must convert to Bool.
      auto boolDecl = CS.getASTContext().getBoolDecl();
      if (!boolDecl)
        return Type();

      CS.addConstraint(
          ConstraintKind::Conversion, CS.getType(expr->getCondExpr()),
          boolDecl->getDeclaredInterfaceType(),
          CS.getConstraintLocator(expr, ConstraintLocator::Condition));

      // The branches must be convertible to a common type.
      return CS.addJoinConstraint(
          CS.getConstraintLocator(expr),
          {{CS.getType(expr->getThenExpr()),
            CS.getConstraintLocator(expr, LocatorPathElt::TernaryBranch(true))},
           {CS.getType(expr->getElseExpr()),
            CS.getConstraintLocator(expr,
                                    LocatorPathElt::TernaryBranch(false))}});
    }

    virtual Type visitImplicitConversionExpr(ImplicitConversionExpr *expr) {
      llvm_unreachable("Already type-checked");
    }

    Type
    createTypeVariableAndDisjunctionForIUOCoercion(Type toType,
                                                   ConstraintLocator *locator) {
      auto typeVar = CS.createTypeVariable(locator, TVO_CanBindToNoEscape);
      CS.buildDisjunctionForImplicitlyUnwrappedOptional(typeVar, toType,
                                                        locator);
      return typeVar;
    }

    Type visitForcedCheckedCastExpr(ForcedCheckedCastExpr *expr) {
      auto fromExpr = expr->getSubExpr();
      if (!fromExpr) // Either wasn't constructed correctly or wasn't folded.
        return nullptr;

      auto *const repr = expr->getCastTypeRepr();
      // Validate the resulting type.
      const auto toType = resolveTypeReferenceInExpression(
          repr, TypeResolverContext::ExplicitCastExpr,
          CS.getConstraintLocator(expr));
      if (!toType)
        return nullptr;

      // Cache the type we're casting to.
      if (repr) CS.setType(repr, toType);

      auto fromType = CS.getType(fromExpr);
      auto locator = CS.getConstraintLocator(expr);

      // The source type can be checked-cast to the destination type.
      CS.addConstraint(ConstraintKind::CheckedCast, fromType, toType, locator);

      // If the result type was declared IUO, add a disjunction for
      // bindings for the result of the coercion.
      if (repr && repr->getKind() == TypeReprKind::ImplicitlyUnwrappedOptional)
        return createTypeVariableAndDisjunctionForIUOCoercion(toType, locator);

      return toType;
    }

    Type visitCoerceExpr(CoerceExpr *expr) {
      // Validate the resulting type.
      auto *const repr = expr->getCastTypeRepr();
<<<<<<< HEAD
      const auto toType = resolveTypeReferenceInExpression(
          repr, TypeResolverContext::ExplicitCastExpr,
          CS.getConstraintLocator(expr));
=======
      // SWIFT_ENABLE_TENSORFLOW
      // Handle implicit `CoerceExpr` with null `TypeRepr`.
      // Created by `KeyPathIterable` derived conformances.
      auto toType = expr->getCastType();
      if (!toType) {
        toType = resolveTypeReferenceInExpression(
            repr, TypeResolverContext::ExplicitCastExpr,
            // Introduce type variables for unbound generics.
            OpenUnboundGenericType(CS, CS.getConstraintLocator(expr)));
      }
      // SWIFT_ENABLE_TENSORFLOW END
>>>>>>> ce562774
      if (!toType)
        return nullptr;

      // Cache the type we're casting to.
      if (repr) CS.setType(repr, toType);

      auto fromType = CS.getType(expr->getSubExpr());
      auto locator = CS.getConstraintLocator(expr);

      // Add a conversion constraint for the direct conversion between
      // types.
      CS.addExplicitConversionConstraint(fromType, toType, RememberChoice,
                                         locator);

      // If the result type was declared IUO, add a disjunction for
      // bindings for the result of the coercion.
      if (repr && repr->getKind() == TypeReprKind::ImplicitlyUnwrappedOptional)
        return createTypeVariableAndDisjunctionForIUOCoercion(toType, locator);

      return toType;
    }

    Type visitConditionalCheckedCastExpr(ConditionalCheckedCastExpr *expr) {
      auto fromExpr = expr->getSubExpr();
      if (!fromExpr) // Either wasn't constructed correctly or wasn't folded.
        return nullptr;

      // Validate the resulting type.
      auto *const repr = expr->getCastTypeRepr();
      const auto toType = resolveTypeReferenceInExpression(
          repr, TypeResolverContext::ExplicitCastExpr,
          CS.getConstraintLocator(expr));
      if (!toType)
        return nullptr;

      // Cache the type we're casting to.
      if (repr) CS.setType(repr, toType);

      auto fromType = CS.getType(fromExpr);
      auto locator = CS.getConstraintLocator(expr);

      CS.addConstraint(ConstraintKind::CheckedCast, fromType, toType, locator);

      // If the result type was declared IUO, add a disjunction for
      // bindings for the result of the coercion.
      if (repr && repr->getKind() == TypeReprKind::ImplicitlyUnwrappedOptional)
        return createTypeVariableAndDisjunctionForIUOCoercion(
            OptionalType::get(toType), locator);

      return OptionalType::get(toType);
    }

    Type visitIsExpr(IsExpr *expr) {
      // Validate the type.
      // FIXME: Locator for the cast type?
      auto &ctx = CS.getASTContext();
      const auto toType = resolveTypeReferenceInExpression(
          expr->getCastTypeRepr(), TypeResolverContext::ExplicitCastExpr,
          CS.getConstraintLocator(expr));
      if (!toType)
        return nullptr;

      // Cache the type we're checking.
      CS.setType(expr->getCastTypeRepr(), toType);

      // Add a checked cast constraint.
      auto fromType = CS.getType(expr->getSubExpr());
      
      CS.addConstraint(ConstraintKind::CheckedCast, fromType, toType,
                       CS.getConstraintLocator(expr));

      // The result is Bool.
      auto boolDecl = ctx.getBoolDecl();

      if (!boolDecl) {
        ctx.Diags.diagnose(SourceLoc(), diag::broken_bool);
        return Type();
      }

      return boolDecl->getDeclaredInterfaceType();
    }

    Type visitDiscardAssignmentExpr(DiscardAssignmentExpr *expr) {
      /// Diagnose a '_' that isn't on the immediate LHS of an assignment.
      if (!CorrectDiscardAssignmentExprs.count(expr)) {
        auto &DE = CS.getASTContext().Diags;
        DE.diagnose(expr->getLoc(), diag::discard_expr_outside_of_assignment);
        return Type();
      }

      auto locator = CS.getConstraintLocator(expr);
      auto typeVar = CS.createTypeVariable(locator, TVO_CanBindToNoEscape);
      return LValueType::get(typeVar);
    }

    static Type genAssignDestType(Expr *expr, ConstraintSystem &CS) {
      if (auto *TE = dyn_cast<TupleExpr>(expr)) {
        SmallVector<TupleTypeElt, 4> destTupleTypes;
        for (unsigned i = 0; i !=  TE->getNumElements(); ++i) {
          Type subType = genAssignDestType(TE->getElement(i), CS);
          destTupleTypes.push_back(TupleTypeElt(subType, TE->getElementName(i)));
        }
        return TupleType::get(destTupleTypes, CS.getASTContext());
      } else {
        auto *locator = CS.getConstraintLocator(expr);

        auto isOrCanBeLValueType = [](Type type) {
          if (auto *typeVar = type->getAs<TypeVariableType>()) {
            return typeVar->getImpl().canBindToLValue();
          }
          return type->is<LValueType>();
        };

        auto exprType = CS.getType(expr);
        if (!isOrCanBeLValueType(exprType)) {
          // Pretend that destination is an l-value type.
          exprType = LValueType::get(exprType);
          (void)CS.recordFix(TreatRValueAsLValue::create(CS, locator));
        }

        auto *destTy = CS.createTypeVariable(locator, TVO_CanBindToNoEscape);
        CS.addConstraint(ConstraintKind::Bind, LValueType::get(destTy),
                         exprType, locator);
        return destTy;
      }
    }

    /// Scout out the specified destination of an AssignExpr to recursively
    /// identify DiscardAssignmentExpr in legal places.  We can only allow them
    /// in simple pattern-like expressions, so we reject anything complex here.
    void markAcceptableDiscardExprs(Expr *E) {
      if (!E) return;

      if (auto *PE = dyn_cast<ParenExpr>(E))
        return markAcceptableDiscardExprs(PE->getSubExpr());
      if (auto *TE = dyn_cast<TupleExpr>(E)) {
        for (auto &elt : TE->getElements())
          markAcceptableDiscardExprs(elt);
        return;
      }
      if (auto *DAE = dyn_cast<DiscardAssignmentExpr>(E))
        CorrectDiscardAssignmentExprs.insert(DAE);

      // Otherwise, we can't support this.
    }

    Type visitAssignExpr(AssignExpr *expr) {
      // Handle invalid code.
      if (!expr->getDest() || !expr->getSrc())
        return Type();
      Type destTy = genAssignDestType(expr->getDest(), CS);
      CS.addConstraint(ConstraintKind::Conversion,
                       CS.getType(expr->getSrc()), destTy,
                       CS.getConstraintLocator(expr));
      return TupleType::getEmpty(CS.getASTContext());
    }
    
    Type visitUnresolvedPatternExpr(UnresolvedPatternExpr *expr) {
      // If there are UnresolvedPatterns floating around after pattern type
      // checking, they are definitely invalid. However, we will
      // diagnose that condition elsewhere; to avoid unnecessary noise errors,
      // just plop an open type variable here.
      
      auto locator = CS.getConstraintLocator(expr);
      auto typeVar = CS.createTypeVariable(locator,
                                           TVO_CanBindToLValue |
                                           TVO_CanBindToNoEscape);
      return typeVar;
    }

    /// Get the type T?
    ///
    ///  This is not the ideal source location, but it's only used for
    /// diagnosing ill-formed standard libraries, so it really isn't
    /// worth QoI efforts.
    Type getOptionalType(SourceLoc optLoc, Type valueTy) {
      auto optTy = TypeChecker::getOptionalType(optLoc, valueTy);
      if (optTy->hasError() ||
          TypeChecker::requireOptionalIntrinsics(CS.getASTContext(), optLoc))
        return Type();

      return optTy;
    }

    Type visitBindOptionalExpr(BindOptionalExpr *expr) {
      // The operand must be coercible to T?, and we will have type T.
      auto locator = CS.getConstraintLocator(expr);

      auto objectTy = CS.createTypeVariable(locator,
                                            TVO_PrefersSubtypeBinding |
                                            TVO_CanBindToLValue |
                                            TVO_CanBindToNoEscape);
      
      // The result is the object type of the optional subexpression.
      CS.addConstraint(ConstraintKind::OptionalObject,
                       CS.getType(expr->getSubExpr()), objectTy,
                       locator);
      return objectTy;
    }
    
    Type visitOptionalEvaluationExpr(OptionalEvaluationExpr *expr) {
      // The operand must be coercible to T? for some type T.  We'd
      // like this to be the smallest possible nesting level of
      // optional types, e.g. T? over T??; otherwise we don't really
      // have a preference.
      auto valueTy = CS.createTypeVariable(CS.getConstraintLocator(expr),
                                           TVO_PrefersSubtypeBinding |
                                           TVO_CanBindToNoEscape);

      Type optTy = getOptionalType(expr->getSubExpr()->getLoc(), valueTy);
      if (!optTy)
        return Type();

      CS.addConstraint(ConstraintKind::Conversion,
                       CS.getType(expr->getSubExpr()), optTy,
                       CS.getConstraintLocator(expr));
      return optTy;
    }

    Type visitForceValueExpr(ForceValueExpr *expr) {
      // Force-unwrap an optional of type T? to produce a T.
      auto locator = CS.getConstraintLocator(expr);

      auto objectTy = CS.createTypeVariable(locator,
                                            TVO_PrefersSubtypeBinding |
                                            TVO_CanBindToLValue |
                                            TVO_CanBindToNoEscape);
      
      // The result is the object type of the optional subexpression.
      CS.addConstraint(ConstraintKind::OptionalObject,
                       CS.getType(expr->getSubExpr()), objectTy,
                       locator);
      return objectTy;
    }

    Type visitOpenExistentialExpr(OpenExistentialExpr *expr) {
      llvm_unreachable("Already type-checked");
    }
    Type visitMakeTemporarilyEscapableExpr(MakeTemporarilyEscapableExpr *expr) {
      llvm_unreachable("Already type-checked");
    }
    Type visitKeyPathApplicationExpr(KeyPathApplicationExpr *expr) {
      // This should only appear in already-type-checked solutions, but we may
      // need to re-check for failure diagnosis.
      auto locator = CS.getConstraintLocator(expr);
      auto projectedTy = CS.createTypeVariable(locator,
                                               TVO_CanBindToLValue |
                                               TVO_CanBindToNoEscape);
      CS.addKeyPathApplicationConstraint(CS.getType(expr->getKeyPath()),
                                         CS.getType(expr->getBase()),
                                         projectedTy,
                                         locator);
      return projectedTy;
    }
    
    Type visitEnumIsCaseExpr(EnumIsCaseExpr *expr) {
      return CS.getASTContext().getBoolDecl()->getDeclaredInterfaceType();
    }

    Type visitLazyInitializerExpr(LazyInitializerExpr *expr) {
      llvm_unreachable("Already type-checked");
    }

    Type visitEditorPlaceholderExpr(EditorPlaceholderExpr *E) {
      if (auto *placeholderRepr = E->getPlaceholderTypeRepr()) {
        // Just resolve the referenced type.
        return resolveTypeReferenceInExpression(
            placeholderRepr, TypeResolverContext::InExpression,
            CS.getConstraintLocator(E));
      }

      auto locator = CS.getConstraintLocator(E);

      // A placeholder may have any type, but default to Void type if
      // otherwise unconstrained.
      auto &placeholderTy
        = editorPlaceholderVariables[currentEditorPlaceholderVariable];
      if (!placeholderTy) {
        placeholderTy = CS.createTypeVariable(locator, TVO_CanBindToNoEscape);

        CS.addConstraint(ConstraintKind::Defaultable,
                         placeholderTy,
                         TupleType::getEmpty(CS.getASTContext()),
                         locator);
      }

      // Move to the next placeholder variable.
      // FIXME: Cycling type variables like this is unsound.
      currentEditorPlaceholderVariable
        = (currentEditorPlaceholderVariable + 1) %
            numEditorPlaceholderVariables;

      return placeholderTy;
    }

    Type visitObjCSelectorExpr(ObjCSelectorExpr *E) {
      // #selector only makes sense when we have the Objective-C
      // runtime.
      auto &ctx = CS.getASTContext();
      if (!ctx.LangOpts.EnableObjCInterop) {
        ctx.Diags.diagnose(E->getLoc(), diag::expr_selector_no_objc_runtime);
        return nullptr;
      }

      
      // Make sure we can reference ObjectiveC.Selector.
      // FIXME: Fix-It to add the import?
      auto type = CS.getASTContext().getSelectorType();
      if (!type) {
        ctx.Diags.diagnose(E->getLoc(), diag::expr_selector_module_missing);
        return nullptr;
      }

      return type;
    }

    Type visitKeyPathExpr(KeyPathExpr *E) {
      if (E->isObjC())
        return CS.getType(E->getObjCStringLiteralExpr());
      
      auto kpDecl = CS.getASTContext().getKeyPathDecl();
      
      if (!kpDecl) {
        auto &de = CS.getASTContext().Diags;
        de.diagnose(E->getLoc(), diag::expr_keypath_no_keypath_type);
        return ErrorType::get(CS.getASTContext());
      }
      
      // For native key paths, traverse the key path components to set up
      // appropriate type relationships at each level.
      auto rootLocator =
          CS.getConstraintLocator(E, ConstraintLocator::KeyPathRoot);
      auto locator = CS.getConstraintLocator(E);
      Type root = CS.createTypeVariable(rootLocator, TVO_CanBindToNoEscape |
                                        TVO_CanBindToHole);

      // If a root type was explicitly given, then resolve it now.
      if (auto rootRepr = E->getRootType()) {
        const auto rootObjectTy = resolveTypeReferenceInExpression(
            rootRepr, TypeResolverContext::InExpression, locator);
        if (!rootObjectTy || rootObjectTy->hasError())
          return Type();

        // Allow \Derived.property to be inferred as \Base.property to
        // simulate a sort of covariant conversion from
        // KeyPath<Derived, T> to KeyPath<Base, T>.
        CS.addConstraint(ConstraintKind::Subtype, rootObjectTy, root, locator);
      }
      
      bool didOptionalChain = false;
      // We start optimistically from an lvalue base.
      Type base = LValueType::get(root);

      SmallVector<TypeVariableType *, 2> componentTypeVars;
      for (unsigned i : indices(E->getComponents())) {
        auto &component = E->getComponents()[i];
        auto memberLocator = CS.getConstraintLocator(
            locator, LocatorPathElt::KeyPathComponent(i));
        auto resultLocator = CS.getConstraintLocator(
            memberLocator, ConstraintLocator::KeyPathComponentResult);

        switch (auto kind = component.getKind()) {
        case KeyPathExpr::Component::Kind::Invalid:
          break;
        
        case KeyPathExpr::Component::Kind::UnresolvedProperty:
        // This should only appear in resolved ASTs, but we may need to
        // re-type-check the constraints during failure diagnosis.
        case KeyPathExpr::Component::Kind::Property: {
          auto memberTy = CS.createTypeVariable(resultLocator,
                                                TVO_CanBindToLValue |
                                                TVO_CanBindToNoEscape);
          componentTypeVars.push_back(memberTy);
          auto lookupName = kind == KeyPathExpr::Component::Kind::UnresolvedProperty
            ? DeclNameRef(component.getUnresolvedDeclName()) // FIXME: type change needed
            : component.getDeclRef().getDecl()->createNameRef();
          
          auto refKind = lookupName.isSimpleName()
            ? FunctionRefKind::Unapplied
            : FunctionRefKind::Compound;
          CS.addValueMemberConstraint(base, lookupName,
                                      memberTy,
                                      CurDC,
                                      refKind,
                                      /*outerAlternatives=*/{},
                                      memberLocator);
          base = memberTy;
          break;
        }
          
        case KeyPathExpr::Component::Kind::UnresolvedSubscript:
        // Subscript should only appear in resolved ASTs, but we may need to
        // re-type-check the constraints during failure diagnosis.
        case KeyPathExpr::Component::Kind::Subscript: {
          auto index = component.getIndexExpr();
          auto unlabeledTrailingClosureIndex =
            index->getUnlabeledTrailingClosureIndexOfPackedArgument();
          base = addSubscriptConstraints(E, base, index,
                                         /*decl*/ nullptr,
                                         component.getSubscriptLabels(),
                                         unlabeledTrailingClosureIndex,
                                         memberLocator,
                                         &componentTypeVars);
          break;
        }

        case KeyPathExpr::Component::Kind::TupleElement: {
          // Note: If implemented, the logic in `getCalleeLocator` will need
          // updating to return the correct callee locator for this.
          llvm_unreachable("not implemented");
          break;
        }
                
        case KeyPathExpr::Component::Kind::OptionalChain: {
          didOptionalChain = true;

          // We can't assign an optional back through an optional chain
          // today. Force the base to an rvalue.
          auto rvalueTy = CS.createTypeVariable(resultLocator,
                                                TVO_CanBindToNoEscape);
          componentTypeVars.push_back(rvalueTy);
          CS.addConstraint(ConstraintKind::Equal, base, rvalueTy,
                           resultLocator);

          base = rvalueTy;
          LLVM_FALLTHROUGH;
        }
        case KeyPathExpr::Component::Kind::OptionalForce: {
          auto optionalObjTy = CS.createTypeVariable(resultLocator,
                                                     TVO_CanBindToLValue |
                                                     TVO_CanBindToNoEscape);
          componentTypeVars.push_back(optionalObjTy);

          CS.addConstraint(ConstraintKind::OptionalObject, base, optionalObjTy,
                           resultLocator);
          base = optionalObjTy;
          break;
        }
        
        case KeyPathExpr::Component::Kind::OptionalWrap: {
          // This should only appear in resolved ASTs, but we may need to
          // re-type-check the constraints during failure diagnosis.
          base = OptionalType::get(base);
          break;
        }
        case KeyPathExpr::Component::Kind::Identity:
          continue;
        case KeyPathExpr::Component::Kind::DictionaryKey:
          llvm_unreachable("DictionaryKey only valid in #keyPath");
          break;
        }

        // By now, `base` is the result type of this component. Set it in the
        // constraint system so we can find it later.
        CS.setType(E, i, base);
      }
      
      // If there was an optional chaining component, the end result must be
      // optional.
      if (didOptionalChain) {
        auto objTy = CS.createTypeVariable(locator, TVO_CanBindToNoEscape);
        componentTypeVars.push_back(objTy);

        auto optTy = OptionalType::get(objTy);
        CS.addConstraint(ConstraintKind::Conversion, base, optTy,
                         locator);
        base = optTy;
      }

      auto baseLocator =
          CS.getConstraintLocator(E, ConstraintLocator::KeyPathValue);
      auto rvalueBase = CS.createTypeVariable(baseLocator,
                                              TVO_CanBindToNoEscape);
      CS.addConstraint(ConstraintKind::Equal, base, rvalueBase, locator);

      // The result is a KeyPath from the root to the end component.
      // The type of key path depends on the overloads chosen for the key
      // path components.
      auto typeLoc =
          CS.getConstraintLocator(locator, ConstraintLocator::KeyPathType);
      Type kpTy = CS.createTypeVariable(typeLoc, TVO_CanBindToNoEscape |
                                        TVO_CanBindToHole);
      CS.addKeyPathConstraint(kpTy, root, rvalueBase, componentTypeVars,
                              locator);
      return kpTy;
    }

    Type visitKeyPathDotExpr(KeyPathDotExpr *E) {
      llvm_unreachable("found KeyPathDotExpr in CSGen");
    }

    Type visitOneWayExpr(OneWayExpr *expr) {
      auto locator = CS.getConstraintLocator(expr);
      auto resultTypeVar = CS.createTypeVariable(locator, 0);
      CS.addConstraint(ConstraintKind::OneWayEqual, resultTypeVar,
                       CS.getType(expr->getSubExpr()), locator);
      return resultTypeVar;
    }

    Type visitTapExpr(TapExpr *expr) {
      DeclContext *varDC = expr->getVar()->getDeclContext();
      assert(varDC == CS.DC || (varDC && isa<AbstractClosureExpr>(varDC)) &&
             "TapExpr var should be in the same DeclContext we're checking it in!");
      
      auto locator = CS.getConstraintLocator(expr);
      auto tv = CS.createTypeVariable(locator, TVO_CanBindToNoEscape);

      if (auto subExpr = expr->getSubExpr()) {
        auto subExprType = CS.getType(subExpr);
        CS.addConstraint(ConstraintKind::Bind, subExprType, tv, locator);
      }

      return tv;
    }

    static bool isTriggerFallbackDiagnosticBuiltin(UnresolvedDotExpr *UDE,
                                                   ASTContext &Context) {
      auto *DRE = dyn_cast<DeclRefExpr>(UDE->getBase());
      if (!DRE)
        return false;

      if (DRE->getDecl() != Context.TheBuiltinModule)
        return false;

      auto member = UDE->getName().getBaseName().userFacingName();
      return member.equals("trigger_fallback_diagnostic");
    }

    enum class TypeOperation { None,
                               Join,
                               JoinInout,
                               JoinMeta,
                               JoinNonexistent,
                               OneWay,
    };

    static TypeOperation getTypeOperation(UnresolvedDotExpr *UDE,
                                          ASTContext &Context) {
      auto *DRE = dyn_cast<DeclRefExpr>(UDE->getBase());
      if (!DRE)
        return TypeOperation::None;

      if (DRE->getDecl() != Context.TheBuiltinModule)
        return TypeOperation::None;

      return llvm::StringSwitch<TypeOperation>(
                 UDE->getName().getBaseIdentifier().str())
          .Case("one_way", TypeOperation::OneWay)
          .Case("type_join", TypeOperation::Join)
          .Case("type_join_inout", TypeOperation::JoinInout)
          .Case("type_join_meta", TypeOperation::JoinMeta)
          .Case("type_join_nonexistent", TypeOperation::JoinNonexistent)
          .Default(TypeOperation::None);
    }

    Type resultOfTypeOperation(TypeOperation op, Expr *Arg) {
      auto *tuple = cast<TupleExpr>(Arg);

      auto *lhs = tuple->getElement(0);
      auto *rhs = tuple->getElement(1);

      switch (op) {
      case TypeOperation::None:
      case TypeOperation::OneWay:
        llvm_unreachable(
            "We should have a valid type operation at this point!");

      case TypeOperation::Join: {
        auto lhsMeta = CS.getType(lhs)->getAs<MetatypeType>();
        auto rhsMeta = CS.getType(rhs)->getAs<MetatypeType>();
        if (!lhsMeta || !rhsMeta)
          llvm_unreachable("Unexpected argument types for Builtin.type_join!");

        auto &ctx = lhsMeta->getASTContext();

        auto join =
            Type::join(lhsMeta->getInstanceType(), rhsMeta->getInstanceType());

        if (!join)
          return ErrorType::get(ctx);

        return MetatypeType::get(*join, ctx)->getCanonicalType();
      }

      case TypeOperation::JoinInout: {
        auto lhsInOut = CS.getType(lhs)->getAs<InOutType>();
        auto rhsMeta = CS.getType(rhs)->getAs<MetatypeType>();
        if (!lhsInOut || !rhsMeta)
          llvm_unreachable("Unexpected argument types for Builtin.type_join!");

        auto &ctx = lhsInOut->getASTContext();

        auto join =
            Type::join(lhsInOut, rhsMeta->getInstanceType());

        if (!join)
          return ErrorType::get(ctx);

        return MetatypeType::get(*join, ctx)->getCanonicalType();
      }

      case TypeOperation::JoinMeta: {
        auto lhsMeta = CS.getType(lhs)->getAs<MetatypeType>();
        auto rhsMeta = CS.getType(rhs)->getAs<MetatypeType>();
        if (!lhsMeta || !rhsMeta)
          llvm_unreachable("Unexpected argument types for Builtin.type_join!");

        auto &ctx = lhsMeta->getASTContext();

        auto join = Type::join(lhsMeta, rhsMeta);

        if (!join)
          return ErrorType::get(ctx);

        return *join;
      }

      case TypeOperation::JoinNonexistent: {
        auto lhsMeta = CS.getType(lhs)->getAs<MetatypeType>();
        auto rhsMeta = CS.getType(rhs)->getAs<MetatypeType>();
        if (!lhsMeta || !rhsMeta)
          llvm_unreachable("Unexpected argument types for Builtin.type_join_nonexistent!");

        auto &ctx = lhsMeta->getASTContext();

        auto join =
            Type::join(lhsMeta->getInstanceType(), rhsMeta->getInstanceType());

        // Verify that we could not compute a join.
        if (join)
          llvm_unreachable("Unexpected result from join - it should not have been computable!");

        // The return value is unimportant.
        return MetatypeType::get(ctx.TheAnyType)->getCanonicalType();
      }
      }
      llvm_unreachable("unhandled operation");
    }

    void associateArgumentLabels(ConstraintLocator *locator,
                                 ConstraintSystem::ArgumentInfo info,
                                 bool labelsArePermanent = true) {
      assert(locator && locator->getAnchor());
      // Record the labels.
      if (!labelsArePermanent)
        info.Labels = CS.allocateCopy(info.Labels);
      CS.ArgumentInfos[CS.getArgumentInfoLocator(locator)] = info;
    }
  };

  class ConstraintWalker : public ASTWalker {
    ConstraintGenerator &CG;

  public:
    ConstraintWalker(ConstraintGenerator &CG) : CG(CG) { }

    std::pair<bool, Expr *> walkToExprPre(Expr *expr) override {

      if (CG.getConstraintSystem().shouldReusePrecheckedType()) {
        if (expr->getType()) {
          assert(!expr->getType()->hasTypeVariable());
          assert(!expr->getType()->hasHole());
          CG.getConstraintSystem().cacheType(expr);
          return { false, expr };
        }
      }

      // Note that the subexpression of a #selector expression is
      // unevaluated.
      if (auto sel = dyn_cast<ObjCSelectorExpr>(expr)) {
        CG.getConstraintSystem().UnevaluatedRootExprs.insert(sel->getSubExpr());
      }

      // Check an objc key-path expression, which fills in its semantic
      // expression as a string literal.
      if (auto keyPath = dyn_cast<KeyPathExpr>(expr)) {
        if (keyPath->isObjC()) {
          auto &cs = CG.getConstraintSystem();
          (void)TypeChecker::checkObjCKeyPathExpr(cs.DC, keyPath);
        }
      }

      // Generate constraints for each of the entries in the capture list.
      if (auto captureList = dyn_cast<CaptureListExpr>(expr)) {
        auto &CS = CG.getConstraintSystem();
        for (const auto &capture : captureList->getCaptureList()) {
          SolutionApplicationTarget target(capture.Init);
          if (CS.generateConstraints(target, FreeTypeVariableBinding::Disallow))
            return {false, nullptr};
        }
      }

      // Both multi- and single-statement closures now behave the same way
      // when it comes to constraint generation.
      if (auto closure = dyn_cast<ClosureExpr>(expr)) {
        auto &CS = CG.getConstraintSystem();
        auto closureType = CG.visitClosureExpr(closure);
        if (!closureType)
          return {false, nullptr};

        CS.setType(expr, closureType);
        return {false, expr};
      }

      // Don't visit CoerceExpr with an empty sub expression. They may occur
      // if the body of a closure was not visited while pre-checking because
      // of an error in the closure's signature.
      if (auto coerceExpr = dyn_cast<CoerceExpr>(expr)) {
        if (!coerceExpr->getSubExpr()) {
          return { false, expr };
        }
      }

      // Don't visit IfExpr with empty sub expressions. They may occur
      // if the body of a closure was not visited while pre-checking because
      // of an error in the closure's signature.
      if (auto ifExpr = dyn_cast<IfExpr>(expr)) {
        if (!ifExpr->getThenExpr() || !ifExpr->getElseExpr())
          return { false, expr };
      }

      if (auto *assignment = dyn_cast<AssignExpr>(expr))
        CG.markAcceptableDiscardExprs(assignment->getDest());

      return { true, expr };
    }

    /// Once we've visited the children of the given expression,
    /// generate constraints from the expression.
    Expr *walkToExprPost(Expr *expr) override {
      auto &CS = CG.getConstraintSystem();
      // Translate special type-checker Builtin calls into simpler expressions.
      if (auto *apply = dyn_cast<ApplyExpr>(expr)) {
        auto fnExpr = apply->getFn();
        if (auto *UDE = dyn_cast<UnresolvedDotExpr>(fnExpr)) {
          auto typeOperation =
              ConstraintGenerator::getTypeOperation(UDE, CS.getASTContext());

          if (typeOperation == ConstraintGenerator::TypeOperation::OneWay) {
            // For a one-way constraint, create the OneWayExpr node.
            auto *arg = cast<ParenExpr>(apply->getArg())->getSubExpr();
            expr = new (CS.getASTContext()) OneWayExpr(arg);
          } else if (typeOperation !=
                         ConstraintGenerator::TypeOperation::None) {
            // Handle the Builtin.type_join* family of calls by replacing
            // them with dot_self_expr of type_expr with the type being the
            // result of the join.
            auto joinMetaTy =
                CG.resultOfTypeOperation(typeOperation, apply->getArg());
            auto joinTy = joinMetaTy->castTo<MetatypeType>();

            auto *TE = TypeExpr::createImplicit(joinTy->getInstanceType(),
                                                CS.getASTContext());
            CS.cacheType(TE);

            auto *DSE = new (CS.getASTContext())
                DotSelfExpr(TE, SourceLoc(), SourceLoc(), CS.getType(TE));
            DSE->setImplicit();
            CS.cacheType(DSE);

            return DSE;
          }
        }
      }

      if (auto type = CG.visit(expr)) {
        auto simplifiedType = CS.simplifyType(type);

        CS.setType(expr, simplifiedType);

        return expr;
      }

      return nullptr;
    }

    /// Ignore statements.
    std::pair<bool, Stmt *> walkToStmtPre(Stmt *stmt) override {
      return { false, stmt };
    }

    /// Ignore declarations.
    bool walkToDeclPre(Decl *decl) override { return false; }
  };
} // end anonymous namespace

static Expr *generateConstraintsFor(ConstraintSystem &cs, Expr *expr,
                                    DeclContext *DC) {
  // Walk the expression, generating constraints.
  ConstraintGenerator cg(cs, DC);
  ConstraintWalker cw(cg);

  Expr *result = expr->walk(cw);

  if (result)
    cs.optimizeConstraints(result);

  return result;
}

/// Generate constraints to produce the wrapped value type given the property
/// that has an attached property wrapper.
///
/// \param initializerType The type of the adjusted initializer, which
/// initializes the underlying storage variable.
/// \param wrappedVar The property that has a property wrapper.
/// \returns the type of the property.
static bool generateWrappedPropertyTypeConstraints(
   ConstraintSystem &cs, Type initializerType, VarDecl *wrappedVar,
   Type propertyType) {
  auto dc = wrappedVar->getInnermostDeclContext();

  Type wrapperType = LValueType::get(initializerType);
  Type wrappedValueType;

  auto wrapperAttributes = wrappedVar->getAttachedPropertyWrappers();
  for (unsigned i : indices(wrapperAttributes)) {
    // FIXME: We should somehow pass an OpenUnboundGenericTypeFn to
    // AttachedPropertyWrapperTypeRequest::evaluate to open up unbound
    // generics on the fly.
    Type rawWrapperType = wrappedVar->getAttachedPropertyWrapperType(i);
    auto wrapperInfo = wrappedVar->getAttachedPropertyWrapperTypeInfo(i);
    if (rawWrapperType->hasError() || !wrapperInfo)
      return true;

    // The former wrappedValue type must be equal to the current wrapper type
    if (wrappedValueType) {
      auto *typeRepr = wrapperAttributes[i]->getTypeRepr();
      auto *locator =
          cs.getConstraintLocator(typeRepr, LocatorPathElt::ContextualType());
      wrapperType = cs.openUnboundGenericTypes(rawWrapperType, locator);
      cs.addConstraint(ConstraintKind::Equal, wrapperType, wrappedValueType,
                       locator);
      cs.setContextualType(typeRepr, TypeLoc::withoutLoc(wrappedValueType),
                           CTP_ComposedPropertyWrapper);
    }

    wrappedValueType = wrapperType->getTypeOfMember(
        dc->getParentModule(), wrapperInfo.valueVar);
  }

  // The property type must be equal to the wrapped value type
  cs.addConstraint(ConstraintKind::Equal, propertyType, wrappedValueType,
      cs.getConstraintLocator(wrappedVar, LocatorPathElt::ContextualType()));
  cs.setContextualType(wrappedVar, TypeLoc::withoutLoc(wrappedValueType),
                       CTP_WrappedProperty);
  return false;
}

/// Generate additional constraints for the pattern of an initialization.
static bool generateInitPatternConstraints(
    ConstraintSystem &cs, SolutionApplicationTarget target, Expr *initializer) {
  auto pattern = target.getInitializationPattern();
  auto locator =
      cs.getConstraintLocator(initializer, LocatorPathElt::ContextualType());
  Type patternType = cs.generateConstraints(
      pattern, locator, target.shouldBindPatternVarsOneWay(),
      target.getInitializationPatternBindingDecl(),
      target.getInitializationPatternBindingIndex());

  if (!patternType)
    return true;

  if (auto wrappedVar = target.getInitializationWrappedVar())
    return generateWrappedPropertyTypeConstraints(
        cs, cs.getType(target.getAsExpr()), wrappedVar, patternType);

  if (!patternType->is<OpaqueTypeArchetypeType>()) {
    // Add a conversion constraint between the types.
    cs.addConstraint(ConstraintKind::Conversion, cs.getType(target.getAsExpr()),
                     patternType, locator, /*isFavored*/true);
  }

  return false;
}

/// Generate constraints for a for-each statement.
static Optional<SolutionApplicationTarget>
generateForEachStmtConstraints(
    ConstraintSystem &cs, SolutionApplicationTarget target, Expr *sequence) {
  auto forEachStmtInfo = target.getForEachStmtInfo();
  ForEachStmt *stmt = forEachStmtInfo.stmt;

  auto locator = cs.getConstraintLocator(sequence);
  auto contextualLocator =
      cs.getConstraintLocator(sequence, LocatorPathElt::ContextualType());

  // The expression type must conform to the Sequence protocol.
  auto sequenceProto = TypeChecker::getProtocol(
      cs.getASTContext(), stmt->getForLoc(), KnownProtocolKind::Sequence);
  if (!sequenceProto) {
    return None;
  }

  Type sequenceType = cs.createTypeVariable(locator, TVO_CanBindToNoEscape);
  cs.addConstraint(ConstraintKind::Conversion, cs.getType(sequence),
                   sequenceType, locator);
  cs.addConstraint(ConstraintKind::ConformsTo, sequenceType,
                   sequenceProto->getDeclaredInterfaceType(),
                   contextualLocator);

  // Check the element pattern.
  ASTContext &ctx = cs.getASTContext();
  auto dc = target.getDeclContext();
  Pattern *pattern = TypeChecker::resolvePattern(stmt->getPattern(), dc,
                                                 /*isStmtCondition*/false);
  if (!pattern)
    return None;

  auto contextualPattern =
      ContextualPattern::forRawPattern(pattern, dc);
  Type patternType = TypeChecker::typeCheckPattern(contextualPattern);
  if (patternType->hasError()) {
    return None;
  }

  // Collect constraints from the element pattern.
  auto elementLocator = cs.getConstraintLocator(
    contextualLocator, ConstraintLocator::SequenceElementType);
  Type initType = cs.generateConstraints(
      pattern, contextualLocator, target.shouldBindPatternVarsOneWay(),
      nullptr, 0);
  if (!initType)
    return None;

  // Add a conversion constraint between the element type of the sequence
  // and the type of the element pattern.
  auto elementAssocType =
      sequenceProto->getAssociatedType(cs.getASTContext().Id_Element);
  Type elementType = DependentMemberType::get(sequenceType, elementAssocType);
  cs.addConstraint(ConstraintKind::Conversion, elementType, initType,
                   elementLocator);

  // Determine the iterator type.
  auto iteratorAssocType =
      sequenceProto->getAssociatedType(cs.getASTContext().Id_Iterator);
  Type iteratorType = DependentMemberType::get(sequenceType, iteratorAssocType);

  // The iterator type must conform to IteratorProtocol.
  ProtocolDecl *iteratorProto = TypeChecker::getProtocol(
      cs.getASTContext(), stmt->getForLoc(),
      KnownProtocolKind::IteratorProtocol);
  if (!iteratorProto)
    return None;

  // Reference the makeIterator witness.
  FuncDecl *makeIterator = ctx.getSequenceMakeIterator();
  Type makeIteratorType =
      cs.createTypeVariable(locator, TVO_CanBindToNoEscape);
  cs.addValueWitnessConstraint(
      LValueType::get(sequenceType), makeIterator,
      makeIteratorType, dc, FunctionRefKind::Compound,
      contextualLocator);

  // Generate constraints for the "where" expression, if there is one.
  if (forEachStmtInfo.whereExpr) {
    auto *boolDecl = dc->getASTContext().getBoolDecl();
    if (!boolDecl)
      return None;

    Type boolType = boolDecl->getDeclaredInterfaceType();
    if (!boolType)
      return None;

    SolutionApplicationTarget whereTarget(
        forEachStmtInfo.whereExpr, dc, CTP_Condition, boolType,
        /*isDiscarded=*/false);
    if (cs.generateConstraints(whereTarget, FreeTypeVariableBinding::Disallow))
      return None;

    cs.setContextualType(forEachStmtInfo.whereExpr,
                         TypeLoc::withoutLoc(boolType), CTP_Condition);

    forEachStmtInfo.whereExpr = whereTarget.getAsExpr();
  }

  // Populate all of the information for a for-each loop.
  forEachStmtInfo.elementType = elementType;
  forEachStmtInfo.iteratorType = iteratorType;
  forEachStmtInfo.initType = initType;
  forEachStmtInfo.sequenceType = sequenceType;
  target.setPattern(pattern);
  target.getForEachStmtInfo() = forEachStmtInfo;
  return target;
}

bool ConstraintSystem::generateConstraints(
    SolutionApplicationTarget &target,
    FreeTypeVariableBinding allowFreeTypeVariables) {
  if (Expr *expr = target.getAsExpr()) {
    // If the target requires an optional of some type, form a new appropriate
    // type variable and update the target's type with an optional of that
    // type variable.
    if (target.isOptionalSomePatternInit()) {
      assert(!target.getExprContextualType() &&
             "some pattern cannot have contextual type pre-configured");
      auto *convertTypeLocator =
          getConstraintLocator(expr, LocatorPathElt::ContextualType());
      Type var = createTypeVariable(convertTypeLocator, TVO_CanBindToNoEscape);
      target.setExprConversionType(TypeChecker::getOptionalType(expr->getLoc(), var));
    }

    expr = buildTypeErasedExpr(expr, target.getDeclContext(),
                               target.getExprContextualType(),
                               target.getExprContextualTypePurpose());

    // Generate constraints for the main system.
    expr = generateConstraints(expr, target.getDeclContext());
    if (!expr)
      return true;
    target.setExpr(expr);

    // If there is a type that we're expected to convert to, add the conversion
    // constraint.
    if (Type convertType = target.getExprConversionType()) {
      // Determine whether we know more about the contextual type.
      ContextualTypePurpose ctp = target.getExprContextualTypePurpose();
      bool isOpaqueReturnType = target.infersOpaqueReturnType();

      // Substitute type variables in for unresolved types.
      if (allowFreeTypeVariables == FreeTypeVariableBinding::UnresolvedType) {
        bool isForSingleExprFunction = (ctp == CTP_ReturnSingleExpr);
        auto *convertTypeLocator = getConstraintLocator(
            expr, LocatorPathElt::ContextualType(isForSingleExprFunction));

        convertType = convertType.transform([&](Type type) -> Type {
          if (type->is<UnresolvedType>()) {
            return createTypeVariable(
                convertTypeLocator, TVO_CanBindToNoEscape);
          }
          return type;
        });
      }

      addContextualConversionConstraint(expr, convertType, ctp,
                                        isOpaqueReturnType);
    }

    // For an initialization target, generate constraints for the pattern.
    if (target.getExprContextualTypePurpose() == CTP_Initialization &&
        generateInitPatternConstraints(*this, target, expr)) {
      return true;
    }

    // For a for-each statement, generate constraints for the pattern, where
    // clause, and sequence traversal.
    if (target.getExprContextualTypePurpose() == CTP_ForEachStmt) {
      auto resultTarget = generateForEachStmtConstraints(*this, target, expr);
      if (!resultTarget)
        return true;

      target = *resultTarget;
    }

    if (isDebugMode()) {
      auto &log = llvm::errs();
      log << "---Initial constraints for the given expression---\n";
      print(log, expr);
      log << "\n";
      print(log);
    }

    return false;
  }

  switch (target.kind) {
  case SolutionApplicationTarget::Kind::expression:
    llvm_unreachable("Handled above");

  case SolutionApplicationTarget::Kind::caseLabelItem:
  case SolutionApplicationTarget::Kind::function:
  case SolutionApplicationTarget::Kind::stmtCondition:
    llvm_unreachable("Handled separately");

  case SolutionApplicationTarget::Kind::patternBinding: {
    auto patternBinding = target.getAsPatternBinding();
    auto dc = target.getDeclContext();
    bool hadError = false;

    /// Generate constraints for each pattern binding entry
    for (unsigned index : range(patternBinding->getNumPatternEntries())) {
      // Type check the pattern.
      auto pattern = patternBinding->getPattern(index);
      auto contextualPattern = ContextualPattern::forRawPattern(pattern, dc);
      Type patternType = TypeChecker::typeCheckPattern(contextualPattern);

      auto init = patternBinding->getInit(index);
      if (!init) {
        llvm_unreachable("Unsupported pattern binding entry");
      }

      // Generate constraints for the initialization.
      auto target = SolutionApplicationTarget::forInitialization(
          init, dc, patternType, pattern,
          /*bindPatternVarsOneWay=*/true);
      if (generateConstraints(target, FreeTypeVariableBinding::Disallow)) {
        hadError = true;
        continue;
      }

      // Keep track of this binding entry.
      setSolutionApplicationTarget({patternBinding, index}, target);
    }

    return hadError;
  }

  case SolutionApplicationTarget::Kind::uninitializedWrappedVar: {
    auto *wrappedVar = target.getAsUninitializedWrappedVar();
    auto *outermostWrapper = wrappedVar->getAttachedPropertyWrappers().front();
    auto *typeRepr = outermostWrapper->getTypeRepr();
    auto backingType = openUnboundGenericTypes(outermostWrapper->getType(),
                                               getConstraintLocator(typeRepr));
    setType(typeRepr, backingType);

    auto propertyType = wrappedVar->getType();
    if (propertyType->hasError())
      return true;

    return generateWrappedPropertyTypeConstraints(
        *this, backingType, wrappedVar, propertyType);
  }
  }
}

Expr *ConstraintSystem::generateConstraints(
    Expr *expr, DeclContext *dc, bool isInputExpression) {
  if (isInputExpression)
    InputExprs.insert(expr);
  return generateConstraintsFor(*this, expr, dc);
}

Type ConstraintSystem::generateConstraints(
    Pattern *pattern, ConstraintLocatorBuilder locator,
    bool bindPatternVarsOneWay, PatternBindingDecl *patternBinding,
    unsigned patternIndex) {
  ConstraintGenerator cg(*this, nullptr);
  return cg.getTypeForPattern(pattern, locator, Type(), bindPatternVarsOneWay,
                              patternBinding, patternIndex);
}

bool ConstraintSystem::generateConstraints(StmtCondition condition,
                                           DeclContext *dc) {
  // FIXME: This should be folded into constraint generation for conditions.
  auto boolDecl = getASTContext().getBoolDecl();
  if (!boolDecl) {
    return true;
  }

  Type boolTy = boolDecl->getDeclaredInterfaceType();
  for (const auto &condElement : condition) {
    switch (condElement.getKind()) {
    case StmtConditionElement::CK_Availability:
      // Nothing to do here.
      continue;

    case StmtConditionElement::CK_Boolean: {
      Expr *condExpr = condElement.getBoolean();
      setContextualType(condExpr, TypeLoc::withoutLoc(boolTy), CTP_Condition);

      condExpr = generateConstraints(condExpr, dc);
      if (!condExpr) {
        return true;
      }

      addConstraint(ConstraintKind::Conversion,
                    getType(condExpr),
                    boolTy,
                    getConstraintLocator(condExpr,
                                         LocatorPathElt::ContextualType()));
      continue;
    }

    case StmtConditionElement::CK_PatternBinding: {
      auto *pattern = TypeChecker::resolvePattern(
          condElement.getPattern(), dc, /*isStmtCondition*/true);
      if (!pattern)
        return true;

      auto target = SolutionApplicationTarget::forInitialization(
          condElement.getInitializer(), dc, Type(),
          pattern, /*bindPatternVarsOneWay=*/true);
      if (generateConstraints(target, FreeTypeVariableBinding::Disallow))
        return true;

      setSolutionApplicationTarget(&condElement, target);
      continue;
    }
    }
  }

  return false;
}

bool ConstraintSystem::generateConstraints(
    CaseStmt *caseStmt, DeclContext *dc, Type subjectType,
    ConstraintLocator *locator) {
  // Pre-bind all of the pattern variables within the case.
  bindSwitchCasePatternVars(dc, caseStmt);

  for (auto &caseLabelItem : caseStmt->getMutableCaseLabelItems()) {
    // Resolve the pattern.
    auto *pattern = caseLabelItem.getPattern();
    if (!caseLabelItem.isPatternResolved()) {
      pattern = TypeChecker::resolvePattern(
          pattern, dc, /*isStmtCondition=*/false);
      if (!pattern)
        return true;
    }

    // Generate constraints for the pattern, including one-way bindings for
    // any variables that show up in this pattern, because those variables
    // can be referenced in the guard expressions and the body.
    Type patternType = generateConstraints(
        pattern, locator, /* bindPatternVarsOneWay=*/true,
        /*patternBinding=*/nullptr, /*patternBindingIndex=*/0);

    // Convert the subject type to the pattern, which establishes the
    // bindings.
    addConstraint(
        ConstraintKind::Conversion, subjectType, patternType, locator);

    // Generate constraints for the guard expression, if there is one.
    Expr *guardExpr = caseLabelItem.getGuardExpr();
    if (guardExpr) {
      guardExpr = generateConstraints(guardExpr, dc);
      if (!guardExpr)
        return true;
    }

    // Save this info.
    setCaseLabelItemInfo(&caseLabelItem, {pattern, guardExpr});

    // For any pattern variable that has a parent variable (i.e., another
    // pattern variable with the same name in the same case), require that
    // the types be equivalent.
    pattern->forEachNode([&](Pattern *pattern) {
      auto namedPattern = dyn_cast<NamedPattern>(pattern);
      if (!namedPattern)
        return;

      auto var = namedPattern->getDecl();
      if (auto parentVar = var->getParentVarDecl()) {
        addConstraint(
            ConstraintKind::Equal, getType(parentVar), getType(var),
            getConstraintLocator(
              locator,
              LocatorPathElt::PatternMatch(namedPattern)));
      }
    });
  }

  // Bind the types of the case body variables.
  for (auto caseBodyVar : caseStmt->getCaseBodyVariablesOrEmptyArray()) {
    auto parentVar = caseBodyVar->getParentVarDecl();
    assert(parentVar && "Case body variables always have parents");
    setType(caseBodyVar, getType(parentVar));
  }

  return false;
}

void ConstraintSystem::optimizeConstraints(Expr *e) {
  if (getASTContext().TypeCheckerOpts.DisableConstraintSolverPerformanceHacks)
    return;
  
  SmallVector<Expr *, 16> linkedExprs;
  
  // Collect any linked expressions.
  LinkedExprCollector collector(linkedExprs, *this);
  e->walk(collector);
  
  // Favor types, as appropriate.
  for (auto linkedExpr : linkedExprs) {
    computeFavoredTypeForExpr(linkedExpr, *this);
  }
  
  // Optimize the constraints.
  ConstraintOptimizer optimizer(*this);
  e->walk(optimizer);
}

bool swift::areGenericRequirementsSatisfied(
    const DeclContext *DC, GenericSignature sig,
    SubstitutionMap Substitutions, bool isExtension) {

  ConstraintSystemOptions Options;
  ConstraintSystem CS(const_cast<DeclContext *>(DC), Options);
  auto Loc = CS.getConstraintLocator({});

  // For every requirement, add a constraint.
  for (auto Req : sig->getRequirements()) {
    if (auto resolved = Req.subst(
          QuerySubstitutionMap{Substitutions},
          LookUpConformanceInModule(DC->getParentModule()))) {
      CS.addConstraint(*resolved, Loc);
    } else if (isExtension) {
      return false;
    }
    // Unresolved requirements are requirements of the function itself. This
    // does not prevent it from being applied. E.g. func foo<T: Sequence>(x: T).
  }

  // Having a solution implies the requirements have been fulfilled.
  return CS.solveSingle().hasValue();
}

struct ResolvedMemberResult::Implementation {
  llvm::SmallVector<ValueDecl*, 4> AllDecls;
  unsigned ViableStartIdx;
  Optional<unsigned> BestIdx;
};

ResolvedMemberResult::ResolvedMemberResult(): Impl(new Implementation()) {};

ResolvedMemberResult::~ResolvedMemberResult() { delete Impl; };

ResolvedMemberResult::operator bool() const {
  return !Impl->AllDecls.empty();
}

bool ResolvedMemberResult::
hasBestOverload() const { return Impl->BestIdx.hasValue(); }

ValueDecl* ResolvedMemberResult::
getBestOverload() const { return Impl->AllDecls[Impl->BestIdx.getValue()]; }

ArrayRef<ValueDecl*> ResolvedMemberResult::
getMemberDecls(InterestedMemberKind Kind) {
  auto Result = llvm::makeArrayRef(Impl->AllDecls);
  switch (Kind) {
  case InterestedMemberKind::Viable:
    return Result.slice(Impl->ViableStartIdx);
  case InterestedMemberKind::Unviable:
    return Result.slice(0, Impl->ViableStartIdx);
  case InterestedMemberKind::All:
    return Result;
  }
  llvm_unreachable("unhandled kind");
}

ResolvedMemberResult
swift::resolveValueMember(DeclContext &DC, Type BaseTy, DeclName Name) {
  ResolvedMemberResult Result;
  ConstraintSystem CS(&DC, None);

  // Look up all members of BaseTy with the given Name.
  MemberLookupResult LookupResult = CS.performMemberLookup(
      ConstraintKind::ValueMember, DeclNameRef(Name), BaseTy,
      FunctionRefKind::SingleApply, CS.getConstraintLocator({}), false);

  // Keep track of all the unviable members.
  for (auto Can : LookupResult.UnviableCandidates)
    Result.Impl->AllDecls.push_back(Can.getDecl());

  // Keep track of the start of viable choices.
  Result.Impl->ViableStartIdx = Result.Impl->AllDecls.size();

  // If no viable members, we are done.
  if (LookupResult.ViableCandidates.empty())
    return Result;

  // If there's only one viable member, that is the best one.
  if (LookupResult.ViableCandidates.size() == 1) {
    Result.Impl->BestIdx = Result.Impl->AllDecls.size();
    Result.Impl->AllDecls.push_back(LookupResult.ViableCandidates[0].getDecl());
    return Result;
  }

  // Try to figure out the best overload.
  ConstraintLocator *Locator = CS.getConstraintLocator({});
  TypeVariableType *TV = CS.createTypeVariable(Locator,
                                               TVO_CanBindToLValue |
                                               TVO_CanBindToNoEscape);
  CS.addOverloadSet(TV, LookupResult.ViableCandidates, &DC, Locator);
  Optional<Solution> OpSolution = CS.solveSingle();
  ValueDecl *Selected = nullptr;
  if (OpSolution.hasValue()) {
    Selected = OpSolution.getValue().overloadChoices[Locator].choice.getDecl();
  }
  for (OverloadChoice& Choice : LookupResult.ViableCandidates) {
    ValueDecl *VD = Choice.getDecl();

    // If this VD is the best overload, keep track of its index.
    if (VD == Selected)
      Result.Impl->BestIdx = Result.Impl->AllDecls.size();
    Result.Impl->AllDecls.push_back(VD);
  }
  return Result;
}

OriginalArgumentList
swift::getOriginalArgumentList(Expr *expr) {
  OriginalArgumentList result;

  auto add = [&](Expr *arg, Identifier label, SourceLoc labelLoc) {
    if (isa<DefaultArgumentExpr>(arg)) {
      return;
    }

    if (auto *varargExpr = dyn_cast<VarargExpansionExpr>(arg)) {
      if (auto *arrayExpr = dyn_cast<ArrayExpr>(varargExpr->getSubExpr())) {
        for (auto *elt : arrayExpr->getElements()) {
          result.args.push_back(elt);
          result.labels.push_back(label);
          result.labelLocs.push_back(labelLoc);

          label = Identifier();
          labelLoc = SourceLoc();
        }

        return;
      }
    }

    result.args.push_back(arg);
    result.labels.push_back(label);
    result.labelLocs.push_back(labelLoc);
  };

  if (auto *parenExpr = dyn_cast<ParenExpr>(expr)) {
    result.lParenLoc = parenExpr->getLParenLoc();
    result.rParenLoc = parenExpr->getRParenLoc();
    result.hasTrailingClosure = parenExpr->hasTrailingClosure();
    add(parenExpr->getSubExpr(), Identifier(), SourceLoc());
  } else if (auto *tupleExpr = dyn_cast<TupleExpr>(expr)) {
    result.lParenLoc = tupleExpr->getLParenLoc();
    result.rParenLoc = tupleExpr->getRParenLoc();
    result.hasTrailingClosure = tupleExpr->hasTrailingClosure();

    auto args = tupleExpr->getElements();
    auto labels = tupleExpr->getElementNames();
    auto labelLocs = tupleExpr->getElementNameLocs();
    for (unsigned i = 0, e = args.size(); i != e; ++i) {
      // Implicit TupleExprs don't always store label locations.
      add(args[i], labels[i],
          labelLocs.empty() ? SourceLoc() : labelLocs[i]);
    }
  } else {
    add(expr, Identifier(), SourceLoc());
  }

  return result;
}<|MERGE_RESOLUTION|>--- conflicted
+++ resolved
@@ -2766,23 +2766,16 @@
     Type visitCoerceExpr(CoerceExpr *expr) {
       // Validate the resulting type.
       auto *const repr = expr->getCastTypeRepr();
-<<<<<<< HEAD
-      const auto toType = resolveTypeReferenceInExpression(
-          repr, TypeResolverContext::ExplicitCastExpr,
-          CS.getConstraintLocator(expr));
-=======
       // SWIFT_ENABLE_TENSORFLOW
       // Handle implicit `CoerceExpr` with null `TypeRepr`.
       // Created by `KeyPathIterable` derived conformances.
       auto toType = expr->getCastType();
       if (!toType) {
         toType = resolveTypeReferenceInExpression(
-            repr, TypeResolverContext::ExplicitCastExpr,
-            // Introduce type variables for unbound generics.
-            OpenUnboundGenericType(CS, CS.getConstraintLocator(expr)));
+          repr, TypeResolverContext::ExplicitCastExpr,
+          CS.getConstraintLocator(expr));
       }
       // SWIFT_ENABLE_TENSORFLOW END
->>>>>>> ce562774
       if (!toType)
         return nullptr;
 
