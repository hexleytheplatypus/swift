//===--- ClangImporter.cpp - Import Clang Modules -------------------------===//
//
// This source file is part of the Swift.org open source project
//
// Copyright (c) 2014 - 2018 Apple Inc. and the Swift project authors
// Licensed under Apache License v2.0 with Runtime Library Exception
//
// See https://swift.org/LICENSE.txt for license information
// See https://swift.org/CONTRIBUTORS.txt for the list of Swift project authors
//
//===----------------------------------------------------------------------===//
//
// This file implements support for loading Clang modules into Swift.
//
//===----------------------------------------------------------------------===//
#include "swift/ClangImporter/ClangImporter.h"
#include "ClangDiagnosticConsumer.h"
#include "ImporterImpl.h"
#include "swift/AST/ASTContext.h"
#include "swift/AST/Builtins.h"
#include "swift/AST/ClangModuleLoader.h"
#include "swift/AST/DiagnosticEngine.h"
#include "swift/AST/DiagnosticsClangImporter.h"
#include "swift/AST/DiagnosticsSema.h"
#include "swift/AST/IRGenOptions.h"
#include "swift/AST/ImportCache.h"
#include "swift/AST/LinkLibrary.h"
#include "swift/AST/Module.h"
#include "swift/AST/NameLookup.h"
#include "swift/AST/NameLookupRequests.h"
#include "swift/AST/Types.h"
#include "swift/Basic/Defer.h"
#include "swift/Basic/Platform.h"
#include "swift/Basic/Range.h"
#include "swift/Basic/StringExtras.h"
#include "swift/Basic/Version.h"
#include "swift/ClangImporter/ClangImporterRequests.h"
#include "swift/ClangImporter/ClangModule.h"
#include "swift/Config.h"
#include "swift/Demangling/Demangle.h"
#include "swift/Parse/Lexer.h"
#include "swift/Parse/Parser.h"
#include "swift/Strings.h"
#include "swift/Subsystems.h"
#include "clang/AST/ASTContext.h"
#include "clang/AST/Mangle.h"
#include "clang/Basic/CharInfo.h"
#include "clang/Basic/IdentifierTable.h"
#include "clang/Basic/Module.h"
#include "clang/Basic/TargetInfo.h"
#include "clang/Basic/Version.h"
#include "clang/CodeGen/ObjectFilePCHContainerOperations.h"
#include "clang/Frontend/FrontendActions.h"
#include "clang/Frontend/Utils.h"
#include "clang/Index/IndexingAction.h"
#include "clang/Lex/Preprocessor.h"
#include "clang/Lex/PreprocessorOptions.h"
#include "clang/Parse/Parser.h"
#include "clang/Rewrite/Frontend/FrontendActions.h"
#include "clang/Rewrite/Frontend/Rewriters.h"
#include "clang/Sema/Lookup.h"
#include "clang/Sema/Sema.h"
#include "clang/Serialization/ASTReader.h"
#include "clang/Serialization/ASTWriter.h"
#include "llvm/ADT/STLExtras.h"
#include "llvm/ADT/StringExtras.h"
#include "llvm/Support/CrashRecoveryContext.h"
#include "llvm/Support/FileCollector.h"
#include "llvm/Support/FileSystem.h"
#include "llvm/Support/Memory.h"
#include "llvm/Support/Path.h"
#include "llvm/Support/YAMLParser.h"
#include "llvm/Support/YAMLTraits.h"
#include <algorithm>
#include <memory>

using namespace swift;
using namespace importer;

// Commonly-used Clang classes.
using clang::CompilerInstance;
using clang::CompilerInvocation;

#pragma mark Internal data structures

namespace {
  class HeaderImportCallbacks : public clang::PPCallbacks {
    ClangImporter::Implementation &Impl;
  public:
    HeaderImportCallbacks(ClangImporter::Implementation &impl)
      : Impl(impl) {}

    void handleImport(const clang::Module *imported) {
      if (!imported)
        return;
      Impl.ImportedHeaderExports.push_back(
          const_cast<clang::Module *>(imported));
    }

    void InclusionDirective(clang::SourceLocation HashLoc,
                            const clang::Token &IncludeTok,
                            StringRef FileName,
                            bool IsAngled,
                            clang::CharSourceRange FilenameRange,
                            const clang::FileEntry *File,
                            StringRef SearchPath,
                            StringRef RelativePath,
                            const clang::Module *Imported,
                            clang::SrcMgr::CharacteristicKind FileType) override {
      handleImport(Imported);
    }

    void moduleImport(clang::SourceLocation ImportLoc,
                              clang::ModuleIdPath Path,
                              const clang::Module *Imported) override {
      handleImport(Imported);
    }
  };

  class PCHDeserializationCallbacks : public clang::ASTDeserializationListener {
    ClangImporter::Implementation &Impl;
  public:
    explicit PCHDeserializationCallbacks(ClangImporter::Implementation &impl)
      : Impl(impl) {}
    void ModuleImportRead(clang::serialization::SubmoduleID ID,
                          clang::SourceLocation ImportLoc) override {
      if (Impl.IsReadingBridgingPCH) {
        Impl.PCHImportedSubmodules.push_back(ID);
      }
    }
  };

  class HeaderParsingASTConsumer : public clang::ASTConsumer {
    SmallVector<clang::DeclGroupRef, 4> DeclGroups;
    PCHDeserializationCallbacks PCHCallbacks;
  public:
    explicit HeaderParsingASTConsumer(ClangImporter::Implementation &impl)
      : PCHCallbacks(impl) {}
    void
    HandleTopLevelDeclInObjCContainer(clang::DeclGroupRef decls) override {
      DeclGroups.push_back(decls);
    }

    ArrayRef<clang::DeclGroupRef> getAdditionalParsedDecls() {
      return DeclGroups;
    }

    clang::ASTDeserializationListener *GetASTDeserializationListener() override {
      return &PCHCallbacks;
    }

    void reset() {
      DeclGroups.clear();
    }
  };

  class ParsingAction : public clang::ASTFrontendAction {
    ASTContext &Ctx;
    ClangImporter &Importer;
    ClangImporter::Implementation &Impl;
    const ClangImporterOptions &ImporterOpts;
    std::string SwiftPCHHash;
  public:
    explicit ParsingAction(ASTContext &ctx,
                           ClangImporter &importer,
                           ClangImporter::Implementation &impl,
                           const ClangImporterOptions &importerOpts,
                           std::string swiftPCHHash)
      : Ctx(ctx), Importer(importer), Impl(impl), ImporterOpts(importerOpts),
        SwiftPCHHash(swiftPCHHash) {}
    std::unique_ptr<clang::ASTConsumer>
    CreateASTConsumer(clang::CompilerInstance &CI, StringRef InFile) override {
      return std::make_unique<HeaderParsingASTConsumer>(Impl);
    }
    bool BeginSourceFileAction(clang::CompilerInstance &CI) override {
      // Prefer frameworks over plain headers.
      // We add search paths here instead of when building the initial invocation
      // so that (a) we use the same code as search paths for imported modules,
      // and (b) search paths are always added after -Xcc options.
      SearchPathOptions &searchPathOpts = Ctx.SearchPathOpts;
      for (const auto &framepath : searchPathOpts.getFrameworkSearchPaths()) {
        Importer.addSearchPath(framepath.Path, /*isFramework*/true,
                               framepath.IsSystem);
      }

      for (const auto &path : searchPathOpts.getImportSearchPaths()) {
        Importer.addSearchPath(path, /*isFramework*/false, /*isSystem=*/false);
      }

      auto PCH = Importer.getOrCreatePCH(ImporterOpts, SwiftPCHHash);
      if (PCH.hasValue()) {
        Impl.getClangInstance()->getPreprocessorOpts().ImplicitPCHInclude =
            PCH.getValue();
        Impl.IsReadingBridgingPCH = true;
        Impl.setSinglePCHImport(PCH.getValue());
      }

      return true;
    }
  };

  class StdStringMemBuffer : public llvm::MemoryBuffer {
    const std::string storage;
    const std::string name;
  public:
    StdStringMemBuffer(std::string &&source, StringRef name)
        : storage(std::move(source)), name(name.str()) {
      init(storage.data(), storage.data() + storage.size(),
           /*null-terminated=*/true);
    }

    StringRef getBufferIdentifier() const override {
      return name;
    }

    BufferKind getBufferKind() const override {
      return MemoryBuffer_Malloc;
    }
  };

  class ZeroFilledMemoryBuffer : public llvm::MemoryBuffer {
    const std::string name;
  public:
    explicit ZeroFilledMemoryBuffer(size_t size, StringRef name)
        : name(name.str()) {
      assert(size > 0);
      std::error_code error;
      llvm::sys::MemoryBlock memory =
          llvm::sys::Memory::allocateMappedMemory(size, nullptr,
                                                  llvm::sys::Memory::MF_READ,
                                                  error);
      assert(!error && "failed to allocated read-only zero-filled memory");
      init(static_cast<char *>(memory.base()),
           static_cast<char *>(memory.base()) + memory.allocatedSize() - 1,
           /*null-terminated*/true);
    }

    ~ZeroFilledMemoryBuffer() override {
      llvm::sys::MemoryBlock memory{const_cast<char *>(getBufferStart()),
        getBufferSize()};
      std::error_code error = llvm::sys::Memory::releaseMappedMemory(memory);
      assert(!error && "failed to deallocate read-only zero-filled memory");
      (void)error;
    }

    ZeroFilledMemoryBuffer(const ZeroFilledMemoryBuffer &) = delete;
    ZeroFilledMemoryBuffer(ZeroFilledMemoryBuffer &&) = delete;
    void operator=(const ZeroFilledMemoryBuffer &) = delete;
    void operator=(ZeroFilledMemoryBuffer &&) = delete;

    StringRef getBufferIdentifier() const override {
      return name;
    }
    BufferKind getBufferKind() const override {
      return MemoryBuffer_MMap;
    }
  };
} // end anonymous namespace

namespace {
class BridgingPPTracker : public clang::PPCallbacks {
  ClangImporter::Implementation &Impl;

public:
  BridgingPPTracker(ClangImporter::Implementation &Impl)
    : Impl(Impl) {}

private:
  static unsigned getNumModuleIdentifiers(const clang::Module *Mod) {
    unsigned Result = 1;
    while (Mod->Parent) {
      Mod = Mod->Parent;
      ++Result;
    }
    return Result;
  }

  void InclusionDirective(clang::SourceLocation HashLoc,
                          const clang::Token &IncludeTok,
                          StringRef FileName,
                          bool IsAngled,
                          clang::CharSourceRange FilenameRange,
                          const clang::FileEntry *File,
                          StringRef SearchPath,
                          StringRef RelativePath,
                          const clang::Module *Imported,
                          clang::SrcMgr::CharacteristicKind FileType) override{
    if (!Imported) {
      if (File)
        Impl.BridgeHeaderFiles.insert(File);
      return;
    }
    // Synthesize identifier locations.
    SmallVector<clang::SourceLocation, 4> IdLocs;
    for (unsigned I = 0, E = getNumModuleIdentifiers(Imported); I != E; ++I)
      IdLocs.push_back(HashLoc);
    handleImport(HashLoc, IdLocs, Imported);
  }

  void moduleImport(clang::SourceLocation ImportLoc,
                    clang::ModuleIdPath Path,
                    const clang::Module *Imported) override {
    if (!Imported)
      return;
    SmallVector<clang::SourceLocation, 4> IdLocs;
    for (auto &P : Path)
      IdLocs.push_back(P.second);
    handleImport(ImportLoc, IdLocs, Imported);
  }

  void handleImport(clang::SourceLocation ImportLoc,
                    ArrayRef<clang::SourceLocation> IdLocs,
                    const clang::Module *Imported) {
    clang::ASTContext &ClangCtx = Impl.getClangASTContext();
    clang::ImportDecl *ClangImport = clang::ImportDecl::Create(ClangCtx,
                                            ClangCtx.getTranslationUnitDecl(),
                                            ImportLoc,
                                           const_cast<clang::Module*>(Imported),
                                            IdLocs);
    Impl.BridgeHeaderTopLevelImports.push_back(ClangImport);
  }

  void MacroDefined(const clang::Token &MacroNameTok,
                    const clang::MacroDirective *MD) override {
    Impl.BridgeHeaderMacros.push_back(MacroNameTok.getIdentifierInfo());
  }
};

class ClangImporterDependencyCollector : public clang::DependencyCollector
{
  llvm::StringSet<> ExcludedPaths;
  /// The FileCollector is used by LLDB to generate reproducers. It's not used
  /// by Swift to track dependencies.
  std::shared_ptr<llvm::FileCollectorBase> FileCollector;
  const IntermoduleDepTrackingMode Mode;

public:
  ClangImporterDependencyCollector(
      IntermoduleDepTrackingMode Mode,
      std::shared_ptr<llvm::FileCollectorBase> FileCollector)
      : FileCollector(FileCollector), Mode(Mode) {}

  void excludePath(StringRef filename) {
    ExcludedPaths.insert(filename);
  }

  bool isClangImporterSpecialName(StringRef Filename) {
    using ImporterImpl = ClangImporter::Implementation;
    return (Filename == ImporterImpl::moduleImportBufferName
            || Filename == ImporterImpl::bridgingHeaderBufferName);
  }

  bool needSystemDependencies() override {
    return Mode == IntermoduleDepTrackingMode::IncludeSystem;
  }

  bool sawDependency(StringRef Filename, bool FromClangModule,
                     bool IsSystem, bool IsClangModuleFile,
                     bool IsMissing) override {
    if (!clang::DependencyCollector::sawDependency(Filename, FromClangModule,
                                                   IsSystem, IsClangModuleFile,
                                                   IsMissing))
      return false;
    // Currently preserving older ClangImporter behavior of ignoring .pcm
    // file dependencies, but possibly revisit?
    if (IsClangModuleFile
        || isClangImporterSpecialName(Filename)
        || ExcludedPaths.count(Filename))
      return false;
    return true;
  }

  void maybeAddDependency(StringRef Filename, bool FromModule, bool IsSystem,
                          bool IsModuleFile, bool IsMissing) override {
    if (FileCollector)
      FileCollector->addFile(Filename);
    clang::DependencyCollector::maybeAddDependency(
        Filename, FromModule, IsSystem, IsModuleFile, IsMissing);
  }
};
} // end anonymous namespace

std::shared_ptr<clang::DependencyCollector>
ClangImporter::createDependencyCollector(
    IntermoduleDepTrackingMode Mode,
    std::shared_ptr<llvm::FileCollectorBase> FileCollector) {
  return std::make_shared<ClangImporterDependencyCollector>(Mode,
                                                            FileCollector);
}

void ClangImporter::Implementation::addBridgeHeaderTopLevelDecls(
    clang::Decl *D) {
  if (shouldIgnoreBridgeHeaderTopLevelDecl(D))
    return;

  BridgeHeaderTopLevelDecls.push_back(D);
}

bool importer::isForwardDeclOfType(const clang::Decl *D) {
  if (auto *ID = dyn_cast<clang::ObjCInterfaceDecl>(D)) {
    if (!ID->isThisDeclarationADefinition())
      return true;
  } else if (auto PD = dyn_cast<clang::ObjCProtocolDecl>(D)) {
    if (!PD->isThisDeclarationADefinition())
      return true;
  } else if (auto TD = dyn_cast<clang::TagDecl>(D)) {
    if (!TD->isThisDeclarationADefinition())
      return true;
  }
  return false;
}

bool ClangImporter::Implementation::shouldIgnoreBridgeHeaderTopLevelDecl(
    clang::Decl *D) {
  return importer::isForwardDeclOfType(D);
}

ClangImporter::ClangImporter(ASTContext &ctx,
                             DependencyTracker *tracker,
                             DWARFImporterDelegate *dwarfImporterDelegate)
    : ClangModuleLoader(tracker),
      Impl(*new Implementation(ctx, dwarfImporterDelegate)) {
}

ClangImporter::~ClangImporter() {
  delete &Impl;
}

#pragma mark Module loading

/// Finds the glibc.modulemap file relative to the provided resource dir.
///
/// Note that the module map used for Glibc depends on the target we're
/// compiling for, and is not included in the resource directory with the other
/// implicit module maps. It's at {freebsd|linux}/{arch}/glibc.modulemap.
static Optional<StringRef>
getGlibcModuleMapPath(SearchPathOptions& Opts, llvm::Triple triple,
                      SmallVectorImpl<char> &buffer) {
  StringRef platform = swift::getPlatformNameForTriple(triple);
  StringRef arch = swift::getMajorArchitectureName(triple);

  StringRef SDKPath = Opts.getSDKPath();
  if (!SDKPath.empty()) {
    buffer.clear();
    buffer.append(SDKPath.begin(), SDKPath.end());
    llvm::sys::path::append(buffer, "usr", "lib", "swift");
    llvm::sys::path::append(buffer, platform, arch, "glibc.modulemap");

    // Only specify the module map if that file actually exists.  It may not;
    // for example in the case that `swiftc -target x86_64-unknown-linux-gnu
    // -emit-ir` is invoked using a Swift compiler not built for Linux targets.
    if (llvm::sys::fs::exists(buffer))
      return StringRef(buffer.data(), buffer.size());
  }

  if (!Opts.RuntimeResourcePath.empty()) {
    buffer.clear();
    buffer.append(Opts.RuntimeResourcePath.begin(),
                  Opts.RuntimeResourcePath.end());
    llvm::sys::path::append(buffer, platform, arch, "glibc.modulemap");

    // Only specify the module map if that file actually exists.  It may not;
    // for example in the case that `swiftc -target x86_64-unknown-linux-gnu
    // -emit-ir` is invoked using a Swift compiler not built for Linux targets.
    if (llvm::sys::fs::exists(buffer))
      return StringRef(buffer.data(), buffer.size());
  }

  return None;
}

static bool clangSupportsPragmaAttributeWithSwiftAttr() {
  clang::AttributeCommonInfo swiftAttrInfo(clang::SourceRange(),
     clang::AttributeCommonInfo::AT_SwiftAttr,
     clang::AttributeCommonInfo::AS_GNU);
  auto swiftAttrParsedInfo = clang::ParsedAttrInfo::get(swiftAttrInfo);
  return swiftAttrParsedInfo.IsSupportedByPragmaAttribute;
}

<<<<<<< HEAD
static Optional<StringRef>
getWasiLibcModuleMapPath(SearchPathOptions& Opts, llvm::Triple triple,
                         SmallVectorImpl<char> &buffer) {
  StringRef platform = swift::getPlatformNameForTriple(triple);
  StringRef arch = swift::getMajorArchitectureName(triple);
  StringRef SDKPath = Opts.getSDKPath();

  if (!SDKPath.empty()) {
    buffer.clear();
    buffer.append(SDKPath.begin(), SDKPath.end());
    llvm::sys::path::append(buffer, "usr", "lib", "swift");
    llvm::sys::path::append(buffer, platform, arch, "wasi.modulemap");

    // Only specify the module map if that file actually exists.  It may not;
    // for example in the case that `swiftc -target x86_64-unknown-linux-gnu
    // -emit-ir` is invoked using a Swift compiler not built for Linux targets.
    if (llvm::sys::fs::exists(buffer))
      return StringRef(buffer.data(), buffer.size());
  }

  if (!Opts.RuntimeResourcePath.empty()) {
    buffer.clear();
    buffer.append(Opts.RuntimeResourcePath.begin(),
                  Opts.RuntimeResourcePath.end());
    llvm::sys::path::append(buffer, platform, arch, "wasi.modulemap");

    // Only specify the module map if that file actually exists.  It may not;
    // for example in the case that `swiftc -target x86_64-unknown-linux-gnu
    // -emit-ir` is invoked using a Swift compiler not built for Linux targets.
    if (llvm::sys::fs::exists(buffer))
      return StringRef(buffer.data(), buffer.size());
  }

  return None;
=======
static inline bool isPCHFilenameExtension(StringRef path) {
  return llvm::sys::path::extension(path)
    .endswith(file_types::getExtension(file_types::TY_PCH));
>>>>>>> 9f95d012
}

void
importer::getNormalInvocationArguments(
    std::vector<std::string> &invocationArgStrs,
    ASTContext &ctx) {
  const auto &LangOpts = ctx.LangOpts;
  const llvm::Triple &triple = LangOpts.Target;
  SearchPathOptions &searchPathOpts = ctx.SearchPathOpts;
  ClangImporterOptions &importerOpts = ctx.ClangImporterOpts;
  auto languageVersion = ctx.LangOpts.EffectiveLanguageVersion;

  if (isPCHFilenameExtension(importerOpts.BridgingHeader)) {
    invocationArgStrs.insert(invocationArgStrs.end(), {
        "-include-pch", importerOpts.BridgingHeader
    });
  }

  // If there are no shims in the resource dir, add a search path in the SDK.
  SmallString<128> shimsPath(searchPathOpts.RuntimeResourcePath);
  llvm::sys::path::append(shimsPath, "shims");
  if (!llvm::sys::fs::exists(shimsPath)) {
    shimsPath = searchPathOpts.getSDKPath();
    llvm::sys::path::append(shimsPath, "usr", "lib", "swift", "shims");
    invocationArgStrs.insert(invocationArgStrs.end(),
                             {"-isystem", std::string(shimsPath.str())});
  }

  // Construct the invocation arguments for the current target.
  // Add target-independent options first.
  invocationArgStrs.insert(invocationArgStrs.end(), {
      // Don't emit LLVM IR.
      "-fsyntax-only",

      // Enable block support.
      "-fblocks",

      languageVersion.preprocessorDefinition("__swift__", {10000, 100, 1}),

      "-fretain-comments-from-system-headers",

      "-isystem", searchPathOpts.RuntimeResourcePath,
  });

  // Enable Position Independence.  `-fPIC` is not supported on Windows, which
  // is implicitly position independent.
  if (!triple.isOSWindows())
    invocationArgStrs.insert(invocationArgStrs.end(), {"-fPIC"});

  // Enable modules.
  invocationArgStrs.insert(invocationArgStrs.end(), {
      "-fmodules",
      "-Xclang", "-fmodule-feature", "-Xclang", "swift"
  });
  // Don't enforce strict rules when inside the debugger to work around search
  // path problems caused by a module existing in both the build/install
  // directory and the source directory.
  if (!importerOpts.DebuggerSupport)
    invocationArgStrs.push_back(
        "-Werror=non-modular-include-in-framework-module");

  bool EnableCXXInterop = LangOpts.EnableCXXInterop;

  if (LangOpts.EnableObjCInterop) {
    invocationArgStrs.insert(invocationArgStrs.end(), {"-fobjc-arc"});
    // TODO: Investigate whether 7.0 is a suitable default version.
    if (!triple.isOSDarwin())
      invocationArgStrs.insert(invocationArgStrs.end(),
                               {"-fobjc-runtime=ios-7.0"});

    invocationArgStrs.insert(invocationArgStrs.end(), {
      "-x", EnableCXXInterop ? "objective-c++" : "objective-c",
    });
  } else {
    invocationArgStrs.insert(invocationArgStrs.end(), {
      "-x", EnableCXXInterop ? "c++" : "c",
    });
  }

  {
    const clang::LangStandard &stdcxx =
#if defined(CLANG_DEFAULT_STD_CXX)
        *clang::LangStandard::getLangStandardForName(CLANG_DEFAULT_STD_CXX);
#else
        clang::LangStandard::getLangStandardForKind(
            clang::LangStandard::lang_gnucxx14);
#endif

    const clang::LangStandard &stdc =
#if defined(CLANG_DEFAULT_STD_C)
        *clang::LangStandard::getLangStandardForName(CLANG_DEFAULT_STD_C);
#else
        clang::LangStandard::getLangStandardForKind(
            clang::LangStandard::lang_gnu11);
#endif

    invocationArgStrs.insert(invocationArgStrs.end(), {
      (Twine("-std=") + StringRef(EnableCXXInterop ? stdcxx.getName()
                                                   : stdc.getName())).str()
    });
  }

  // Set C language options.
  if (triple.isOSDarwin()) {
    invocationArgStrs.insert(invocationArgStrs.end(), {
      // Avoid including the iso646.h header because some headers from OS X
      // frameworks are broken by it.
      "-D_ISO646_H_", "-D__ISO646_H",

      // Request new APIs from AppKit.
      "-DSWIFT_SDK_OVERLAY_APPKIT_EPOCH=2",

      // Request new APIs from Foundation.
      "-DSWIFT_SDK_OVERLAY_FOUNDATION_EPOCH=8",

      // Request new APIs from SceneKit.
      "-DSWIFT_SDK_OVERLAY2_SCENEKIT_EPOCH=3",

      // Request new APIs from GameplayKit.
      "-DSWIFT_SDK_OVERLAY_GAMEPLAYKIT_EPOCH=1",

      // Request new APIs from SpriteKit.
      "-DSWIFT_SDK_OVERLAY_SPRITEKIT_EPOCH=1",

      // Request new APIs from CoreImage.
      "-DSWIFT_SDK_OVERLAY_COREIMAGE_EPOCH=2",

      // Request new APIs from libdispatch.
      "-DSWIFT_SDK_OVERLAY_DISPATCH_EPOCH=2",

      // Request new APIs from libpthread
      "-DSWIFT_SDK_OVERLAY_PTHREAD_EPOCH=1",

      // Request new APIs from CoreGraphics.
      "-DSWIFT_SDK_OVERLAY_COREGRAPHICS_EPOCH=0",

      // Request new APIs from UIKit.
      "-DSWIFT_SDK_OVERLAY_UIKIT_EPOCH=2",

      // Backwards compatibility for headers that were checking this instead of
      // '__swift__'.
      "-DSWIFT_CLASS_EXTRA=",
    });

    // Indicate that using '__attribute__((swift_attr))' with '@Sendable' and
    // '@_nonSendable' on Clang declarations is fully supported, including the
    // 'attribute push' pragma.
    if (clangSupportsPragmaAttributeWithSwiftAttr())
      invocationArgStrs.push_back( "-D__SWIFT_ATTR_SUPPORTS_SENDABLE_DECLS=1");

    // Get the version of this compiler and pass it to C/Objective-C
    // declarations.
    auto V = version::Version::getCurrentCompilerVersion();
    if (!V.empty()) {
      invocationArgStrs.insert(invocationArgStrs.end(), {
        V.preprocessorDefinition("__SWIFT_COMPILER_VERSION",
                                 {1000000000, /*ignored*/ 0, 1000000, 1000, 1}),
      });
    }
  } else {
    // Ideally we should turn this on for all Glibc targets that are actually
    // using Glibc or a libc that respects that flag. This will cause some
    // source breakage however (specifically with strerror_r()) on Linux
    // without a workaround.
    if (triple.isOSFuchsia() || triple.isAndroid()) {
      // Many of the modern libc features are hidden behind feature macros like
      // _GNU_SOURCE or _XOPEN_SOURCE.
      invocationArgStrs.insert(invocationArgStrs.end(), {
        "-D_GNU_SOURCE",
      });
    }

    if (triple.isOSWASI()) {
      invocationArgStrs.insert(invocationArgStrs.end(), {"-D_WASI_EMULATED_MMAN"});
      SmallString<128> buffer;
      if (auto path = getWasiLibcModuleMapPath(searchPathOpts, triple, buffer)) {
        invocationArgStrs.push_back((Twine("-fmodule-map-file=") + *path).str());
      }
    }

    if (triple.isOSWindows()) {
      switch (triple.getArch()) {
      default: llvm_unreachable("unsupported Windows architecture");
      case llvm::Triple::arm:
      case llvm::Triple::thumb:
        invocationArgStrs.insert(invocationArgStrs.end(), {"-D_ARM_"});
        break;
      case llvm::Triple::aarch64:
      case llvm::Triple::aarch64_32:
        invocationArgStrs.insert(invocationArgStrs.end(), {"-D_ARM64_"});
        break;
      case llvm::Triple::x86:
        invocationArgStrs.insert(invocationArgStrs.end(), {"-D_X86_"});
        break;
      case llvm::Triple::x86_64:
        invocationArgStrs.insert(invocationArgStrs.end(), {"-D_AMD64_"});
        break;
      }
    }

    SmallString<128> buffer;
    if (auto path = getGlibcModuleMapPath(searchPathOpts, triple, buffer)) {
      invocationArgStrs.push_back((Twine("-fmodule-map-file=") + *path).str());
    } else {
      // FIXME: Emit a warning of some kind.
    }
  }

  if (searchPathOpts.getSDKPath().empty()) {
    invocationArgStrs.push_back("-Xclang");
    invocationArgStrs.push_back("-nostdsysteminc");
  } else {
    if (triple.isWindowsMSVCEnvironment()) {
      llvm::SmallString<261> path; // MAX_PATH + 1
      path = searchPathOpts.getSDKPath();
      llvm::sys::path::append(path, "usr", "include");
      llvm::sys::path::native(path);

      invocationArgStrs.push_back("-isystem");
      invocationArgStrs.push_back(std::string(path.str()));
    } else {
      // On Darwin, Clang uses -isysroot to specify the include
      // system root. On other targets, it seems to use --sysroot.
      invocationArgStrs.push_back(triple.isOSDarwin() ? "-isysroot"
                                                      : "--sysroot");
      invocationArgStrs.push_back(searchPathOpts.getSDKPath().str());
    }
  }

  const std::string &moduleCachePath = importerOpts.ModuleCachePath;
  if (!moduleCachePath.empty()) {
    invocationArgStrs.push_back("-fmodules-cache-path=");
    invocationArgStrs.back().append(moduleCachePath);
  }

  if (ctx.SearchPathOpts.DisableModulesValidateSystemDependencies) {
    invocationArgStrs.push_back("-fno-modules-validate-system-headers");
  } else {
    invocationArgStrs.push_back("-fmodules-validate-system-headers");
  }

  if (importerOpts.DetailedPreprocessingRecord) {
    invocationArgStrs.insert(invocationArgStrs.end(), {
      "-Xclang", "-detailed-preprocessing-record",
      "-Xclang", "-fmodule-format=raw",
    });
  } else {
    invocationArgStrs.insert(invocationArgStrs.end(), {
      "-Xclang", "-fmodule-format=obj",
    });
  }

  // Enable API notes alongside headers/in frameworks.
  invocationArgStrs.push_back("-fapinotes-modules");
  invocationArgStrs.push_back("-fapinotes-swift-version=" +
                              languageVersion.asAPINotesVersionString());
  invocationArgStrs.push_back("-iapinotes-modules");
  invocationArgStrs.push_back((llvm::Twine(searchPathOpts.RuntimeResourcePath) +
                               llvm::sys::path::get_separator() +
                               "apinotes").str());
}

static void
getEmbedBitcodeInvocationArguments(std::vector<std::string> &invocationArgStrs,
                                   ASTContext &ctx) {
  invocationArgStrs.insert(invocationArgStrs.end(), {
    // Backend mode.
    "-fembed-bitcode",

    // ...but Clang isn't doing the emission.
    "-fsyntax-only",

    "-x", "ir",
  });
}

void
importer::addCommonInvocationArguments(
    std::vector<std::string> &invocationArgStrs,
    ASTContext &ctx) {
  using ImporterImpl = ClangImporter::Implementation;
  llvm::Triple triple = ctx.LangOpts.Target;
  // Use clang specific target triple if given.
  if (ctx.LangOpts.ClangTarget.hasValue()) {
    triple = ctx.LangOpts.ClangTarget.getValue();
  }
  SearchPathOptions &searchPathOpts = ctx.SearchPathOpts;
  const ClangImporterOptions &importerOpts = ctx.ClangImporterOpts;

  invocationArgStrs.push_back("-target");
  invocationArgStrs.push_back(triple.str());

  if (ctx.LangOpts.SDKVersion) {
    invocationArgStrs.push_back("-Xclang");
    invocationArgStrs.push_back(
        "-target-sdk-version=" + ctx.LangOpts.SDKVersion->getAsString());
  }

  invocationArgStrs.push_back(ImporterImpl::moduleImportBufferName);

  if (ctx.LangOpts.EnableAppExtensionRestrictions) {
    invocationArgStrs.push_back("-fapplication-extension");
  }

  if (!importerOpts.TargetCPU.empty()) {
    invocationArgStrs.push_back("-mcpu=" + importerOpts.TargetCPU);

  } else if (triple.isOSDarwin()) {
    // Special case CPU based on known deployments:
    //   - arm64 deploys to apple-a7
    //   - arm64 on macOS
    //   - arm64 for iOS/tvOS/watchOS simulators
    //   - arm64e deploys to apple-a12
    // and arm64e (everywhere) and arm64e macOS defaults to the "apple-a12" CPU
    // for Darwin, but Clang only detects this if we use -arch.
    if (triple.getArchName() == "arm64e")
      invocationArgStrs.push_back("-mcpu=apple-a12");
    else if (triple.isAArch64() && triple.isMacOSX())
      invocationArgStrs.push_back("-mcpu=apple-a12");
    else if (triple.isAArch64() && triple.isSimulatorEnvironment() &&
             (triple.isiOS() || triple.isWatchOS()))
      invocationArgStrs.push_back("-mcpu=apple-a12");
    else if (triple.getArch() == llvm::Triple::aarch64 ||
             triple.getArch() == llvm::Triple::aarch64_32 ||
             triple.getArch() == llvm::Triple::aarch64_be) {
      invocationArgStrs.push_back("-mcpu=apple-a7");
    }
  } else if (triple.getArch() == llvm::Triple::systemz) {
    invocationArgStrs.push_back("-march=z13");
  }

  if (triple.getArch() == llvm::Triple::x86_64) {
    // Enable double wide atomic intrinsics on every x86_64 target.
    // (This is the default on Darwin, but not so on other platforms.)
    invocationArgStrs.push_back("-mcx16");
  }

  if (!importerOpts.Optimization.empty()) {
    invocationArgStrs.push_back(importerOpts.Optimization);
  }

  const std::string &overrideResourceDir = importerOpts.OverrideResourceDir;
  if (overrideResourceDir.empty()) {
    llvm::SmallString<128> resourceDir(searchPathOpts.RuntimeResourcePath);

    // Adjust the path to refer to our copy of the Clang resource directory
    // under 'lib/swift/clang', which is either a real resource directory or a
    // symlink to one inside of a full Clang installation.
    //
    // The rationale for looking under the Swift resource directory and not
    // assuming that the Clang resource directory is located next to it is that
    // Swift, when installed separately, should not need to install files in
    // directories that are not "owned" by it.
    llvm::sys::path::append(resourceDir, "clang");

    // Set the Clang resource directory to the path we computed.
    invocationArgStrs.push_back("-resource-dir");
    invocationArgStrs.push_back(std::string(resourceDir.str()));
  } else {
    invocationArgStrs.push_back("-resource-dir");
    invocationArgStrs.push_back(overrideResourceDir);
  }

  if (!importerOpts.IndexStorePath.empty()) {
    invocationArgStrs.push_back("-index-store-path");
    invocationArgStrs.push_back(importerOpts.IndexStorePath);
  }

  invocationArgStrs.push_back("-fansi-escape-codes");

  for (auto extraArg : importerOpts.ExtraArgs) {
    invocationArgStrs.push_back(extraArg);
  }
}

bool ClangImporter::canReadPCH(StringRef PCHFilename) {
  if (!llvm::sys::fs::exists(PCHFilename))
    return false;

  // FIXME: The following attempts to do an initial ReadAST invocation to verify
  // the PCH, without causing trouble for the existing CompilerInstance.
  // Look into combining creating the ASTReader along with verification + update
  // if necessary, so that we can create and use one ASTReader in the common case
  // when there is no need for update.
  clang::CompilerInstance CI(Impl.Instance->getPCHContainerOperations(),
                             &Impl.Instance->getModuleCache());
  auto invocation =
      std::make_shared<clang::CompilerInvocation>(*Impl.Invocation);
  invocation->getPreprocessorOpts().DisablePCHOrModuleValidation =
      clang::DisableValidationForModuleKind::None;
  invocation->getHeaderSearchOpts().ModulesValidateSystemHeaders = true;
  invocation->getLangOpts()->NeededByPCHOrCompilationUsesPCH = true;
  invocation->getLangOpts()->CacheGeneratedPCH = true;
  // If the underlying invocation is allowing PCH errors, then it "can be read",
  // even if it has its error bit set. Thus, don't override
  // `AllowPCHWithCompilerErrors`.

  // ClangImporter::create adds a remapped MemoryBuffer that we don't need
  // here.  Moreover, it's a raw pointer owned by the preprocessor options; if
  // we don't clear the range then both the original and new CompilerInvocation
  // will try to free it.
  invocation->getPreprocessorOpts().RemappedFileBuffers.clear();

  CI.setInvocation(std::move(invocation));
  CI.setTarget(&Impl.Instance->getTarget());
  CI.setDiagnostics(
      &*clang::CompilerInstance::createDiagnostics(new clang::DiagnosticOptions()));

  // Note: Reusing the file manager is safe; this is a component that's already
  // reused when building PCM files for the module cache.
  CI.createSourceManager(Impl.Instance->getFileManager());
  auto &clangSrcMgr = CI.getSourceManager();
  auto FID = clangSrcMgr.createFileID(
                        std::make_unique<ZeroFilledMemoryBuffer>(1, "<main>"));
  clangSrcMgr.setMainFileID(FID);
  auto &diagConsumer = CI.getDiagnosticClient();
  diagConsumer.BeginSourceFile(CI.getLangOpts());
  SWIFT_DEFER {
    diagConsumer.EndSourceFile();
  };

  // Pass in TU_Complete, which is the default mode for the Preprocessor
  // constructor and the right one for reading a PCH.
  CI.createPreprocessor(clang::TU_Complete);
  CI.createASTContext();
  CI.createASTReader();
  clang::ASTReader &Reader = *CI.getASTReader();

  auto failureCapabilities =
    clang::ASTReader::ARR_Missing |
    clang::ASTReader::ARR_OutOfDate |
    clang::ASTReader::ARR_VersionMismatch;

  auto result = Reader.ReadAST(PCHFilename, clang::serialization::MK_PCH,
                               clang::SourceLocation(), failureCapabilities);
  switch (result) {
  case clang::ASTReader::Success:
    return true;
  case clang::ASTReader::Failure:
  case clang::ASTReader::Missing:
  case clang::ASTReader::OutOfDate:
  case clang::ASTReader::VersionMismatch:
    return false;
  case clang::ASTReader::ConfigurationMismatch:
  case clang::ASTReader::HadErrors:
    assert(0 && "unexpected ASTReader failure for PCH validation");
    return false;
  }
  llvm_unreachable("unhandled result");
}

Optional<std::string>
ClangImporter::getPCHFilename(const ClangImporterOptions &ImporterOptions,
                              StringRef SwiftPCHHash, bool &isExplicit) {
  if (isPCHFilenameExtension(ImporterOptions.BridgingHeader)) {
    isExplicit = true;
    return ImporterOptions.BridgingHeader;
  }
  isExplicit = false;

  const auto &BridgingHeader = ImporterOptions.BridgingHeader;
  const auto &PCHOutputDir = ImporterOptions.PrecompiledHeaderOutputDir;
  if (SwiftPCHHash.empty() || BridgingHeader.empty() || PCHOutputDir.empty()) {
    return None;
  }

  SmallString<256> PCHBasename { llvm::sys::path::filename(BridgingHeader) };
  llvm::sys::path::replace_extension(PCHBasename, "");
  PCHBasename.append("-swift_");
  PCHBasename.append(SwiftPCHHash);
  PCHBasename.append("-clang_");
  PCHBasename.append(getClangModuleHash());
  PCHBasename.append(".pch");
  SmallString<256> PCHFilename { PCHOutputDir };
  llvm::sys::path::append(PCHFilename, PCHBasename);
  return PCHFilename.str().str();
}


Optional<std::string>
ClangImporter::getOrCreatePCH(const ClangImporterOptions &ImporterOptions,
                              StringRef SwiftPCHHash) {
  bool isExplicit;
  auto PCHFilename = getPCHFilename(ImporterOptions, SwiftPCHHash,
                                    isExplicit);
  if (!PCHFilename.hasValue()) {
    return None;
  }
  if (!isExplicit && !ImporterOptions.PCHDisableValidation &&
      !canReadPCH(PCHFilename.getValue())) {
    StringRef parentDir = llvm::sys::path::parent_path(PCHFilename.getValue());
    std::error_code EC = llvm::sys::fs::create_directories(parentDir);
    if (EC) {
      llvm::errs() << "failed to create directory '" << parentDir << "': "
        << EC.message();
      return None;
    }
    auto FailedToEmit = emitBridgingPCH(ImporterOptions.BridgingHeader,
                                        PCHFilename.getValue());
    if (FailedToEmit) {
      return None;
    }
  }

  return PCHFilename.getValue();
}

std::vector<std::string>
ClangImporter::getClangArguments(ASTContext &ctx) {
  std::vector<std::string> invocationArgStrs;
  // Clang expects this to be like an actual command line. So we need to pass in
  // "clang" for argv[0]
  invocationArgStrs.push_back(ctx.ClangImporterOpts.clangPath);
  if (ctx.ClangImporterOpts.ExtraArgsOnly) {
    invocationArgStrs.insert(invocationArgStrs.end(),
                             ctx.ClangImporterOpts.ExtraArgs.begin(),
                             ctx.ClangImporterOpts.ExtraArgs.end());
    return invocationArgStrs;
  }

  switch (ctx.ClangImporterOpts.Mode) {
  case ClangImporterOptions::Modes::Normal:
  case ClangImporterOptions::Modes::PrecompiledModule:
    getNormalInvocationArguments(invocationArgStrs, ctx);
    break;
  case ClangImporterOptions::Modes::EmbedBitcode:
    getEmbedBitcodeInvocationArguments(invocationArgStrs, ctx);
    break;
  }
  addCommonInvocationArguments(invocationArgStrs, ctx);
  return invocationArgStrs;
}

std::unique_ptr<clang::CompilerInvocation> ClangImporter::createClangInvocation(
    ClangImporter *importer, const ClangImporterOptions &importerOpts,
    llvm::IntrusiveRefCntPtr<llvm::vfs::FileSystem> VFS,
    ArrayRef<std::string> invocationArgStrs,
    std::vector<std::string> *CC1Args) {
  std::vector<const char *> invocationArgs;
  invocationArgs.reserve(invocationArgStrs.size());
  for (auto &argStr : invocationArgStrs)
    invocationArgs.push_back(argStr.c_str());
  // Set up a temporary diagnostic client to report errors from parsing the
  // command line, which may be important for Swift clients if, for example,
  // they're using -Xcc options. Unfortunately this diagnostic engine has to
  // use the default options because the /actual/ options haven't been parsed
  // yet.
  //
  // The long-term client for Clang diagnostics is set up below, after the
  // clang::CompilerInstance is created.
  llvm::IntrusiveRefCntPtr<clang::DiagnosticOptions> tempDiagOpts{
    new clang::DiagnosticOptions
  };

  ClangDiagnosticConsumer tempDiagClient{importer->Impl, *tempDiagOpts,
                                         importerOpts.DumpClangDiagnostics};
  llvm::IntrusiveRefCntPtr<clang::DiagnosticsEngine> tempClangDiags =
      clang::CompilerInstance::createDiagnostics(tempDiagOpts.get(),
                                                 &tempDiagClient,
                                                 /*owned*/false);

  auto CI = clang::createInvocationFromCommandLine(
      invocationArgs, tempClangDiags, VFS, false, CC1Args);

  if (!CI) {
    return CI;
  }

  // FIXME: clang fails to generate a module if there is a `-fmodule-map-file`
  // argument pointing to a missing file.
  // Such missing module files occur frequently in SourceKit. If the files are
  // missing, SourceKit fails to build SwiftShims (which wouldn't have required
  // the missing module file), thus fails to load the stdlib and hence looses
  // all semantic functionality.
  // To work around this issue, drop all `-fmodule-map-file` arguments pointing
  // to missing files and report the error that clang would throw manually.
  // rdar://77516546 is tracking that the clang importer should be more
  // resilient and provide a module even if there were building it.
  auto TempVFS = clang::createVFSFromCompilerInvocation(
      *CI, *tempClangDiags,
      VFS ? VFS : importer->Impl.SwiftContext.SourceMgr.getFileSystem());
  std::vector<std::string> FilteredModuleMapFiles;
  for (auto ModuleMapFile : CI->getFrontendOpts().ModuleMapFiles) {
    if (TempVFS->exists(ModuleMapFile)) {
      FilteredModuleMapFiles.push_back(ModuleMapFile);
    } else {
      importer->Impl.diagnose(SourceLoc(), diag::module_map_not_found,
                              ModuleMapFile);
    }
  }
  CI->getFrontendOpts().ModuleMapFiles = FilteredModuleMapFiles;

  return CI;
}

std::unique_ptr<ClangImporter>
ClangImporter::create(ASTContext &ctx,
                      std::string swiftPCHHash, DependencyTracker *tracker,
                      DWARFImporterDelegate *dwarfImporterDelegate) {
  std::unique_ptr<ClangImporter> importer{
      new ClangImporter(ctx, tracker, dwarfImporterDelegate)};
  auto &importerOpts = ctx.ClangImporterOpts;
  importer->Impl.ClangArgs = getClangArguments(ctx);
  ArrayRef<std::string> invocationArgStrs = importer->Impl.ClangArgs;
  if (importerOpts.DumpClangDiagnostics) {
    llvm::errs() << "'";
    llvm::interleave(
        invocationArgStrs, [](StringRef arg) { llvm::errs() << arg; },
        [] { llvm::errs() << "' '"; });
    llvm::errs() << "'\n";
  }



  if (isPCHFilenameExtension(importerOpts.BridgingHeader)) {
    importer->Impl.setSinglePCHImport(importerOpts.BridgingHeader);
    importer->Impl.IsReadingBridgingPCH = true;
    if (tracker) {
      // Currently ignoring dependency on bridging .pch files because they are
      // temporaries; if and when they are no longer temporaries, this condition
      // should be removed.
      auto &coll = static_cast<ClangImporterDependencyCollector &>(
        *tracker->getClangCollector());
      coll.excludePath(importerOpts.BridgingHeader);
    }
  }

  // Wrap Swift's FS to allow Clang to override the working directory
  llvm::IntrusiveRefCntPtr<llvm::vfs::FileSystem> VFS =
    new llvm::vfs::OverlayFileSystem(ctx.SourceMgr.getFileSystem());

  // Create a new Clang compiler invocation.
  {
    importer->Impl.Invocation = createClangInvocation(
        importer.get(), importerOpts, VFS, invocationArgStrs);
    if (!importer->Impl.Invocation)
      return nullptr;
  }

  {
    // Create an almost-empty memory buffer.
    auto sourceBuffer = llvm::MemoryBuffer::getMemBuffer(
      "extern int __swift __attribute__((unavailable));",
      Implementation::moduleImportBufferName);
    clang::PreprocessorOptions &ppOpts =
        importer->Impl.Invocation->getPreprocessorOpts();
    ppOpts.addRemappedFile(Implementation::moduleImportBufferName,
                           sourceBuffer.release());
  }

  // Install a Clang module file extension to build Swift name lookup tables.
  importer->Impl.Invocation->getFrontendOpts().ModuleFileExtensions.push_back(
      std::make_shared<SwiftNameLookupExtension>(
          importer->Impl.BridgingHeaderLookupTable,
          importer->Impl.LookupTables, importer->Impl.SwiftContext,
          importer->Impl.getBufferImporterForDiagnostics(),
          importer->Impl.platformAvailability));

  // Create a compiler instance.
  {
    // The Clang modules produced by ClangImporter are always embedded in an
    // ObjectFilePCHContainer and contain -gmodules debug info.
    importer->Impl.Invocation->getCodeGenOpts().DebugTypeExtRefs = true;

    auto PCHContainerOperations =
      std::make_shared<clang::PCHContainerOperations>();
    PCHContainerOperations->registerWriter(
        std::make_unique<clang::ObjectFilePCHContainerWriter>());
    PCHContainerOperations->registerReader(
        std::make_unique<clang::ObjectFilePCHContainerReader>());
    importer->Impl.Instance.reset(
        new clang::CompilerInstance(std::move(PCHContainerOperations)));
  }
  auto &instance = *importer->Impl.Instance;
  instance.setInvocation(importer->Impl.Invocation);

  if (tracker)
    instance.addDependencyCollector(tracker->getClangCollector());

  {
    // Now set up the real client for Clang diagnostics---configured with proper
    // options---as opposed to the temporary one we made above.
    auto actualDiagClient = std::make_unique<ClangDiagnosticConsumer>(
        importer->Impl, instance.getDiagnosticOpts(),
        importerOpts.DumpClangDiagnostics);
    instance.createDiagnostics(actualDiagClient.release());
  }

  // Set up the file manager.
  {
    VFS = clang::createVFSFromCompilerInvocation(
        instance.getInvocation(), instance.getDiagnostics(), std::move(VFS));
    instance.createFileManager(VFS);
  }

  // Don't stop emitting messages if we ever can't load a module.
  // FIXME: This is actually a general problem: any "fatal" error could mess up
  // the CompilerInvocation when we're not in "show diagnostics after fatal
  // error" mode.
  clang::DiagnosticsEngine &clangDiags = instance.getDiagnostics();
  clangDiags.setSeverity(clang::diag::err_module_not_found,
                         clang::diag::Severity::Error,
                         clang::SourceLocation());
  clangDiags.setSeverity(clang::diag::err_module_not_built,
                         clang::diag::Severity::Error,
                         clang::SourceLocation());
  clangDiags.setFatalsAsError(ctx.Diags.getShowDiagnosticsAfterFatalError());


  // Create the associated action.
  importer->Impl.Action.reset(new ParsingAction(ctx, *importer,
                                                importer->Impl,
                                                importerOpts,
                                                swiftPCHHash));
  auto *action = importer->Impl.Action.get();

  // Execute the action. We effectively inline most of
  // CompilerInstance::ExecuteAction here, because we need to leave the AST
  // open for future module loading.
  // FIXME: This has to be cleaned up on the Clang side before we can improve
  // things here.

  // Create the target instance.
  instance.setTarget(
    clang::TargetInfo::CreateTargetInfo(clangDiags,
                                        instance.getInvocation().TargetOpts));
  if (!instance.hasTarget())
    return nullptr;

  // Inform the target of the language options.
  //
  // FIXME: We shouldn't need to do this, the target should be immutable once
  // created. This complexity should be lifted elsewhere.
  instance.getTarget().adjust(clangDiags, instance.getLangOpts());

  if (importerOpts.Mode == ClangImporterOptions::Modes::EmbedBitcode)
    return importer;

  // ClangImporter always sets this in Normal mode, so we need to make sure to
  // set it before bailing out early when configuring ClangImporter for
  // precompiled modules. This is not a benign langopt, so forgetting this (for
  // example, if we combined the early exit below with the one above) would make
  // the compiler instance used to emit PCMs incompatible with the one used to
  // read them later.
  instance.getLangOpts().NeededByPCHOrCompilationUsesPCH = true;

  if (importerOpts.Mode == ClangImporterOptions::Modes::PrecompiledModule)
    return importer;

  bool canBegin = action->BeginSourceFile(instance,
                                          instance.getFrontendOpts().Inputs[0]);
  if (!canBegin)
    return nullptr; // there was an error related to the compiler arguments.

  clang::Preprocessor &clangPP = instance.getPreprocessor();
  clangPP.enableIncrementalProcessing();

  // Setup Preprocessor callbacks before initialing the parser to make sure
  // we catch implicit includes.
  auto ppTracker = std::make_unique<BridgingPPTracker>(importer->Impl);
  clangPP.addPPCallbacks(std::move(ppTracker));

  instance.createASTReader();

  // Manually run the action, so that the TU stays open for additional parsing.
  instance.createSema(action->getTranslationUnitKind(), nullptr);
  importer->Impl.Parser.reset(new clang::Parser(clangPP, instance.getSema(),
                                                /*SkipFunctionBodies=*/false));

  clangPP.EnterMainSourceFile();
  importer->Impl.Parser->Initialize();

  importer->Impl.nameImporter.reset(new NameImporter(
      importer->Impl.SwiftContext, importer->Impl.platformAvailability,
      importer->Impl.getClangSema()));

  // FIXME: These decls are not being parsed correctly since (a) some of the
  // callbacks are still being added, and (b) the logic to parse them has
  // changed.
  clang::Parser::DeclGroupPtrTy parsed;
  while (!importer->Impl.Parser->ParseTopLevelDecl(parsed)) {
    for (auto *D : parsed.get()) {
      importer->Impl.addBridgeHeaderTopLevelDecls(D);

      if (auto named = dyn_cast<clang::NamedDecl>(D)) {
        addEntryToLookupTable(*importer->Impl.BridgingHeaderLookupTable, named,
                              *importer->Impl.nameImporter);
      }
    }
  }

  // FIXME: This is missing implicit includes.
  auto *CB = new HeaderImportCallbacks(importer->Impl);
  clangPP.addPPCallbacks(std::unique_ptr<clang::PPCallbacks>(CB));

  // Create the selectors we'll be looking for.
  auto &clangContext = importer->Impl.Instance->getASTContext();
  importer->Impl.objectAtIndexedSubscript
    = clangContext.Selectors.getUnarySelector(
        &clangContext.Idents.get("objectAtIndexedSubscript"));
  clang::IdentifierInfo *setObjectAtIndexedSubscriptIdents[2] = {
    &clangContext.Idents.get("setObject"),
    &clangContext.Idents.get("atIndexedSubscript")
  };
  importer->Impl.setObjectAtIndexedSubscript
    = clangContext.Selectors.getSelector(2, setObjectAtIndexedSubscriptIdents);
  importer->Impl.objectForKeyedSubscript
    = clangContext.Selectors.getUnarySelector(
        &clangContext.Idents.get("objectForKeyedSubscript"));
  clang::IdentifierInfo *setObjectForKeyedSubscriptIdents[2] = {
    &clangContext.Idents.get("setObject"),
    &clangContext.Idents.get("forKeyedSubscript")
  };
  importer->Impl.setObjectForKeyedSubscript
    = clangContext.Selectors.getSelector(2, setObjectForKeyedSubscriptIdents);

  // Set up the imported header module.
  auto *importedHeaderModule =
      ModuleDecl::create(ctx.getIdentifier(CLANG_HEADER_MODULE_NAME), ctx);
  importer->Impl.ImportedHeaderUnit =
    new (ctx) ClangModuleUnit(*importedHeaderModule, importer->Impl, nullptr);
  importedHeaderModule->addFile(*importer->Impl.ImportedHeaderUnit);
  importedHeaderModule->setHasResolvedImports();

  importer->Impl.IsReadingBridgingPCH = false;

  return importer;
}

bool ClangImporter::addSearchPath(StringRef newSearchPath, bool isFramework,
                                  bool isSystem) {
  clang::FileManager &fileMgr = Impl.Instance->getFileManager();
  auto optionalEntry = fileMgr.getOptionalDirectoryRef(newSearchPath);
  if (!optionalEntry)
    return true;
  auto entry = *optionalEntry;

  auto &headerSearchInfo = Impl.getClangPreprocessor().getHeaderSearchInfo();
  auto exists = std::any_of(headerSearchInfo.search_dir_begin(),
                            headerSearchInfo.search_dir_end(),
                            [&](const clang::DirectoryLookup &lookup) -> bool {
    if (isFramework)
      return lookup.getFrameworkDir() == &entry.getDirEntry();
    return lookup.getDir() == &entry.getDirEntry();
  });
  if (exists) {
    // Don't bother adding a search path that's already there. Clang would have
    // removed it via deduplication at the time the search path info gets built.
    return false;
  }

  auto kind = isSystem ? clang::SrcMgr::C_System : clang::SrcMgr::C_User;
  headerSearchInfo.AddSearchPath({entry, kind, isFramework},
                                 /*isAngled=*/true);

  // In addition to changing the current preprocessor directly, we still need
  // to change the options structure for future module-building.
  Impl.Instance->getHeaderSearchOpts().AddPath(newSearchPath,
                   isSystem ? clang::frontend::System : clang::frontend::Angled,
                                               isFramework,
                                               /*IgnoreSysRoot=*/true);
  return false;
}

clang::SourceLocation
ClangImporter::Implementation::getNextIncludeLoc() {
  clang::SourceManager &srcMgr = getClangInstance()->getSourceManager();

  if (!DummyIncludeBuffer.isValid()) {
    clang::SourceLocation includeLoc =
        srcMgr.getLocForStartOfFile(srcMgr.getMainFileID());
    // Picking the beginning of the main FileID as include location is also what
    // the clang PCH mechanism is doing (see
    // clang::ASTReader::getImportLocation()). Choose the next source location
    // here to avoid having the exact same import location as the clang PCH.
    // Otherwise, if we are using a PCH for bridging header, we'll have
    // problems with source order comparisons of clang source locations not
    // being deterministic.
    includeLoc = includeLoc.getLocWithOffset(1);
    DummyIncludeBuffer = srcMgr.createFileID(
        std::make_unique<ZeroFilledMemoryBuffer>(
          256*1024, StringRef(moduleImportBufferName)),
        clang::SrcMgr::C_User, /*LoadedID*/0, /*LoadedOffset*/0, includeLoc);
  }

  clang::SourceLocation clangImportLoc =
      srcMgr.getLocForStartOfFile(DummyIncludeBuffer)
            .getLocWithOffset(IncludeCounter++);
  assert(srcMgr.isInFileID(clangImportLoc, DummyIncludeBuffer) &&
         "confused Clang's source manager with our fake locations");
  return clangImportLoc;
}

bool ClangImporter::Implementation::importHeader(
    ModuleDecl *adapter, StringRef headerName, SourceLoc diagLoc,
    bool trackParsedSymbols,
    std::unique_ptr<llvm::MemoryBuffer> sourceBuffer,
    bool implicitImport) {

  // Don't even try to load the bridging header if the Clang AST is in a bad
  // state. It could cause a crash.
  auto &clangDiags = getClangASTContext().getDiagnostics();
  if (clangDiags.hasUnrecoverableErrorOccurred() &&
      !getClangInstance()->getPreprocessorOpts().AllowPCHWithCompilerErrors)
    return true;

  assert(adapter);
  ImportedHeaderOwners.push_back(adapter);

  bool hadError = clangDiags.hasErrorOccurred();

  clang::SourceManager &sourceMgr = getClangInstance()->getSourceManager();
  clang::FileID bufferID = sourceMgr.createFileID(std::move(sourceBuffer),
                                                  clang::SrcMgr::C_User,
                                                  /*LoadedID=*/0,
                                                  /*LoadedOffset=*/0,
                                                  getNextIncludeLoc());
  auto &consumer =
      static_cast<HeaderParsingASTConsumer &>(Instance->getASTConsumer());
  consumer.reset();

  clang::Preprocessor &pp = getClangPreprocessor();
  pp.EnterSourceFile(bufferID, /*Dir=*/nullptr, /*Loc=*/{});
  // Force the import to occur.
  pp.LookAhead(0);

  SmallVector<clang::DeclGroupRef, 16> allParsedDecls;
  auto handleParsed = [&](clang::DeclGroupRef parsed) {
    if (trackParsedSymbols) {
      for (auto *D : parsed) {
        addBridgeHeaderTopLevelDecls(D);
      }
    }

    allParsedDecls.push_back(parsed);
  };

  clang::Parser::DeclGroupPtrTy parsed;
  while (!Parser->ParseTopLevelDecl(parsed)) {
    if (parsed)
      handleParsed(parsed.get());
    for (auto additionalParsedGroup : consumer.getAdditionalParsedDecls())
      handleParsed(additionalParsedGroup);
    consumer.reset();
  }

  // We're trying to discourage (and eventually deprecate) the use of implicit
  // bridging-header imports triggered by IMPORTED_HEADER blocks in
  // modules. There are two sub-cases to consider:
  //
  //   #1 The implicit import actually occurred.
  //
  //   #2 The user explicitly -import-objc-header'ed some header or PCH that
  //      makes the implicit import redundant.
  //
  // It's not obvious how to exactly differentiate these cases given the
  // interface clang gives us, but we only want to warn on case #1, and the
  // non-emptiness of allParsedDecls is a _definite_ sign that we're in case
  // #1. So we treat that as an approximation of the condition we're after, and
  // accept that we might fail to warn in the odd case where "the import
  // occurred" but didn't introduce any new decls.
  //
  // We also want to limit (for now) the warning in case #1 to invocations that
  // requested an explicit bridging header, because otherwise the warning will
  // complain in a very common scenario (unit test w/o bridging header imports
  // application w/ bridging header) that we don't yet have Xcode automation
  // to correct. The fix would be explicitly importing on the command line.
  if (implicitImport && !allParsedDecls.empty() &&
    BridgingHeaderExplicitlyRequested) {
    diagnose(
      diagLoc, diag::implicit_bridging_header_imported_from_module,
      llvm::sys::path::filename(headerName), adapter->getName());
  }

  // We can't do this as we're parsing because we may want to resolve naming
  // conflicts between the things we've parsed.
  for (auto group : allParsedDecls)
    for (auto *D : group)
      if (auto named = dyn_cast<clang::NamedDecl>(D))
        addEntryToLookupTable(*BridgingHeaderLookupTable, named,
                              getNameImporter());

  pp.EndSourceFile();
  bumpGeneration();

  // Add any defined macros to the bridging header lookup table.
  addMacrosToLookupTable(*BridgingHeaderLookupTable, getNameImporter());

  // Finish loading any extra modules that were (transitively) imported.
  handleDeferredImports(diagLoc);

  // Wrap all Clang imports under a Swift import decl.
  for (auto &Import : BridgeHeaderTopLevelImports) {
    if (auto *ClangImport = Import.dyn_cast<clang::ImportDecl*>()) {
      Import = createImportDecl(SwiftContext, adapter, ClangImport, {});
    }
  }

  // Finalize the lookup table, which may fail.
  finalizeLookupTable(*BridgingHeaderLookupTable, getNameImporter(),
                      getBufferImporterForDiagnostics());

  // FIXME: What do we do if there was already an error?
  if (!hadError && clangDiags.hasErrorOccurred() &&
      !getClangInstance()->getPreprocessorOpts().AllowPCHWithCompilerErrors) {
    diagnose(diagLoc, diag::bridging_header_error, headerName);
    return true;
  }

  return false;
}

bool ClangImporter::importHeader(StringRef header, ModuleDecl *adapter,
                                 off_t expectedSize, time_t expectedModTime,
                                 StringRef cachedContents, SourceLoc diagLoc) {
  clang::FileManager &fileManager = Impl.Instance->getFileManager();
  auto headerFile = fileManager.getFile(header, /*OpenFile=*/true);
  if (headerFile && (*headerFile)->getSize() == expectedSize &&
      (*headerFile)->getModificationTime() == expectedModTime) {
    return importBridgingHeader(header, adapter, diagLoc, false, true);
  }

  // If we've made it to here, this is some header other than the bridging
  // header, which means we can no longer rely on one file's modification time
  // to invalidate code completion caches. :-(
  Impl.setSinglePCHImport(None);

  if (!cachedContents.empty() && cachedContents.back() == '\0')
    cachedContents = cachedContents.drop_back();
  std::unique_ptr<llvm::MemoryBuffer> sourceBuffer{
    llvm::MemoryBuffer::getMemBuffer(cachedContents, header)
  };
  return Impl.importHeader(adapter, header, diagLoc, /*trackParsedSymbols=*/false,
                           std::move(sourceBuffer), true);
}

bool ClangImporter::importBridgingHeader(StringRef header, ModuleDecl *adapter,
                                         SourceLoc diagLoc,
                                         bool trackParsedSymbols,
                                         bool implicitImport) {
  if (isPCHFilenameExtension(header)) {
    Impl.ImportedHeaderOwners.push_back(adapter);
    // We already imported this with -include-pch above, so we should have
    // collected a bunch of PCH-encoded module imports that we just need to
    // replay in handleDeferredImports.
    Impl.handleDeferredImports(diagLoc);
    return false;
  }

  clang::FileManager &fileManager = Impl.Instance->getFileManager();
  auto headerFile = fileManager.getFile(header, /*OpenFile=*/true);
  if (!headerFile) {
    Impl.diagnose(diagLoc, diag::bridging_header_missing, header);
    return true;
  }

  llvm::SmallString<128> importLine;
  if (Impl.SwiftContext.LangOpts.EnableObjCInterop)
    importLine = "#import \"";
  else
    importLine = "#include \"";

  importLine += header;
  importLine += "\"\n";

  std::unique_ptr<llvm::MemoryBuffer> sourceBuffer{
    llvm::MemoryBuffer::getMemBufferCopy(
      importLine, Implementation::bridgingHeaderBufferName)
  };
  return Impl.importHeader(adapter, header, diagLoc, trackParsedSymbols,
                           std::move(sourceBuffer), implicitImport);
}

std::string ClangImporter::getBridgingHeaderContents(StringRef headerPath,
                                                     off_t &fileSize,
                                                     time_t &fileModTime) {
  auto invocation =
      std::make_shared<clang::CompilerInvocation>(*Impl.Invocation);

  invocation->getFrontendOpts().DisableFree = false;
  invocation->getFrontendOpts().Inputs.clear();
  invocation->getFrontendOpts().Inputs.push_back(
      clang::FrontendInputFile(headerPath, clang::Language::ObjC));

  invocation->getPreprocessorOpts().resetNonModularOptions();

  clang::CompilerInstance rewriteInstance(
    Impl.Instance->getPCHContainerOperations(),
    &Impl.Instance->getModuleCache());
  rewriteInstance.setInvocation(invocation);
  rewriteInstance.createDiagnostics(new clang::IgnoringDiagConsumer);

  clang::FileManager &fileManager = Impl.Instance->getFileManager();
  rewriteInstance.setFileManager(&fileManager);
  rewriteInstance.createSourceManager(fileManager);
  rewriteInstance.setTarget(&Impl.Instance->getTarget());

  std::string result;
  bool success = llvm::CrashRecoveryContext().RunSafelyOnThread([&] {
    // A much simpler version of clang::RewriteIncludesAction that lets us
    // write to an in-memory buffer.
    class RewriteIncludesAction : public clang::PreprocessorFrontendAction {
      raw_ostream &OS;

      void ExecuteAction() override {
        clang::CompilerInstance &compiler = getCompilerInstance();
        clang::RewriteIncludesInInput(compiler.getPreprocessor(), &OS,
                                      compiler.getPreprocessorOutputOpts());
      }
    public:
      explicit RewriteIncludesAction(raw_ostream &os) : OS(os) {}
    };

    llvm::raw_string_ostream os(result);
    RewriteIncludesAction action(os);
    rewriteInstance.ExecuteAction(action);
  });

  success |= !rewriteInstance.getDiagnostics().hasErrorOccurred();
  if (!success) {
    Impl.diagnose({}, diag::could_not_rewrite_bridging_header);
    return "";
  }

  if (auto fileInfo = fileManager.getFile(headerPath)) {
    fileSize = (*fileInfo)->getSize();
    fileModTime = (*fileInfo)->getModificationTime();
  }
  return result;
}

/// Returns the appropriate source input language based on language options.
static clang::Language getLanguageFromOptions(
    const clang::LangOptions *LangOpts) {
  if (LangOpts->OpenCL)
    return clang::Language::OpenCL;
  if (LangOpts->CUDA)
    return clang::Language::CUDA;
  if (LangOpts->ObjC)
    return LangOpts->CPlusPlus ?
        clang::Language::ObjCXX : clang::Language::ObjC;
  return LangOpts->CPlusPlus ? clang::Language::CXX : clang::Language::C;
}

/// Wraps the given frontend action in an index data recording action if the
/// frontend options have an index store path specified.
static
std::unique_ptr<clang::FrontendAction> wrapActionForIndexingIfEnabled(
    const clang::FrontendOptions &FrontendOpts,
    std::unique_ptr<clang::FrontendAction> action) {
  if (!FrontendOpts.IndexStorePath.empty()) {
    return clang::index::createIndexDataRecordingAction(
        FrontendOpts, std::move(action));
  }
  return action;
}

std::unique_ptr<clang::CompilerInstance>
ClangImporter::cloneCompilerInstanceForPrecompiling() {
  auto invocation =
      std::make_shared<clang::CompilerInvocation>(*Impl.Invocation);

  auto &PPOpts = invocation->getPreprocessorOpts();
  PPOpts.resetNonModularOptions();

  auto &FrontendOpts = invocation->getFrontendOpts();
  FrontendOpts.DisableFree = false;
  FrontendOpts.Inputs.clear();

  auto clonedInstance = std::make_unique<clang::CompilerInstance>(
    Impl.Instance->getPCHContainerOperations(),
    &Impl.Instance->getModuleCache());
  clonedInstance->setInvocation(std::move(invocation));
  clonedInstance->createDiagnostics(&Impl.Instance->getDiagnosticClient(),
                                    /*ShouldOwnClient=*/false);

  clang::FileManager &fileManager = Impl.Instance->getFileManager();
  clonedInstance->setFileManager(&fileManager);
  clonedInstance->createSourceManager(fileManager);
  clonedInstance->setTarget(&Impl.Instance->getTarget());

  return clonedInstance;
}

bool
ClangImporter::emitBridgingPCH(StringRef headerPath,
                               StringRef outputPCHPath) {
  auto emitInstance = cloneCompilerInstanceForPrecompiling();
  auto &invocation = emitInstance->getInvocation();

  auto LangOpts = invocation.getLangOpts();
  LangOpts->NeededByPCHOrCompilationUsesPCH = true;
  LangOpts->CacheGeneratedPCH = true;

  auto language = getLanguageFromOptions(LangOpts);
  auto inputFile = clang::FrontendInputFile(headerPath, language);

  auto &FrontendOpts = invocation.getFrontendOpts();
  FrontendOpts.Inputs = {inputFile};
  FrontendOpts.OutputFile = outputPCHPath.str();
  FrontendOpts.ProgramAction = clang::frontend::GeneratePCH;

  auto action = wrapActionForIndexingIfEnabled(
      FrontendOpts, std::make_unique<clang::GeneratePCHAction>());
  emitInstance->ExecuteAction(*action);

  if (emitInstance->getDiagnostics().hasErrorOccurred() &&
      !emitInstance->getPreprocessorOpts().AllowPCHWithCompilerErrors) {
    Impl.diagnose({}, diag::bridging_header_pch_error,
                  outputPCHPath, headerPath);
    return true;
  }
  return false;
}

bool ClangImporter::runPreprocessor(StringRef inputPath, StringRef outputPath) {
  auto emitInstance = cloneCompilerInstanceForPrecompiling();
  auto &invocation = emitInstance->getInvocation();
  auto LangOpts = invocation.getLangOpts();
  auto &OutputOpts = invocation.getPreprocessorOutputOpts();
  OutputOpts.ShowCPP = 1;
  OutputOpts.ShowComments = 0;
  OutputOpts.ShowLineMarkers = 0;
  OutputOpts.ShowMacros = 0;
  OutputOpts.ShowMacroComments = 0;
  auto language = getLanguageFromOptions(LangOpts);
  auto inputFile = clang::FrontendInputFile(inputPath, language);

  auto &FrontendOpts = invocation.getFrontendOpts();
  FrontendOpts.Inputs = {inputFile};
  FrontendOpts.OutputFile = outputPath.str();
  FrontendOpts.ProgramAction = clang::frontend::PrintPreprocessedInput;

  auto action = wrapActionForIndexingIfEnabled(
      FrontendOpts, std::make_unique<clang::PrintPreprocessedAction>());
  emitInstance->ExecuteAction(*action);
  return emitInstance->getDiagnostics().hasErrorOccurred();
}

bool ClangImporter::emitPrecompiledModule(StringRef moduleMapPath,
                                          StringRef moduleName,
                                          StringRef outputPath) {
  auto emitInstance = cloneCompilerInstanceForPrecompiling();
  auto &invocation = emitInstance->getInvocation();

  auto LangOpts = invocation.getLangOpts();
  LangOpts->setCompilingModule(clang::LangOptions::CMK_ModuleMap);
  LangOpts->ModuleName = moduleName.str();
  LangOpts->CurrentModule = LangOpts->ModuleName;

  auto language = getLanguageFromOptions(LangOpts);

  auto &FrontendOpts = invocation.getFrontendOpts();
  auto inputFile = clang::FrontendInputFile(
      moduleMapPath, clang::InputKind(
          language, clang::InputKind::ModuleMap, false),
      FrontendOpts.IsSystemModule);
  FrontendOpts.Inputs = {inputFile};
  FrontendOpts.OriginalModuleMap = moduleMapPath.str();
  FrontendOpts.OutputFile = outputPath.str();
  FrontendOpts.ProgramAction = clang::frontend::GenerateModule;

  auto action = wrapActionForIndexingIfEnabled(
      FrontendOpts,
      std::make_unique<clang::GenerateModuleFromModuleMapAction>());
  emitInstance->ExecuteAction(*action);

  if (emitInstance->getDiagnostics().hasErrorOccurred() &&
      !FrontendOpts.AllowPCMWithCompilerErrors) {
    Impl.diagnose({}, diag::emit_pcm_error, outputPath, moduleMapPath);
    return true;
  }
  return false;
}

bool ClangImporter::dumpPrecompiledModule(StringRef modulePath,
                                          StringRef outputPath) {
  auto dumpInstance = cloneCompilerInstanceForPrecompiling();
  auto &invocation = dumpInstance->getInvocation();

  auto inputFile = clang::FrontendInputFile(
      modulePath, clang::InputKind(
          clang::Language::Unknown, clang::InputKind::Precompiled, false));

  auto &FrontendOpts = invocation.getFrontendOpts();
  FrontendOpts.Inputs = {inputFile};
  FrontendOpts.OutputFile = outputPath.str();

  auto action = std::make_unique<clang::DumpModuleInfoAction>();
  dumpInstance->ExecuteAction(*action);

  if (dumpInstance->getDiagnostics().hasErrorOccurred()) {
    Impl.diagnose({}, diag::dump_pcm_error, modulePath);
    return true;
  }
  return false;
}

void ClangImporter::collectVisibleTopLevelModuleNames(
    SmallVectorImpl<Identifier> &names) const {
  SmallVector<clang::Module *, 32> Modules;
  Impl.getClangPreprocessor().getHeaderSearchInfo().collectAllModules(Modules);
  for (auto &M : Modules) {
    if (!M->isAvailable())
      continue;

    names.push_back(
        Impl.SwiftContext.getIdentifier(M->getTopLevelModuleName()));
  }
}

void ClangImporter::collectSubModuleNames(
    ImportPath::Module path,
    std::vector<std::string> &names) const {
  auto &clangHeaderSearch = Impl.getClangPreprocessor().getHeaderSearchInfo();

  // Look up the top-level module first.
  clang::Module *clangModule = clangHeaderSearch.lookupModule(
      path.front().Item.str(), /*ImportLoc=*/clang::SourceLocation(),
      /*AllowSearch=*/true, /*AllowExtraModuleMapSearch=*/true);
  if (!clangModule)
    return;
  clang::Module *submodule = clangModule;
  for (auto component : path.getSubmodulePath()) {
    submodule = submodule->findSubmodule(component.Item.str());
    if (!submodule)
      return;
  }
  for (auto sub : submodule->submodules())
    names.push_back(sub->Name);
}

bool ClangImporter::isModuleImported(const clang::Module *M) {
  return M->NameVisibility == clang::Module::NameVisibilityKind::AllVisible;
}

static std::string getScalaNodeText(llvm::yaml::Node *N) {
  SmallString<32> Buffer;
  return cast<llvm::yaml::ScalarNode>(N)->getValue(Buffer).str();
}

bool ClangImporter::canImportModule(ImportPath::Module modulePath,
                                    llvm::VersionTuple version,
                                    bool underlyingVersion) {
  // Look up the top-level module to see if it exists.
  auto &clangHeaderSearch = Impl.getClangPreprocessor().getHeaderSearchInfo();
  auto topModule = modulePath.front();
  clang::Module *clangModule = clangHeaderSearch.lookupModule(
      topModule.Item.str(), /*ImportLoc=*/clang::SourceLocation(),
      /*AllowSearch=*/true, /*AllowExtraModuleMapSearch=*/true);
  if (!clangModule) {
    return false;
  }

  clang::Module::Requirement r;
  clang::Module::UnresolvedHeaderDirective mh;
  clang::Module *m;
  auto &ctx = Impl.getClangASTContext();
  auto &lo = ctx.getLangOpts();
  auto &ti = getTargetInfo();

  auto available = clangModule->isAvailable(lo, ti, r, mh, m);
  if (!available)
    return false;

  if (modulePath.hasSubmodule()) {
    for (auto &component : modulePath.getSubmodulePath()) {
      clangModule = clangModule->findSubmodule(component.Item.str());

      // Special case: a submodule named "Foo.Private" can be moved to a
      // top-level module named "Foo_Private". Clang has special support for
      // this.
      if (!clangModule && component.Item.str() == "Private" &&
          (&component) == (&modulePath.getRaw()[1])) {
        clangModule = clangHeaderSearch.lookupModule(
            (topModule.Item.str() + "_Private").str(),
            /*ImportLoc=*/clang::SourceLocation(),
            /*AllowSearch=*/true,
            /*AllowExtraModuleMapSearch=*/true);
      }
      if (!clangModule || !clangModule->isAvailable(lo, ti, r, mh, m)) {
        return false;
      }
    }
  }

  if (version.empty())
    return true;
  assert(available);
  assert(!version.empty());
  llvm::VersionTuple currentVersion;
  StringRef path = getClangASTContext().getSourceManager()
    .getFilename(clangModule->DefinitionLoc);
  // Look for the .tbd file inside .framework dir to get the project version
  // number.
  std::string fwName = (llvm::Twine(topModule.Item.str()) + ".framework").str();
  auto pos = path.find(fwName);
  while (pos != StringRef::npos) {
    llvm::SmallString<256> buffer(path.substr(0, pos + fwName.size()));
    llvm::sys::path::append(buffer, llvm::Twine(topModule.Item.str()) + ".tbd");
    auto tbdPath = buffer.str();
    llvm::ErrorOr<std::unique_ptr<llvm::MemoryBuffer>> tbdBufOrErr =
      llvm::MemoryBuffer::getFile(tbdPath);
    // .tbd file doesn't exist, break.
    if (!tbdBufOrErr) {
      break;
    }
    StringRef tbdBuffer = tbdBufOrErr->get()->getBuffer();

    // Use a new source manager instead of the one from ASTContext because we
    // don't want the Json file to be persistent.
    SourceManager SM;
    llvm::yaml::Stream Stream(llvm::MemoryBufferRef(tbdBuffer, tbdPath),
                              SM.getLLVMSourceMgr());
    auto DI = Stream.begin();
    assert(DI != Stream.end() && "Failed to read a document");
    llvm::yaml::Node *N = DI->getRoot();
    assert(N && "Failed to find a root");
    auto *pairs = dyn_cast_or_null<llvm::yaml::MappingNode>(N);
    if (!pairs)
      break;
    for (auto &keyValue: *pairs) {
      auto key = getScalaNodeText(keyValue.getKey());
      // Look for field "current-version" in the .tbd file.
      if (key == "current-version") {
        auto ver = getScalaNodeText(keyValue.getValue());
        currentVersion.tryParse(ver);
        break;
      }
    }
    break;
  }
  // Diagnose unable to checking the current version.
  if (currentVersion.empty()) {
    Impl.diagnose(topModule.Loc, diag::cannot_find_project_version, "Clang",
                  topModule.Item.str());
    return true;
  }
  assert(!currentVersion.empty());
  // Give a green light if the version on disk is greater or equal to the version
  // specified in the canImport condition.
  return currentVersion >= version;
}

ModuleDecl *ClangImporter::Implementation::loadModuleClang(
    SourceLoc importLoc, ImportPath::Module path) {
  auto &clangHeaderSearch = getClangPreprocessor().getHeaderSearchInfo();

  // Look up the top-level module first, to see if it exists at all.
  clang::Module *clangModule = clangHeaderSearch.lookupModule(
      path.front().Item.str(), /*ImportLoc=*/clang::SourceLocation(),
      /*AllowSearch=*/true, /*AllowExtraModuleMapSearch=*/true);
  if (!clangModule)
    return nullptr;

  // Convert the Swift import path over to a Clang import path.
  SmallVector<std::pair<clang::IdentifierInfo *, clang::SourceLocation>, 4>
      clangPath;
  for (auto component : path) {
    clangPath.emplace_back(
        getClangPreprocessor().getIdentifierInfo(component.Item.str()),
        exportSourceLoc(component.Loc));
  }

  auto &rawDiagClient = Instance->getDiagnosticClient();
  auto &diagClient = static_cast<ClangDiagnosticConsumer &>(rawDiagClient);

  auto loadModule = [&](clang::ModuleIdPath path,
                        clang::Module::NameVisibilityKind visibility)
      -> clang::ModuleLoadResult {
    auto importRAII =
        diagClient.handleImport(clangPath.front().first, importLoc);

    std::string preservedIndexStorePathOption;
    auto &clangFEOpts = Instance->getFrontendOpts();
    if (!clangFEOpts.IndexStorePath.empty()) {
      StringRef moduleName = path[0].first->getName();
      // Ignore the SwiftShims module for the index data.
      if (moduleName == SwiftContext.SwiftShimsModuleName.str()) {
        preservedIndexStorePathOption = clangFEOpts.IndexStorePath;
        clangFEOpts.IndexStorePath.clear();
      }
    }

    clang::SourceLocation clangImportLoc = getNextIncludeLoc();

    clang::ModuleLoadResult result =
        Instance->loadModule(clangImportLoc, path, visibility,
                             /*IsInclusionDirective=*/false);

    if (!preservedIndexStorePathOption.empty()) {
      // Restore the -index-store-path option.
      clangFEOpts.IndexStorePath = preservedIndexStorePathOption;
    }

    if (result && (visibility == clang::Module::AllVisible)) {
      getClangPreprocessor().makeModuleVisible(result, clangImportLoc);
    }
    return result;
  };

  // Now load the top-level module, so that we can check if the submodule
  // exists without triggering a fatal error.
  clangModule = loadModule(clangPath.front(), clang::Module::AllVisible);
  if (!clangModule)
    return nullptr;

  // If we're asked to import the top-level module then we're done here.
  auto *topSwiftModule = finishLoadingClangModule(clangModule, importLoc);
  if (path.size() == 1) {
    return topSwiftModule;
  }

  // Verify that the submodule exists.
  clang::Module *submodule = clangModule;
  for (auto &component : path.getSubmodulePath()) {
    submodule = submodule->findSubmodule(component.Item.str());

    // Special case: a submodule named "Foo.Private" can be moved to a top-level
    // module named "Foo_Private". Clang has special support for this.
    // We're limiting this to just submodules named "Private" because this will
    // put the Clang AST in a fatal error state if it /doesn't/ exist.
    if (!submodule && component.Item.str() == "Private" &&
        (&component) == (&path.getRaw()[1])) {
      submodule = loadModule(llvm::makeArrayRef(clangPath).slice(0, 2),
                             clang::Module::Hidden);
    }

    if (!submodule) {
      // FIXME: Specialize the error for a missing submodule?
      return nullptr;
    }
  }

  // Finally, load the submodule and make it visible.
  clangModule = loadModule(clangPath, clang::Module::AllVisible);
  if (!clangModule)
    return nullptr;

  return finishLoadingClangModule(clangModule, importLoc);
}

ModuleDecl *
ClangImporter::loadModule(SourceLoc importLoc,
                          ImportPath::Module path) {
  return Impl.loadModule(importLoc, path);
}

ModuleDecl *ClangImporter::Implementation::loadModule(
    SourceLoc importLoc, ImportPath::Module path) {
  ModuleDecl *MD = nullptr;
  if (!DisableSourceImport)
    MD = loadModuleClang(importLoc, path);
  if (!MD)
    MD = loadModuleDWARF(importLoc, path);
  return MD;
}

ModuleDecl *ClangImporter::Implementation::finishLoadingClangModule(
    const clang::Module *clangModule, SourceLoc importLoc) {
  assert(clangModule);

  // Bump the generation count.
  bumpGeneration();

  // Force load overlays for all imported modules.
  // FIXME: This forces the creation of wrapper modules for all imports as
  // well, and may do unnecessary work.
  ClangModuleUnit *wrapperUnit = getWrapperForModule(clangModule, importLoc);
  ModuleDecl *result = wrapperUnit->getParentModule();
  if (!ModuleWrappers[clangModule].getInt()) {
    ModuleWrappers[clangModule].setInt(true);
    (void) namelookup::getAllImports(result);
  }

  if (clangModule->isSubModule()) {
    finishLoadingClangModule(clangModule->getTopLevelModule(), importLoc);
  } else {

    if (!SwiftContext.getLoadedModule(result->getName()))
      SwiftContext.addLoadedModule(result);
  }

  return result;
}

// Run through the set of deferred imports -- either those referenced by
// submodule ID from a bridging PCH, or those already loaded as clang::Modules
// in response to an import directive in a bridging header -- and call
// finishLoadingClangModule on each.
void ClangImporter::Implementation::handleDeferredImports(SourceLoc diagLoc) {
  clang::ASTReader &R = *Instance->getASTReader();
  llvm::SmallSet<clang::serialization::SubmoduleID, 32> seenSubmodules;
  for (clang::serialization::SubmoduleID ID : PCHImportedSubmodules) {
    if (!seenSubmodules.insert(ID).second)
      continue;
    ImportedHeaderExports.push_back(R.getSubmodule(ID));
  }
  PCHImportedSubmodules.clear();

  // Avoid a for-in loop because in unusual situations we can end up pulling in
  // another bridging header while we finish loading the modules that are
  // already here. This is a brittle situation but it's outside what's
  // officially supported with bridging headers: app targets and unit tests
  // only. Unfortunately that's not enforced.
  for (size_t i = 0; i < ImportedHeaderExports.size(); ++i) {
    (void)finishLoadingClangModule(ImportedHeaderExports[i], diagLoc);
  }
}

ModuleDecl *ClangImporter::getImportedHeaderModule() const {
  return Impl.ImportedHeaderUnit->getParentModule();
}

ModuleDecl *
ClangImporter::getWrapperForModule(const clang::Module *mod,
                                   bool returnOverlayIfPossible) const {
  auto clangUnit = Impl.getWrapperForModule(mod);
  if (returnOverlayIfPossible && clangUnit->getOverlayModule())
    return clangUnit->getOverlayModule();
  return clangUnit->getParentModule();
}

PlatformAvailability::PlatformAvailability(const LangOptions &langOpts)
    : platformKind(targetPlatform(langOpts)) {
  switch (platformKind) {
  case PlatformKind::iOS:
  case PlatformKind::iOSApplicationExtension:
  case PlatformKind::macCatalyst:
  case PlatformKind::macCatalystApplicationExtension:
  case PlatformKind::tvOS:
  case PlatformKind::tvOSApplicationExtension:
    deprecatedAsUnavailableMessage =
        "APIs deprecated as of iOS 7 and earlier are unavailable in Swift";
    asyncDeprecatedAsUnavailableMessage =
      "APIs deprecated as of iOS 12 and earlier are not imported as 'async'";
    break;

  case PlatformKind::watchOS:
  case PlatformKind::watchOSApplicationExtension:
    deprecatedAsUnavailableMessage = "";
    asyncDeprecatedAsUnavailableMessage =
      "APIs deprecated as of watchOS 5 and earlier are not imported as "
      "'async'";
    break;

  case PlatformKind::macOS:
  case PlatformKind::macOSApplicationExtension:
    deprecatedAsUnavailableMessage =
        "APIs deprecated as of macOS 10.9 and earlier are unavailable in Swift";
    asyncDeprecatedAsUnavailableMessage =
      "APIs deprecated as of macOS 10.14 and earlier are not imported as "
      "'async'";
    break;

  case PlatformKind::OpenBSD:
    deprecatedAsUnavailableMessage = "";
    break;

  case PlatformKind::Windows:
    deprecatedAsUnavailableMessage = "";
    break;

  case PlatformKind::none:
    break;
  }
}

bool PlatformAvailability::isPlatformRelevant(StringRef name) const {
  switch (platformKind) {
  case PlatformKind::macOS:
    return name == "macos";
  case PlatformKind::macOSApplicationExtension:
    return name == "macos" || name == "macos_app_extension";

  case PlatformKind::iOS:
    return name == "ios";
  case PlatformKind::iOSApplicationExtension:
    return name == "ios" || name == "ios_app_extension";

  case PlatformKind::macCatalyst:
  case PlatformKind::macCatalystApplicationExtension:
    // ClangImporter does not yet support macCatalyst.
    return false;

  case PlatformKind::tvOS:
    return name == "tvos";
  case PlatformKind::tvOSApplicationExtension:
    return name == "tvos" || name == "tvos_app_extension";

  case PlatformKind::watchOS:
    return name == "watchos";
  case PlatformKind::watchOSApplicationExtension:
    return name == "watchos" || name == "watchos_app_extension";

  case PlatformKind::OpenBSD:
    return name == "openbsd";

  case PlatformKind::Windows:
    return name == "windows";

  case PlatformKind::none:
    return false;
  }

  llvm_unreachable("Unexpected platform");
}

bool PlatformAvailability::treatDeprecatedAsUnavailable(
    const clang::Decl *clangDecl, const llvm::VersionTuple &version,
    bool isAsync) const {
  assert(!version.empty() && "Must provide version when deprecated");
  unsigned major = version.getMajor();
  Optional<unsigned> minor = version.getMinor();

  switch (platformKind) {
  case PlatformKind::none:
    llvm_unreachable("version but no platform?");

  case PlatformKind::macOS:
  case PlatformKind::macOSApplicationExtension:
    // Anything deprecated by macOS 10.14 is unavailable for async import
    // in Swift.
    if (isAsync && !clangDecl->hasAttr<clang::SwiftAsyncAttr>()) {
      return major < 10 ||
          (major == 10 && (!minor.hasValue() || minor.getValue() <= 14));
    }

    // Anything deprecated in OSX 10.9.x and earlier is unavailable in Swift.
    return major < 10 ||
           (major == 10 && (!minor.hasValue() || minor.getValue() <= 9));

  case PlatformKind::iOS:
  case PlatformKind::iOSApplicationExtension:
  case PlatformKind::tvOS:
  case PlatformKind::tvOSApplicationExtension:
    // Anything deprecated by iOS 12 is unavailable for async import
    // in Swift.
    if (isAsync && !clangDecl->hasAttr<clang::SwiftAsyncAttr>()) {
      return major <= 12;
    }

    // Anything deprecated in iOS 7.x and earlier is unavailable in Swift.
    return major <= 7;

  case PlatformKind::macCatalyst:
  case PlatformKind::macCatalystApplicationExtension:
    // ClangImporter does not yet support macCatalyst.
    return false;

  case PlatformKind::watchOS:
  case PlatformKind::watchOSApplicationExtension:
    // Anything deprecated by watchOS 5.0 is unavailable for async import
    // in Swift.
    if (isAsync && !clangDecl->hasAttr<clang::SwiftAsyncAttr>()) {
      return major <= 5;
    }

    // No deprecation filter on watchOS
    return false;

  case PlatformKind::OpenBSD:
    // No deprecation filter on OpenBSD
    return false;

  case PlatformKind::Windows:
    // No deprecation filter on Windows
    return false;
  }

  llvm_unreachable("Unexpected platform");
}

ClangImporter::Implementation::Implementation(
    ASTContext &ctx, DWARFImporterDelegate *dwarfImporterDelegate)
    : SwiftContext(ctx), ImportForwardDeclarations(
                             ctx.ClangImporterOpts.ImportForwardDeclarations),
      DisableSwiftBridgeAttr(ctx.ClangImporterOpts.DisableSwiftBridgeAttr),
      BridgingHeaderExplicitlyRequested(
          !ctx.ClangImporterOpts.BridgingHeader.empty()),
      DisableOverlayModules(ctx.ClangImporterOpts.DisableOverlayModules),
      EnableClangSPI(ctx.ClangImporterOpts.EnableClangSPI),
      IsReadingBridgingPCH(false),
      CurrentVersion(ImportNameVersion::fromOptions(ctx.LangOpts)),
      Walker(DiagnosticWalker(*this)),
      BridgingHeaderLookupTable(new SwiftLookupTable(nullptr)),
      BuffersForDiagnostics(ctx.SourceMgr), platformAvailability(ctx.LangOpts),
      nameImporter(),
      DisableSourceImport(ctx.ClangImporterOpts.DisableSourceImport),
      DWARFImporter(dwarfImporterDelegate) {}

ClangImporter::Implementation::~Implementation() {
#ifndef NDEBUG
  SwiftContext.SourceMgr.verifyAllBuffers();
#endif
}

ClangImporter::Implementation::DiagnosticWalker::DiagnosticWalker(
    ClangImporter::Implementation &Impl)
    : Impl(Impl) {}

bool ClangImporter::Implementation::DiagnosticWalker::TraverseDecl(
    clang::Decl *D) {
  // In some cases, diagnostic notes about types (ex: built-in types) do not
  // have an obvious source location at which to display diagnostics. We
  // provide the location of the closest decl as a reasonable choice.
  llvm::SaveAndRestore<clang::SourceLocation> sar{TypeReferenceSourceLocation,
                                                  D->getBeginLoc()};
  return clang::RecursiveASTVisitor<DiagnosticWalker>::TraverseDecl(D);
}

bool ClangImporter::Implementation::DiagnosticWalker::TraverseParmVarDecl(
    clang::ParmVarDecl *D) {
  // When the ClangImporter imports functions / methods, the return
  // type is first imported, followed by parameter types in order of
  // declaration. If any type fails to import, the import of the function /
  // method is aborted. This means any parameters after the first to fail to
  // import (the first could be the return type) will not have diagnostics
  // attached. Even though these remaining parameters may have unimportable
  // types, we avoid diagnosing these types as a type diagnosis without a
  // "parameter not imported" note on the referencing param decl is inconsistent
  // behaviour and could be confusing.
  if (Impl.ImportDiagnostics[D].size()) {
    // Since the parameter decl in question has been diagnosed (we didn't bail
    // before importing this param) continue the traversal as normal.
    return clang::RecursiveASTVisitor<DiagnosticWalker>::TraverseParmVarDecl(D);
  }

  // If the decl in question has not been diagnosed, traverse "as normal" except
  // avoid traversing to the referenced typed. Note the traversal has been
  // simplified greatly and may need to be modified to support some future
  // diagnostics.
  if (!getDerived().shouldTraversePostOrder())
    if (!WalkUpFromParmVarDecl(D))
      return false;

  if (clang::DeclContext *declContext = dyn_cast<clang::DeclContext>(D)) {
    for (auto *Child : declContext->decls()) {
      if (!canIgnoreChildDeclWhileTraversingDeclContext(Child))
        if (!TraverseDecl(Child))
          return false;
    }
  }
  if (getDerived().shouldTraversePostOrder())
    if (!WalkUpFromParmVarDecl(D))
      return false;
  return true;
}

bool ClangImporter::Implementation::DiagnosticWalker::VisitDecl(
    clang::Decl *D) {
  Impl.emitDiagnosticsForTarget(D);
  return true;
}

bool ClangImporter::Implementation::DiagnosticWalker::VisitMacro(
    const clang::MacroInfo *MI) {
  Impl.emitDiagnosticsForTarget(MI);
  for (const clang::Token &token : MI->tokens()) {
    Impl.emitDiagnosticsForTarget(&token);
  }
  return true;
}

bool ClangImporter::Implementation::DiagnosticWalker::
    VisitObjCObjectPointerType(clang::ObjCObjectPointerType *T) {
  // If an ObjCInterface is pointed to, diagnose it.
  if (const clang::ObjCInterfaceDecl *decl = T->getInterfaceDecl()) {
    Impl.emitDiagnosticsForTarget(decl);
  }
  // Diagnose any protocols the pointed to type conforms to.
  for (auto cp = T->qual_begin(), cpEnd = T->qual_end(); cp != cpEnd; ++cp) {
    Impl.emitDiagnosticsForTarget(*cp);
  }
  return true;
}

bool ClangImporter::Implementation::DiagnosticWalker::VisitType(
    clang::Type *T) {
  if (TypeReferenceSourceLocation.isValid())
    Impl.emitDiagnosticsForTarget(T, TypeReferenceSourceLocation);
  return true;
}

ClangModuleUnit *ClangImporter::Implementation::getWrapperForModule(
    const clang::Module *underlying, SourceLoc diagLoc) {
  auto &cacheEntry = ModuleWrappers[underlying];
  if (ClangModuleUnit *cached = cacheEntry.getPointer())
    return cached;

  // FIXME: Handle hierarchical names better.
  Identifier name = SwiftContext.getIdentifier(underlying->Name);
  auto wrapper = ModuleDecl::create(name, SwiftContext);
  wrapper->setIsSystemModule(underlying->IsSystem);
  wrapper->setIsNonSwiftModule();
  wrapper->setHasResolvedImports();

  auto file = new (SwiftContext) ClangModuleUnit(*wrapper, *this,
                                                 underlying);
  wrapper->addFile(*file);
  SwiftContext.getClangModuleLoader()->findOverlayFiles(diagLoc, wrapper, file);
  cacheEntry.setPointer(file);

  return file;
}

ClangModuleUnit *ClangImporter::Implementation::getClangModuleForDecl(
    const clang::Decl *D,
    bool allowForwardDeclaration) {
  auto maybeModule = getClangSubmoduleForDecl(D, allowForwardDeclaration);
  if (!maybeModule)
    return nullptr;
  if (!maybeModule.getValue())
    return ImportedHeaderUnit;

  // Get the parent module because currently we don't represent submodules with
  // ClangModuleUnit.
  auto *M = maybeModule.getValue()->getTopLevelModule();

  return getWrapperForModule(M);
}

void ClangImporter::Implementation::addImportDiagnostic(
    ImportDiagnosticTarget target, Diagnostic &&diag,
    const clang::SourceLocation &loc) {
  ImportDiagnostic importDiag = ImportDiagnostic(target, diag, loc);
  if (SwiftContext.LangOpts.DisableExperimentalClangImporterDiagnostics ||
      CollectedDiagnostics.count(importDiag))
    return;

  CollectedDiagnostics.insert(importDiag);
  ImportDiagnostics[target].push_back(importDiag);
}

#pragma mark Source locations
clang::SourceLocation
ClangImporter::Implementation::exportSourceLoc(SourceLoc loc) {
  // FIXME: Implement!
  return clang::SourceLocation();
}

SourceLoc
ClangImporter::Implementation::importSourceLoc(clang::SourceLocation loc) {
  // FIXME: Implement!
  return SourceLoc();
}

SourceRange
ClangImporter::Implementation::importSourceRange(clang::SourceRange loc) {
  // FIXME: Implement!
  return SourceRange();
}

#pragma mark Importing names

clang::DeclarationName
ClangImporter::Implementation::exportName(Identifier name) {
  // FIXME: When we start dealing with C++, we can map over some operator
  // names.
  if (name.empty() || name.isOperator())
    return clang::DeclarationName();

  // Map the identifier. If it's some kind of keyword, it can't be mapped.
  auto ident = &Instance->getASTContext().Idents.get(name.str());
  if (ident->getTokenID() != clang::tok::identifier)
    return clang::DeclarationName();

  return ident;
}

Identifier
ClangImporter::Implementation::importIdentifier(
  const clang::IdentifierInfo *identifier,
  StringRef removePrefix)
{
  if (!identifier) return Identifier();

  StringRef name = identifier->getName();
  // Remove the prefix, if any.
  if (!removePrefix.empty()) {
    if (name.startswith(removePrefix)) {
      name = name.slice(removePrefix.size(), name.size());
    }
  }

  // Get the Swift identifier.
  return SwiftContext.getIdentifier(name);
}

ObjCSelector ClangImporter::Implementation::importSelector(
               clang::Selector selector) {
  auto &ctx = SwiftContext;

  // Handle zero-argument selectors directly.
  if (selector.isUnarySelector()) {
    Identifier name;
    if (auto id = selector.getIdentifierInfoForSlot(0))
      name = ctx.getIdentifier(id->getName());
    return ObjCSelector(ctx, 0, name);
  }

  SmallVector<Identifier, 2> pieces;
  for (auto i = 0u, n = selector.getNumArgs(); i != n; ++i) {
    Identifier piece;
    if (auto id = selector.getIdentifierInfoForSlot(i))
      piece = ctx.getIdentifier(id->getName());
    pieces.push_back(piece);
  }

  return ObjCSelector(ctx, pieces.size(), pieces);
}

clang::Selector
ClangImporter::Implementation::exportSelector(DeclName name,
                                              bool allowSimpleName) {
  if (!allowSimpleName && name.isSimpleName())
    return {};

  clang::ASTContext &ctx = getClangASTContext();

  SmallVector<clang::IdentifierInfo *, 8> pieces;
  pieces.push_back(exportName(name.getBaseIdentifier()).getAsIdentifierInfo());

  auto argNames = name.getArgumentNames();
  if (argNames.empty())
    return ctx.Selectors.getNullarySelector(pieces.front());

  if (!argNames.front().empty())
    return {};
  argNames = argNames.slice(1);

  for (Identifier argName : argNames)
    pieces.push_back(exportName(argName).getAsIdentifierInfo());

  return ctx.Selectors.getSelector(pieces.size(), pieces.data());
}

clang::Selector
ClangImporter::Implementation::exportSelector(ObjCSelector selector) {
  SmallVector<clang::IdentifierInfo *, 4> pieces;
  for (auto piece : selector.getSelectorPieces())
    pieces.push_back(exportName(piece).getAsIdentifierInfo());
  return getClangASTContext().Selectors.getSelector(selector.getNumArgs(),
                                                    pieces.data());
}

/// Determine whether the given method potentially conflicts with the
/// setter for a property in the given protocol.
static bool
isPotentiallyConflictingSetter(const clang::ObjCProtocolDecl *proto,
                               const clang::ObjCMethodDecl *method) {
  auto sel = method->getSelector();
  if (sel.getNumArgs() != 1)
    return false;

  clang::IdentifierInfo *setterID = sel.getIdentifierInfoForSlot(0);
  if (!setterID || !setterID->getName().startswith("set"))
    return false;

  for (auto *prop : proto->properties()) {
    if (prop->getSetterName() == sel)
      return true;
  }

  return false;
}

bool importer::shouldSuppressDeclImport(const clang::Decl *decl) {
  if (auto objcMethod = dyn_cast<clang::ObjCMethodDecl>(decl)) {
    // First check if we're actually in a Swift class.
    auto dc = decl->getDeclContext();
    if (hasNativeSwiftDecl(cast<clang::ObjCContainerDecl>(dc)))
      return true;

    // If this member is a method that is a getter or setter for a
    // property, don't add it into the table. property names and
    // getter names (by choosing to only have a property).
    //
    // Note that this is suppressed for certain accessibility declarations,
    // which are imported as getter/setter pairs and not properties.
    if (objcMethod->isPropertyAccessor()) {
      // Suppress the import of this method when the corresponding
      // property is not suppressed.
      return !shouldSuppressDeclImport(
               objcMethod->findPropertyDecl(/*CheckOverrides=*/false));
    }

    // If the method was declared within a protocol, check that it
    // does not conflict with the setter of a property.
    if (auto proto = dyn_cast<clang::ObjCProtocolDecl>(dc))
      return isPotentiallyConflictingSetter(proto, objcMethod);


    return false;
  }

  if (auto objcProperty = dyn_cast<clang::ObjCPropertyDecl>(decl)) {
    // First check if we're actually in a Swift class.
    auto dc = objcProperty->getDeclContext();
    if (hasNativeSwiftDecl(cast<clang::ObjCContainerDecl>(dc)))
      return true;

    // Suppress certain properties; import them as getter/setter pairs instead.
    if (shouldImportPropertyAsAccessors(objcProperty))
      return true;

    // Check whether there is a superclass method for the getter that
    // is *not* suppressed, in which case we will need to suppress
    // this property.
    auto objcClass = dyn_cast<clang::ObjCInterfaceDecl>(dc);
    if (!objcClass) {
      if (auto objcCategory = dyn_cast<clang::ObjCCategoryDecl>(dc)) {
        // If the enclosing category is invalid, suppress this declaration.
        if (objcCategory->isInvalidDecl()) return true;

        objcClass = objcCategory->getClassInterface();
      }
    }

    if (objcClass) {
      if (auto objcSuperclass = objcClass->getSuperClass()) {
        auto getterMethod =
            objcSuperclass->lookupMethod(objcProperty->getGetterName(),
                                         objcProperty->isInstanceProperty());
        if (getterMethod && !shouldSuppressDeclImport(getterMethod))
          return true;
      }
    }

    return false;
  }

  return false;
}

#pragma mark Name lookup
const clang::TypedefNameDecl *
ClangImporter::Implementation::lookupTypedef(clang::DeclarationName name) {
  clang::Sema &sema = Instance->getSema();
  clang::LookupResult lookupResult(sema, name,
                                   clang::SourceLocation(),
                                   clang::Sema::LookupOrdinaryName);

  if (sema.LookupName(lookupResult, /*scope=*/nullptr)) {
    for (auto decl : lookupResult) {
      if (auto typedefDecl =
          dyn_cast<clang::TypedefNameDecl>(decl->getUnderlyingDecl()))
        return typedefDecl;
    }
  }

  return nullptr;
}

static bool isDeclaredInModule(const ClangModuleUnit *ModuleFilter,
                               const Decl *VD) {
  auto ContainingUnit = VD->getDeclContext()->getModuleScopeContext();
  return ModuleFilter == ContainingUnit;
}

static const clang::Module *
getClangOwningModule(ClangNode Node, const clang::ASTContext &ClangCtx) {
  assert(!Node.getAsModule() && "not implemented for modules");

  if (const clang::Decl *D = Node.getAsDecl()) {
    auto ExtSource = ClangCtx.getExternalSource();
    assert(ExtSource);
    return ExtSource->getModule(D->getOwningModuleID());
  }

  if (const clang::ModuleMacro *M = Node.getAsModuleMacro())
    return M->getOwningModule();

  // A locally-defined MacroInfo does not have an owning module.
  assert(Node.getAsMacroInfo());
  return nullptr;
}

static const clang::Module *
getClangTopLevelOwningModule(ClangNode Node,
                             const clang::ASTContext &ClangCtx) {
  const clang::Module *OwningModule = getClangOwningModule(Node, ClangCtx);
  if (!OwningModule)
    return nullptr;
  return OwningModule->getTopLevelModule();
}

static bool isVisibleFromModule(const ClangModuleUnit *ModuleFilter,
                                ValueDecl *VD) {
  assert(ModuleFilter);

  auto ContainingUnit = VD->getDeclContext()->getModuleScopeContext();
  if (ModuleFilter == ContainingUnit)
    return true;

  // The rest of this function is looking to see if the Clang entity that
  // caused VD to be imported has redeclarations in the filter module.
  auto Wrapper = dyn_cast<ClangModuleUnit>(ContainingUnit);
  if (!Wrapper)
    return false;

  ASTContext &Ctx = ContainingUnit->getASTContext();
  auto *Importer = static_cast<ClangImporter *>(Ctx.getClangModuleLoader());
  auto ClangNode = Importer->getEffectiveClangNode(VD);

  // Macros can be "redeclared" by putting an equivalent definition in two
  // different modules. (We don't actually check the equivalence.)
  // FIXME: We're also not checking if the redeclaration is in /this/ module.
  if (ClangNode.getAsMacro())
    return true;

  const clang::Decl *D = ClangNode.castAsDecl();
  auto &ClangASTContext = ModuleFilter->getClangASTContext();

  // We don't handle Clang submodules; pop everything up to the top-level
  // module.
  auto OwningClangModule = getClangTopLevelOwningModule(ClangNode,
                                                        ClangASTContext);
  if (OwningClangModule == ModuleFilter->getClangModule())
    return true;

  // Handle redeclarable Clang decls by checking each redeclaration.
  bool IsTagDecl = isa<clang::TagDecl>(D);
  if (!(IsTagDecl || isa<clang::FunctionDecl>(D) || isa<clang::VarDecl>(D) ||
        isa<clang::TypedefNameDecl>(D))) {
    return false;
  }

  for (auto Redeclaration : D->redecls()) {
    if (Redeclaration == D)
      continue;

    // For enums, structs, and unions, only count definitions when looking to
    // see what other modules they appear in.
    if (IsTagDecl) {
      auto TD = cast<clang::TagDecl>(Redeclaration);
      if (!TD->isCompleteDefinition() &&
          !TD->isThisDeclarationADemotedDefinition())
        continue;
    }

    auto OwningClangModule = getClangTopLevelOwningModule(Redeclaration,
                                                          ClangASTContext);
    if (OwningClangModule == ModuleFilter->getClangModule())
      return true;
  }

  return false;
}


namespace {
class ClangVectorDeclConsumer : public clang::VisibleDeclConsumer {
  std::vector<clang::NamedDecl *> results;
public:
  ClangVectorDeclConsumer() = default;

  void FoundDecl(clang::NamedDecl *ND, clang::NamedDecl *Hiding,
                 clang::DeclContext *Ctx, bool InBaseClass) override {
    if (!ND->getIdentifier())
      return;

    if (ND->isModulePrivate())
      return;

    results.push_back(ND);
  }

  llvm::MutableArrayRef<clang::NamedDecl *> getResults() {
    return results;
  }
};

class FilteringVisibleDeclConsumer : public swift::VisibleDeclConsumer {
  swift::VisibleDeclConsumer &NextConsumer;
  const ClangModuleUnit *ModuleFilter;

public:
  FilteringVisibleDeclConsumer(swift::VisibleDeclConsumer &consumer,
                               const ClangModuleUnit *CMU)
      : NextConsumer(consumer), ModuleFilter(CMU) {
    assert(CMU);
  }

  void foundDecl(ValueDecl *VD, DeclVisibilityKind Reason,
                 DynamicLookupInfo dynamicLookupInfo) override {
    if (isVisibleFromModule(ModuleFilter, VD))
      NextConsumer.foundDecl(VD, Reason, dynamicLookupInfo);
  }
};

class FilteringDeclaredDeclConsumer : public swift::VisibleDeclConsumer {
  swift::VisibleDeclConsumer &NextConsumer;
  const ClangModuleUnit *ModuleFilter;

public:
  FilteringDeclaredDeclConsumer(swift::VisibleDeclConsumer &consumer,
                                const ClangModuleUnit *CMU)
      : NextConsumer(consumer), ModuleFilter(CMU) {
    assert(CMU && CMU->isTopLevel() && "Only top-level modules supported");
  }

  void foundDecl(ValueDecl *VD, DeclVisibilityKind Reason,
                 DynamicLookupInfo dynamicLookupInfo) override {
    if (isDeclaredInModule(ModuleFilter, VD) ||
        // Sometimes imported decls get put into the clang header module. If we
        // found one of these decls, don't filter it out.
        VD->getModuleContext()->getName().str() == CLANG_HEADER_MODULE_NAME)
      NextConsumer.foundDecl(VD, Reason, dynamicLookupInfo);
  }
};

/// A hack to hide particular types in the "Darwin" module on Apple platforms.
class DarwinLegacyFilterDeclConsumer : public swift::VisibleDeclConsumer {
  swift::VisibleDeclConsumer &NextConsumer;
  clang::ASTContext &ClangASTContext;

  bool shouldDiscard(ValueDecl *VD) {
    if (!VD->hasClangNode())
      return false;

    const clang::Module *clangModule = getClangOwningModule(VD->getClangNode(),
                                                            ClangASTContext);
    if (!clangModule)
      return false;

    if (clangModule->Name == "MacTypes") {
      if (!VD->hasName() || VD->getBaseName().isSpecial())
        return true;
      return llvm::StringSwitch<bool>(VD->getBaseIdentifier().str())
          .Cases("OSErr", "OSStatus", "OptionBits", false)
          .Cases("FourCharCode", "OSType", false)
          .Case("Boolean", false)
          .Case("kUnknownType", false)
          .Cases("UTF32Char", "UniChar", "UTF16Char", "UTF8Char", false)
          .Case("ProcessSerialNumber", false)
          .Default(true);
    }

    if (clangModule->Parent &&
        clangModule->Parent->Name == "CarbonCore") {
      return llvm::StringSwitch<bool>(clangModule->Name)
          .Cases("BackupCore", "DiskSpaceRecovery", "MacErrors", false)
          .Case("UnicodeUtilities", false)
          .Default(true);
    }

    if (clangModule->Parent &&
        clangModule->Parent->Name == "OSServices") {
      // Note that this is a list of things to /drop/ rather than to /keep/.
      // We're more likely to see new, modern headers added to OSServices.
      return llvm::StringSwitch<bool>(clangModule->Name)
          .Cases("IconStorage", "KeychainCore", "Power", true)
          .Cases("SecurityCore", "SystemSound", true)
          .Cases("WSMethodInvocation", "WSProtocolHandler", "WSTypes", true)
          .Default(false);
    }

    return false;
  }

public:
  DarwinLegacyFilterDeclConsumer(swift::VisibleDeclConsumer &consumer,
                                 clang::ASTContext &clangASTContext)
      : NextConsumer(consumer), ClangASTContext(clangASTContext) {}

  static bool needsFiltering(const clang::Module *topLevelModule) {
    return topLevelModule && (topLevelModule->Name == "Darwin" ||
                              topLevelModule->Name == "CoreServices");
  }

  void foundDecl(ValueDecl *VD, DeclVisibilityKind Reason,
                 DynamicLookupInfo dynamicLookupInfo) override {
    if (!shouldDiscard(VD))
      NextConsumer.foundDecl(VD, Reason, dynamicLookupInfo);
  }
};

} // unnamed namespace

/// Translate a MacroDefinition to a ClangNode, either a ModuleMacro for
/// a definition imported from a module or a MacroInfo for a macro defined
/// locally.
ClangNode getClangNodeForMacroDefinition(clang::MacroDefinition &M) {
  if (!M.getModuleMacros().empty())
    return ClangNode(M.getModuleMacros().back()->getMacroInfo());
  if (auto *MD = M.getLocalDirective())
    return ClangNode(MD->getMacroInfo());
  return ClangNode();
}

void ClangImporter::lookupBridgingHeaderDecls(
                              llvm::function_ref<bool(ClangNode)> filter,
                              llvm::function_ref<void(Decl*)> receiver) const {
  for (auto &Import : Impl.BridgeHeaderTopLevelImports) {
    auto ImportD = Import.get<ImportDecl*>();
    if (filter(ImportD->getClangDecl()))
      receiver(ImportD);
  }
  for (auto *ClangD : Impl.BridgeHeaderTopLevelDecls) {
    if (filter(ClangD)) {
      if (auto *ND = dyn_cast<clang::NamedDecl>(ClangD)) {
        if (Decl *imported = Impl.importDeclReal(ND, Impl.CurrentVersion))
          receiver(imported);
      }
    }
  }

  auto &ClangPP = Impl.getClangPreprocessor();
  for (clang::IdentifierInfo *II : Impl.BridgeHeaderMacros) {
    auto MD = ClangPP.getMacroDefinition(II);
    if (auto macroNode = getClangNodeForMacroDefinition(MD)) {
      if (filter(macroNode)) {
        auto MI = macroNode.getAsMacro();
        Identifier Name = Impl.getNameImporter().importMacroName(II, MI);
        if (Decl *imported = Impl.importMacro(Name, macroNode))
          receiver(imported);
      }
    }
  }
}

bool ClangImporter::lookupDeclsFromHeader(StringRef Filename,
                              llvm::function_ref<bool(ClangNode)> filter,
                              llvm::function_ref<void(Decl*)> receiver) const {
  auto File = getClangPreprocessor().getFileManager().getFile(Filename);
  if (!File)
    return true;

  auto &ClangCtx = getClangASTContext();
  auto &ClangSM = ClangCtx.getSourceManager();
  auto &ClangPP = getClangPreprocessor();

  // Look up the header in the includes of the bridging header.
  if (Impl.BridgeHeaderFiles.count(*File)) {
    auto headerFilter = [&](ClangNode ClangN) -> bool {
      if (ClangN.isNull())
        return false;

      auto ClangLoc = ClangSM.getFileLoc(ClangN.getLocation());
      if (ClangLoc.isInvalid())
        return false;

      if (ClangSM.getFileEntryForID(ClangSM.getFileID(ClangLoc)) != *File)
        return false;

      return filter(ClangN);
    };

    lookupBridgingHeaderDecls(headerFilter, receiver);
    return false;
  }

  clang::FileID FID = ClangSM.translateFile(*File);
  if (FID.isInvalid())
    return false;

  // Look up the header in the ASTReader.
  if (ClangSM.isLoadedFileID(FID)) {
    // Decls.
    SmallVector<clang::Decl *, 32> Decls;
    unsigned Length = ClangSM.getFileIDSize(FID);
    ClangCtx.getExternalSource()->FindFileRegionDecls(FID, 0, Length, Decls);
    for (auto *ClangD : Decls) {
      if (Impl.shouldIgnoreBridgeHeaderTopLevelDecl(ClangD))
        continue;
      if (filter(ClangD)) {
        if (auto *ND = dyn_cast<clang::NamedDecl>(ClangD)) {
          if (Decl *imported = Impl.importDeclReal(ND, Impl.CurrentVersion))
            receiver(imported);
        }
      }
    }

    // Macros.
    if (auto *ppRec = ClangPP.getPreprocessingRecord()) {
      clang::SourceLocation B = ClangSM.getLocForStartOfFile(FID);
      clang::SourceLocation E = ClangSM.getLocForEndOfFile(FID);
      clang::SourceRange R(B, E);
      const auto &Entities = ppRec->getPreprocessedEntitiesInRange(R);
      for (auto I = Entities.begin(), E = Entities.end(); I != E; ++I) {
        if (!ppRec->isEntityInFileID(I, FID))
          continue;
        clang::PreprocessedEntity *PPE = *I;
        if (!PPE)
          continue;
        if (auto *MDR = dyn_cast<clang::MacroDefinitionRecord>(PPE)) {
          auto *II = const_cast<clang::IdentifierInfo*>(MDR->getName());
          auto MD = ClangPP.getMacroDefinition(II);
          if (auto macroNode = getClangNodeForMacroDefinition(MD)) {
            if (filter(macroNode)) {
              auto MI = macroNode.getAsMacro();
              Identifier Name = Impl.getNameImporter().importMacroName(II, MI);
              if (Decl *imported = Impl.importMacro(Name, macroNode))
                receiver(imported);
            }
          }
        }
      }

      // FIXME: Module imports inside that header.
    }
    return false;
  }

  return true; // no info found about that header.
}

void ClangImporter::lookupValue(DeclName name, VisibleDeclConsumer &consumer) {
  Impl.forEachLookupTable([&](SwiftLookupTable &table) -> bool {
    Impl.lookupValue(table, name, consumer);
    return false;
  });
}

ClangNode ClangImporter::getEffectiveClangNode(const Decl *decl) const {
  // Directly...
  if (auto clangNode = decl->getClangNode())
    return clangNode;

  // Or via the nested "Code" enum.
  if (auto *errorWrapper = dyn_cast<StructDecl>(decl)) {
    if (auto *code = Impl.lookupErrorCodeEnum(errorWrapper))
      if (auto clangNode = code->getClangNode())
        return clangNode;
  }

  return ClangNode();
}

void ClangImporter::lookupTypeDecl(
    StringRef rawName, ClangTypeKind kind,
    llvm::function_ref<void(TypeDecl *)> receiver) {
  clang::DeclarationName clangName(
      &Impl.Instance->getASTContext().Idents.get(rawName));

  SmallVector<clang::Sema::LookupNameKind, 1> lookupKinds;
  switch (kind) {
  case ClangTypeKind::Typedef:
    lookupKinds.push_back(clang::Sema::LookupOrdinaryName);
    break;
  case ClangTypeKind::Tag:
    lookupKinds.push_back(clang::Sema::LookupTagName);
    lookupKinds.push_back(clang::Sema::LookupNamespaceName);
    break;
  case ClangTypeKind::ObjCProtocol:
    lookupKinds.push_back(clang::Sema::LookupObjCProtocolName);
    break;
  }

  // Perform name lookup into the global scope.
  auto &sema = Impl.Instance->getSema();
  bool foundViaClang = false;

  for (auto lookupKind : lookupKinds) {
    clang::LookupResult lookupResult(sema, clangName, clang::SourceLocation(),
                                     lookupKind);
    if (!Impl.DisableSourceImport &&
        sema.LookupName(lookupResult, /*Scope=*/ sema.TUScope)) {
      for (auto clangDecl : lookupResult) {
        if (!isa<clang::TypeDecl>(clangDecl) &&
            !isa<clang::NamespaceDecl>(clangDecl) &&
            !isa<clang::ObjCContainerDecl>(clangDecl) &&
            !isa<clang::ObjCCompatibleAliasDecl>(clangDecl)) {
          continue;
        }
        Decl *imported = Impl.importDecl(clangDecl, Impl.CurrentVersion);

        // Namespaces are imported as extensions for enums.
        if (auto ext = dyn_cast_or_null<ExtensionDecl>(imported)) {
          imported = ext->getExtendedNominal();
        }
        if (auto *importedType = dyn_cast_or_null<TypeDecl>(imported)) {
          foundViaClang = true;
          receiver(importedType);
        }
      }
    }
  }

  // If Clang couldn't find the type, query the DWARFImporterDelegate.
  if (!foundViaClang)
    Impl.lookupTypeDeclDWARF(rawName, kind, receiver);
}

void ClangImporter::lookupRelatedEntity(
    StringRef rawName, ClangTypeKind kind, StringRef relatedEntityKind,
    llvm::function_ref<void(TypeDecl *)> receiver) {
  using CISTAttr = ClangImporterSynthesizedTypeAttr;
  if (relatedEntityKind ==
        CISTAttr::manglingNameForKind(CISTAttr::Kind::NSErrorWrapper) ||
      relatedEntityKind ==
        CISTAttr::manglingNameForKind(CISTAttr::Kind::NSErrorWrapperAnon)) {
    auto underlyingKind = ClangTypeKind::Tag;
    if (relatedEntityKind ==
          CISTAttr::manglingNameForKind(CISTAttr::Kind::NSErrorWrapperAnon)) {
      underlyingKind = ClangTypeKind::Typedef;
    }
    lookupTypeDecl(rawName, underlyingKind,
                   [this, receiver] (const TypeDecl *foundType) {
      auto *enumDecl =
          dyn_cast_or_null<clang::EnumDecl>(foundType->getClangDecl());
      if (!enumDecl)
        return;
      if (!Impl.getEnumInfo(enumDecl).isErrorEnum())
        return;
      auto *enclosingType =
          dyn_cast<NominalTypeDecl>(foundType->getDeclContext());
      if (!enclosingType)
        return;
      receiver(enclosingType);
    });
  }
}

void ClangModuleUnit::lookupVisibleDecls(ImportPath::Access accessPath,
                                         VisibleDeclConsumer &consumer,
                                         NLKind lookupKind) const {
  // FIXME: Ignore submodules, which are empty for now.
  if (clangModule && clangModule->isSubModule())
    return;

  // FIXME: Respect the access path.
  FilteringVisibleDeclConsumer filterConsumer(consumer, this);

  DarwinLegacyFilterDeclConsumer darwinFilterConsumer(filterConsumer,
                                                      getClangASTContext());

  swift::VisibleDeclConsumer *actualConsumer = &filterConsumer;
  if (lookupKind == NLKind::UnqualifiedLookup &&
      DarwinLegacyFilterDeclConsumer::needsFiltering(clangModule)) {
    actualConsumer = &darwinFilterConsumer;
  }

  // Find the corresponding lookup table.
  if (auto lookupTable = owner.findLookupTable(clangModule)) {
    // Search it.
    owner.lookupVisibleDecls(*lookupTable, *actualConsumer);
  }
}

namespace {
class VectorDeclPtrConsumer : public swift::VisibleDeclConsumer {
public:
  SmallVectorImpl<Decl *> &Results;
  explicit VectorDeclPtrConsumer(SmallVectorImpl<Decl *> &Decls)
    : Results(Decls) {}

  void foundDecl(ValueDecl *VD, DeclVisibilityKind Reason,
                 DynamicLookupInfo) override {
    Results.push_back(VD);
  }
};
} // unnamed namespace

// FIXME: should submodules still be crawled for the symbol graph? (SR-15753)
bool ClangModuleUnit::shouldCollectDisplayDecls() const { return isTopLevel(); }

void ClangModuleUnit::getTopLevelDecls(SmallVectorImpl<Decl*> &results) const {
  VectorDeclPtrConsumer consumer(results);
  FilteringDeclaredDeclConsumer filterConsumer(consumer, this);
  DarwinLegacyFilterDeclConsumer darwinFilterConsumer(filterConsumer,
                                                      getClangASTContext());

  const clang::Module *topLevelModule =
    clangModule ? clangModule->getTopLevelModule() : nullptr;

  swift::VisibleDeclConsumer *actualConsumer = &filterConsumer;
  if (DarwinLegacyFilterDeclConsumer::needsFiltering(topLevelModule))
    actualConsumer = &darwinFilterConsumer;

  // Find the corresponding lookup table.
  if (auto lookupTable = owner.findLookupTable(topLevelModule)) {
    // Search it.
    owner.lookupVisibleDecls(*lookupTable, *actualConsumer);

    // Add the extensions produced by importing categories.
    for (auto category : lookupTable->categories()) {
      if (auto extension = cast_or_null<ExtensionDecl>(
              owner.importDecl(category, owner.CurrentVersion,
                               /*UseCanonical*/false))) {
        results.push_back(extension);
      }
    }

    auto findEnclosingExtension = [](Decl *importedDecl) -> ExtensionDecl * {
      for (auto importedDC = importedDecl->getDeclContext();
           !importedDC->isModuleContext();
           importedDC = importedDC->getParent()) {
        if (auto ext = dyn_cast<ExtensionDecl>(importedDC))
          return ext;
      }
      return nullptr;
    };
    // Retrieve all of the globals that will be mapped to members.

    // FIXME: Since we don't represent Clang submodules as Swift
    // modules, we're getting everything.
    llvm::SmallPtrSet<ExtensionDecl *, 8> knownExtensions;
    for (auto entry : lookupTable->allGlobalsAsMembers()) {
      auto decl = entry.get<clang::NamedDecl *>();
      Decl *importedDecl = owner.importDecl(decl, owner.CurrentVersion);
      if (!importedDecl) continue;

      // Find the enclosing extension, if there is one.
      ExtensionDecl *ext = findEnclosingExtension(importedDecl);
      if (ext && knownExtensions.insert(ext).second)
        results.push_back(ext);

      // If this is a compatibility typealias, the canonical type declaration
      // may exist in another extension.
      auto alias = dyn_cast<TypeAliasDecl>(importedDecl);
      if (!alias || !alias->isCompatibilityAlias()) continue;

      auto aliasedTy = alias->getUnderlyingType();
      ext = nullptr;
      importedDecl = nullptr;

      // Note: We can't use getAnyGeneric() here because `aliasedTy`
      // might be typealias.
      if (auto Ty = dyn_cast<TypeAliasType>(aliasedTy.getPointer()))
        importedDecl = Ty->getDecl();
      else if (auto Ty = dyn_cast<AnyGenericType>(aliasedTy.getPointer()))
        importedDecl = Ty->getDecl();
      if (!importedDecl) continue;

      ext = findEnclosingExtension(importedDecl);
      if (ext && knownExtensions.insert(ext).second)
        results.push_back(ext);
    }
  }
}

ImportDecl *swift::createImportDecl(ASTContext &Ctx,
                                    DeclContext *DC,
                                    ClangNode ClangN,
                                    ArrayRef<clang::Module *> Exported) {
  auto *ImportedMod = ClangN.getClangModule();
  assert(ImportedMod);

  ImportPath::Builder importPath;
  auto *TmpMod = ImportedMod;
  while (TmpMod) {
    importPath.push_back(Ctx.getIdentifier(TmpMod->Name));
    TmpMod = TmpMod->Parent;
  }
  std::reverse(importPath.begin(), importPath.end());

  bool IsExported = false;
  for (auto *ExportedMod : Exported) {
    if (ImportedMod == ExportedMod) {
      IsExported = true;
      break;
    }
  }

  auto *ID = ImportDecl::create(Ctx, DC, SourceLoc(),
                                ImportKind::Module, SourceLoc(),
                                importPath.get(), ClangN);
  if (IsExported)
    ID->getAttrs().add(new (Ctx) ExportedAttr(/*IsImplicit=*/false));
  return ID;
}

static void getImportDecls(ClangModuleUnit *ClangUnit, const clang::Module *M,
                           SmallVectorImpl<Decl *> &Results) {
  assert(M);
  SmallVector<clang::Module *, 1> Exported;
  M->getExportedModules(Exported);

  ASTContext &Ctx = ClangUnit->getASTContext();

  for (auto *ImportedMod : M->Imports) {
    auto *ID = createImportDecl(Ctx, ClangUnit, ImportedMod, Exported);
    Results.push_back(ID);
  }
}

void ClangModuleUnit::getDisplayDecls(SmallVectorImpl<Decl*> &results, bool recursive) const {
  if (clangModule)
    getImportDecls(const_cast<ClangModuleUnit *>(this), clangModule, results);
  getTopLevelDecls(results);
}

void ClangModuleUnit::lookupValue(DeclName name, NLKind lookupKind,
                                  SmallVectorImpl<ValueDecl*> &results) const {
  // FIXME: Ignore submodules, which are empty for now.
  if (clangModule && clangModule->isSubModule())
    return;

  VectorDeclConsumer vectorWriter(results);
  FilteringVisibleDeclConsumer filteringConsumer(vectorWriter, this);

  DarwinLegacyFilterDeclConsumer darwinFilterConsumer(filteringConsumer,
                                                      getClangASTContext());

  swift::VisibleDeclConsumer *consumer = &filteringConsumer;
  if (lookupKind == NLKind::UnqualifiedLookup &&
      DarwinLegacyFilterDeclConsumer::needsFiltering(clangModule)) {
    consumer = &darwinFilterConsumer;
  }

  // Find the corresponding lookup table.
  if (auto lookupTable = owner.findLookupTable(clangModule)) {
    // Search it.
    owner.lookupValue(*lookupTable, name, *consumer);
  }
}

bool ClangImporter::Implementation::isVisibleClangEntry(
    const clang::NamedDecl *clangDecl) {
  // For a declaration, check whether the declaration is hidden.
  clang::Sema &clangSema = getClangSema();
  if (clangSema.isVisible(clangDecl)) return true;

  // Is any redeclaration visible?
  for (auto redecl : clangDecl->redecls()) {
    if (clangSema.isVisible(cast<clang::NamedDecl>(redecl))) return true;
  }

  return false;
}

bool ClangImporter::Implementation::isVisibleClangEntry(
  SwiftLookupTable::SingleEntry entry) {
  if (auto clangDecl = entry.dyn_cast<clang::NamedDecl *>()) {
    return isVisibleClangEntry(clangDecl);
  }

  // If it's a macro from a module, check whether the module has been imported.
  if (auto moduleMacro = entry.dyn_cast<clang::ModuleMacro *>()) {
    clang::Module *module = moduleMacro->getOwningModule();
    return module->NameVisibility == clang::Module::AllVisible;
  }

  return true;
}

TypeDecl *
ClangModuleUnit::lookupNestedType(Identifier name,
                                  const NominalTypeDecl *baseType) const {
  // Special case for error code enums: try looking directly into the struct
  // first. But only if it looks like a synthesized error wrapped struct.
  if (name == getASTContext().Id_Code &&
      !baseType->hasClangNode() &&
      isa<StructDecl>(baseType)) {
    auto *wrapperStruct = cast<StructDecl>(baseType);
    if (auto *codeEnum = owner.lookupErrorCodeEnum(wrapperStruct))
      return codeEnum;

    // Otherwise, fall back and try via lookup table.
  }

  auto lookupTable = owner.findLookupTable(clangModule);
  if (!lookupTable)
    return nullptr;

  auto baseTypeContext = owner.getEffectiveClangContext(baseType);
  if (!baseTypeContext)
    return nullptr;

  // FIXME: This is very similar to what's in Implementation::lookupValue and
  // Implementation::loadAllMembers.
  SmallVector<TypeDecl *, 2> results;
  for (auto entry : lookupTable->lookup(SerializedSwiftName(name.str()),
                                        baseTypeContext)) {
    // If the entry is not visible, skip it.
    if (!owner.isVisibleClangEntry(entry)) continue;

    auto *clangDecl = entry.dyn_cast<clang::NamedDecl *>();
    if (!clangDecl)
      continue;

    const auto *clangTypeDecl = clangDecl->getMostRecentDecl();

    bool anyMatching = false;
    TypeDecl *originalDecl = nullptr;
    owner.forEachDistinctName(clangTypeDecl,
                              [&](ImportedName newName,
                                  ImportNameVersion nameVersion) -> bool {
      if (anyMatching)
        return true;
      if (!newName.getDeclName().isSimpleName(name))
        return true;

      auto decl = dyn_cast_or_null<TypeDecl>(
          owner.importDeclReal(clangTypeDecl, nameVersion));
      if (!decl)
        return false;

      if (!originalDecl)
        originalDecl = decl;
      else if (originalDecl == decl)
        return true;

      auto *importedContext = decl->getDeclContext()->getSelfNominalTypeDecl();
      if (importedContext != baseType)
        return true;

      assert(decl->getName() == name &&
             "importFullName behaved differently from importDecl");
      results.push_back(decl);
      anyMatching = true;
      return true;
    });
  }

  if (results.size() != 1) {
    // It's possible that two types were import-as-member'd onto the same base
    // type with the same name. In this case, fall back to regular lookup.
    return nullptr;
  }

  return results.front();
}

void ClangImporter::loadExtensions(NominalTypeDecl *nominal,
                                   unsigned previousGeneration) {
  // Determine the effective Clang context for this Swift nominal type.
  auto effectiveClangContext = Impl.getEffectiveClangContext(nominal);
  if (!effectiveClangContext) return;

  // For an Objective-C class, import all of the visible categories.
  if (auto objcClass = dyn_cast_or_null<clang::ObjCInterfaceDecl>(
                         effectiveClangContext.getAsDeclContext())) {
    SmallVector<clang::NamedDecl *, 4> DelayedCategories;

    // Simply importing the categories adds them to the list of extensions.
    for (const auto *Cat : objcClass->known_categories()) {
      if (getClangSema().isVisible(Cat)) {
        Impl.importDeclReal(Cat, Impl.CurrentVersion);
      }
    }
  }

  // Dig through each of the Swift lookup tables, creating extensions
  // where needed.
  (void)Impl.forEachLookupTable([&](SwiftLookupTable &table) -> bool {
      // FIXME: If we already looked at this for this generation,
      // skip.

      for (auto entry : table.allGlobalsAsMembersInContext(effectiveClangContext)) {
        // If the entry is not visible, skip it.
        if (!Impl.isVisibleClangEntry(entry)) continue;

        if (auto decl = entry.dyn_cast<clang::NamedDecl *>()) {
          // Import the context of this declaration, which has the
          // side effect of creating instantiations.
          (void)Impl.importDeclContextOf(decl, effectiveClangContext);
        } else {
          llvm_unreachable("Macros cannot be imported as members.");
        }
      }

      return false;
    });
}

void ClangImporter::loadObjCMethods(
       ClassDecl *classDecl,
       ObjCSelector selector,
       bool isInstanceMethod,
       unsigned previousGeneration,
       llvm::TinyPtrVector<AbstractFunctionDecl *> &methods) {
  const auto *objcClass =
      dyn_cast_or_null<clang::ObjCInterfaceDecl>(classDecl->getClangDecl());
  if (!objcClass)
    return;

  // Collect the set of visible Objective-C methods with this selector.
  clang::Selector clangSelector = Impl.exportSelector(selector);

  AbstractFunctionDecl *method = nullptr;
  auto *objcMethod = objcClass->lookupMethod(
      clangSelector, isInstanceMethod,
      /*shallowCategoryLookup=*/false,
      /*followSuper=*/false);

  if (objcMethod) {
    // If we found a property accessor, import the property.
    if (objcMethod->isPropertyAccessor())
      (void)Impl.importDecl(objcMethod->findPropertyDecl(true),
                            Impl.CurrentVersion);

    method = dyn_cast_or_null<AbstractFunctionDecl>(
        Impl.importDecl(objcMethod, Impl.CurrentVersion));
  }

  // If we didn't find anything, we're done.
  if (method == nullptr)
    return;

  // If we did find something, it might be a duplicate of something we found
  // earlier, because we aren't tracking generation counts for Clang modules.
  // Filter out the duplicates.
  // FIXME: We shouldn't need to do this.
  if (!llvm::is_contained(methods, method))
    methods.push_back(method);
}

void
ClangModuleUnit::lookupClassMember(ImportPath::Access accessPath,
                                   DeclName name,
                                   SmallVectorImpl<ValueDecl*> &results) const {
  // FIXME: Ignore submodules, which are empty for now.
  if (clangModule && clangModule->isSubModule())
    return;

  VectorDeclConsumer consumer(results);

  // Find the corresponding lookup table.
  if (auto lookupTable = owner.findLookupTable(clangModule)) {
    // Search it.
    owner.lookupObjCMembers(*lookupTable, name, consumer);
  }
}

void ClangModuleUnit::lookupClassMembers(ImportPath::Access accessPath,
                                         VisibleDeclConsumer &consumer) const {
  // FIXME: Ignore submodules, which are empty for now.
  if (clangModule && clangModule->isSubModule())
    return;

  // Find the corresponding lookup table.
  if (auto lookupTable = owner.findLookupTable(clangModule)) {
    // Search it.
    owner.lookupAllObjCMembers(*lookupTable, consumer);
  }
}

void ClangModuleUnit::lookupObjCMethods(
       ObjCSelector selector,
       SmallVectorImpl<AbstractFunctionDecl *> &results) const {
  // FIXME: Ignore submodules, which are empty for now.
  if (clangModule && clangModule->isSubModule())
    return;

  // Map the selector into a Clang selector.
  auto clangSelector = owner.exportSelector(selector);
  if (clangSelector.isNull()) return;

  // Collect all of the Objective-C methods with this selector.
  SmallVector<clang::ObjCMethodDecl *, 8> objcMethods;
  auto &clangSema = owner.getClangSema();
  clangSema.CollectMultipleMethodsInGlobalPool(clangSelector,
                                               objcMethods,
                                               /*InstanceFirst=*/true,
                                               /*CheckTheOther=*/false);
  clangSema.CollectMultipleMethodsInGlobalPool(clangSelector,
                                               objcMethods,
                                               /*InstanceFirst=*/false,
                                               /*CheckTheOther=*/false);

  // Import the methods.
  auto &clangCtx = clangSema.getASTContext();
  for (auto objcMethod : objcMethods) {
    // Verify that this method came from this module.
    auto owningClangModule = getClangTopLevelOwningModule(objcMethod, clangCtx);
    if (owningClangModule != clangModule) continue;

    if (shouldSuppressDeclImport(objcMethod))
      continue;

    // If we found a property accessor, import the property.
    if (objcMethod->isPropertyAccessor())
      (void)owner.importDecl(objcMethod->findPropertyDecl(true),
                             owner.CurrentVersion);
    Decl *imported = owner.importDecl(objcMethod, owner.CurrentVersion);
    if (!imported) continue;

    if (auto func = dyn_cast<AbstractFunctionDecl>(imported))
      results.push_back(func);

    // If there is an alternate declaration, also look at it.
    for (auto alternate : owner.getAlternateDecls(imported)) {
      if (auto func = dyn_cast<AbstractFunctionDecl>(alternate))
        results.push_back(func);
    }
  }
}

void ClangModuleUnit::collectLinkLibraries(
    ModuleDecl::LinkLibraryCallback callback) const {
  if (!clangModule)
    return;

  // Skip this lib name in favor of export_as name.
  if (clangModule->UseExportAsModuleLinkName)
    return;

  for (auto clangLinkLib : clangModule->LinkLibraries) {
    LibraryKind kind;
    if (clangLinkLib.IsFramework)
      kind = LibraryKind::Framework;
    else
      kind = LibraryKind::Library;

    callback(LinkLibrary(clangLinkLib.Library, kind));
  }
}

StringRef ClangModuleUnit::getFilename() const {
  if (!clangModule) {
    StringRef SinglePCH = owner.getSinglePCHImport();
    if (SinglePCH.empty())
      return "<imports>";
    else
      return SinglePCH;
  }
  if (const clang::FileEntry *F = clangModule->getASTFile())
    if (!F->getName().empty())
      return F->getName();
  return StringRef();
}

clang::TargetInfo &ClangImporter::getTargetInfo() const {
  return Impl.Instance->getTarget();
}

clang::ASTContext &ClangImporter::getClangASTContext() const {
  return Impl.getClangASTContext();
}

clang::Preprocessor &ClangImporter::getClangPreprocessor() const {
  return Impl.getClangPreprocessor();
}

const clang::CompilerInstance &ClangImporter::getClangInstance() const {
  return *Impl.Instance;
}

const clang::Module *ClangImporter::getClangOwningModule(ClangNode Node) const {
  return Impl.getClangOwningModule(Node);
}

const clang::Module *
ClangImporter::Implementation::getClangOwningModule(ClangNode Node) const {
  return ::getClangOwningModule(Node, getClangASTContext());
}

bool ClangImporter::hasTypedef(const clang::Decl *typeDecl) const {
  return Impl.DeclsWithSuperfluousTypedefs.count(typeDecl);
}

clang::Sema &ClangImporter::getClangSema() const {
  return Impl.getClangSema();
}

clang::CodeGenOptions &ClangImporter::getClangCodeGenOpts() const {
  return Impl.getClangCodeGenOpts();
}

std::string ClangImporter::getClangModuleHash() const {
  return Impl.Invocation->getModuleHash(Impl.Instance->getDiagnostics());
}

Decl *ClangImporter::importDeclCached(const clang::NamedDecl *ClangDecl) {
  return Impl.importDeclCached(ClangDecl, Impl.CurrentVersion);
}

void ClangImporter::printStatistics() const {
  Impl.Instance->getASTReader()->PrintStats();
}

void ClangImporter::verifyAllModules() {
#ifndef NDEBUG
  if (Impl.VerifiedDeclsCounter == Impl.ImportedDecls.size())
    return;

  // Collect the Decls before verifying them; the act of verifying may cause
  // more decls to be imported and modify the map while we are iterating it.
  size_t verifiedCounter = Impl.ImportedDecls.size();
  SmallVector<Decl *, 8> Decls;
  for (auto &I : Impl.ImportedDecls)
    if (I.first.second == Impl.CurrentVersion)
      if (Decl *D = I.second)
        Decls.push_back(D);

  for (auto D : Decls)
    verify(D);

  Impl.VerifiedDeclsCounter = verifiedCounter;
#endif
}

const clang::Type *
ClangImporter::parseClangFunctionType(StringRef typeStr,
                                      SourceLoc loc) const {
  auto &sema = Impl.getClangSema();
  StringRef filename = Impl.SwiftContext.SourceMgr.getDisplayNameForLoc(loc);
  // TODO: Obtain a clang::SourceLocation from the swift::SourceLoc we have
  auto parsedType = sema.ParseTypeFromStringCallback(typeStr, filename, {});
  if (!parsedType.isUsable())
    return nullptr;
  clang::QualType resultType = clang::Sema::GetTypeFromParser(parsedType.get());
  auto *typePtr = resultType.getTypePtrOrNull();
  if (typePtr && (typePtr->isFunctionPointerType()
                  || typePtr->isBlockPointerType()))
      return typePtr;
  return nullptr;
}

void ClangImporter::printClangType(const clang::Type *type,
                                   llvm::raw_ostream &os) const {
  auto policy = clang::PrintingPolicy(getClangASTContext().getLangOpts());
  clang::QualType(type, 0).print(os, policy);
}

//===----------------------------------------------------------------------===//
// ClangModule Implementation
//===----------------------------------------------------------------------===//

static_assert(IsTriviallyDestructible<ClangModuleUnit>::value,
              "ClangModuleUnits are BumpPtrAllocated; the d'tor is not called");

ClangModuleUnit::ClangModuleUnit(ModuleDecl &M,
                                 ClangImporter::Implementation &owner,
                                 const clang::Module *clangModule)
  : LoadedFile(FileUnitKind::ClangModule, M), owner(owner),
    clangModule(clangModule) {
  // Capture the file metadata before it goes away.
  if (clangModule)
    ASTSourceDescriptor = {*const_cast<clang::Module *>(clangModule)};
}

StringRef ClangModuleUnit::getModuleDefiningPath() const {
  if (!clangModule || clangModule->DefinitionLoc.isInvalid())
    return "";

  auto &clangSourceMgr = owner.getClangASTContext().getSourceManager();
  return clangSourceMgr.getFilename(clangModule->DefinitionLoc);
}

Optional<clang::ASTSourceDescriptor>
ClangModuleUnit::getASTSourceDescriptor() const {
  if (clangModule) {
    assert(ASTSourceDescriptor.getModuleOrNull() == clangModule);
    return ASTSourceDescriptor;
  }
  return None;
}

bool ClangModuleUnit::hasClangModule(ModuleDecl *M) {
  for (auto F : M->getFiles()) {
    if (isa<ClangModuleUnit>(F))
      return true;
  }
  return false;
}

bool ClangModuleUnit::isTopLevel() const {
  return !clangModule || !clangModule->isSubModule();
}

bool ClangModuleUnit::isSystemModule() const {
  return clangModule && clangModule->IsSystem;
}

clang::ASTContext &ClangModuleUnit::getClangASTContext() const {
  return owner.getClangASTContext();
}

StringRef ClangModuleUnit::getExportedModuleName() const {
  if (clangModule && !clangModule->ExportAsModule.empty())
    return clangModule->ExportAsModule;

  // Return module real name (see FileUnit::getExportedModuleName)
  return getParentModule()->getRealName().str();
}

ModuleDecl *ClangModuleUnit::getOverlayModule() const {
  if (!clangModule)
    return nullptr;

  if (owner.DisableOverlayModules)
    return nullptr;

  if (!isTopLevel()) {
    // FIXME: Is this correct for submodules?
    auto topLevel = clangModule->getTopLevelModule();
    auto wrapper = owner.getWrapperForModule(topLevel);
    return wrapper->getOverlayModule();
  }

  if (!overlayModule.getInt()) {
    // FIXME: Include proper source location.
    ModuleDecl *M = getParentModule();
    ASTContext &Ctx = M->getASTContext();
    auto overlay = Ctx.getOverlayModule(this);
    if (overlay) {
      Ctx.addLoadedModule(overlay);
    } else {
      // FIXME: This is the awful legacy of the old implementation of overlay
      // loading laid bare. Because the previous implementation used
      // ASTContext::getModuleByIdentifier, it consulted the clang importer
      // recursively which forced the current module, its dependencies, and
      // the overlays of those dependencies to load and
      // become visible in the current context. All of the callers of
      // ClangModuleUnit::getOverlayModule are relying on this behavior, and
      // untangling them is going to take a heroic amount of effort.
      // Clang module loading should *never* *ever* be allowed to load unrelated
      // Swift modules.
      ImportPath::Module::Builder builder(M->getName());
      (void) owner.loadModule(SourceLoc(), std::move(builder).get());
    }
    auto mutableThis = const_cast<ClangModuleUnit *>(this);
    mutableThis->overlayModule.setPointerAndInt(overlay, true);
  }

  return overlayModule.getPointer();
}

void ClangModuleUnit::getImportedModules(
    SmallVectorImpl<ImportedModule> &imports,
    ModuleDecl::ImportFilter filter) const {
  // Bail out if we /only/ want ImplementationOnly imports; Clang modules never
  // have any of these.
  if (filter.containsOnly(ModuleDecl::ImportFilterKind::ImplementationOnly))
    return;

  // [NOTE: Pure-Clang-modules-privately-import-stdlib]:
  // Needed for implicitly synthesized conformances.
  if (filter.contains(ModuleDecl::ImportFilterKind::Default))
    if (auto stdlib = owner.getStdlibModule())
      imports.push_back({ImportPath::Access(), stdlib});

  SmallVector<clang::Module *, 8> imported;
  if (!clangModule) {
    // This is the special "imported headers" module.
    if (filter.contains(ModuleDecl::ImportFilterKind::Exported)) {
      imported.append(owner.ImportedHeaderExports.begin(),
                      owner.ImportedHeaderExports.end());
    }

  } else {
    clangModule->getExportedModules(imported);

    if (filter.contains(ModuleDecl::ImportFilterKind::Default)) {
      // Copy in any modules that are imported but not exported.
      llvm::SmallPtrSet<clang::Module *, 8> knownModules(imported.begin(),
                                                         imported.end());
      if (!filter.contains(ModuleDecl::ImportFilterKind::Exported)) {
        // Remove the exported ones now that we're done with them.
        imported.clear();
      }
      llvm::copy_if(clangModule->Imports, std::back_inserter(imported),
                    [&](clang::Module *mod) {
                     return !knownModules.insert(mod).second;
                    });

      // FIXME: The parent module isn't exactly a private import, but it is
      // needed for link dependencies.
      if (clangModule->Parent)
        imported.push_back(clangModule->Parent);
    }
  }

  auto topLevelOverlay = getOverlayModule();
  for (auto importMod : imported) {
    auto wrapper = owner.getWrapperForModule(importMod);

    auto actualMod = wrapper->getOverlayModule();
    if (!actualMod) {
      // HACK: Deal with imports of submodules by importing the top-level module
      // as well.
      auto importTopLevel = importMod->getTopLevelModule();
      if (importTopLevel != importMod) {
        if (!clangModule || importTopLevel != clangModule->getTopLevelModule()){
          auto topLevelWrapper = owner.getWrapperForModule(importTopLevel);
          imports.push_back({ ImportPath::Access(),
                              topLevelWrapper->getParentModule() });
        }
      }
      actualMod = wrapper->getParentModule();
    } else if (actualMod == topLevelOverlay) {
      actualMod = wrapper->getParentModule();
    }

    assert(actualMod && "Missing imported overlay");
    imports.push_back({ImportPath::Access(), actualMod});
  }
}

void ClangModuleUnit::getImportedModulesForLookup(
    SmallVectorImpl<ImportedModule> &imports) const {

  // Reuse our cached list of imports if we have one.
  if (importedModulesForLookup.hasValue()) {
    imports.append(importedModulesForLookup->begin(),
                   importedModulesForLookup->end());
    return;
  }

  size_t firstImport = imports.size();

  SmallVector<clang::Module *, 8> imported;
  const clang::Module *topLevel;
  ModuleDecl *topLevelOverlay = getOverlayModule();
  if (!clangModule) {
    // This is the special "imported headers" module.
    imported.append(owner.ImportedHeaderExports.begin(),
                    owner.ImportedHeaderExports.end());
    topLevel = nullptr;
  } else {
    clangModule->getExportedModules(imported);
    topLevel = clangModule->getTopLevelModule();
  }

  if (imported.empty()) {
    importedModulesForLookup = ArrayRef<ImportedModule>();
    return;
  }

  SmallPtrSet<clang::Module *, 32> seen{imported.begin(), imported.end()};
  SmallVector<clang::Module *, 8> tmpBuf;
  llvm::SmallSetVector<clang::Module *, 8> topLevelImported;

  // Get the transitive set of top-level imports. That is, if a particular
  // import is a top-level import, add it. Otherwise, keep searching.
  while (!imported.empty()) {
    clang::Module *next = imported.pop_back_val();

    // HACK: Deal with imports of submodules by importing the top-level module
    // as well, unless it's the top-level module we're currently in.
    clang::Module *nextTopLevel = next->getTopLevelModule();
    if (nextTopLevel != topLevel) {
      topLevelImported.insert(nextTopLevel);

      // Don't continue looking through submodules of modules that have
      // overlays. The overlay might shadow things.
      auto wrapper = owner.getWrapperForModule(nextTopLevel);
      if (wrapper->getOverlayModule())
        continue;
    }

    // Only look through the current module if it's not top-level.
    if (nextTopLevel == next)
      continue;

    next->getExportedModules(tmpBuf);
    for (clang::Module *nextImported : tmpBuf) {
      if (seen.insert(nextImported).second)
        imported.push_back(nextImported);
    }
    tmpBuf.clear();
  }

  for (auto importMod : topLevelImported) {
    auto wrapper = owner.getWrapperForModule(importMod);

    auto actualMod = wrapper->getOverlayModule();
    if (!actualMod || actualMod == topLevelOverlay)
      actualMod = wrapper->getParentModule();

    assert(actualMod && "Missing imported overlay");
    imports.push_back({ImportPath::Access(), actualMod});
  }

  // Cache our results for use next time.
  auto importsToCache = llvm::makeArrayRef(imports).slice(firstImport);
  importedModulesForLookup = getASTContext().AllocateCopy(importsToCache);
}

void ClangImporter::getMangledName(raw_ostream &os,
                                   const clang::NamedDecl *clangDecl) const {
  if (!Impl.Mangler)
    Impl.Mangler.reset(Impl.getClangASTContext().createMangleContext());

  if (auto ctor = dyn_cast<clang::CXXConstructorDecl>(clangDecl)) {
    auto ctorGlobalDecl =
        clang::GlobalDecl(ctor, clang::CXXCtorType::Ctor_Complete);
    Impl.Mangler->mangleCXXName(ctorGlobalDecl, os);
  } else {
    Impl.Mangler->mangleName(clangDecl, os);
  }
}

// ---------------------------------------------------------------------------
// Swift lookup tables
// ---------------------------------------------------------------------------

SwiftLookupTable *ClangImporter::Implementation::findLookupTable(
                    const clang::Module *clangModule) {
  // If the Clang module is null, use the bridging header lookup table.
  if (!clangModule)
    return BridgingHeaderLookupTable.get();

  // Submodules share lookup tables with their parents.
  if (clangModule->isSubModule())
    return findLookupTable(clangModule->getTopLevelModule());

  // Look for a Clang module with this name.
  auto known = LookupTables.find(clangModule->Name);
  if (known == LookupTables.end()) return nullptr;

  return known->second.get();
}

bool ClangImporter::Implementation::forEachLookupTable(
       llvm::function_ref<bool(SwiftLookupTable &table)> fn) {
  // Visit the bridging header's lookup table.
  if (fn(*BridgingHeaderLookupTable)) return true;

  // Collect and sort the set of module names.
  SmallVector<StringRef, 4> moduleNames;
  for (const auto &entry : LookupTables) {
    moduleNames.push_back(entry.first);
  }
  llvm::array_pod_sort(moduleNames.begin(), moduleNames.end());

  // Visit the lookup tables.
  for (auto moduleName : moduleNames) {
    if (fn(*LookupTables[moduleName])) return true;
  }

  return false;
}

bool ClangImporter::Implementation::lookupValue(SwiftLookupTable &table,
                                                DeclName name,
                                                VisibleDeclConsumer &consumer) {
  auto &clangCtx = getClangASTContext();
  auto clangTU = clangCtx.getTranslationUnitDecl();

  bool declFound = false;

  // For operators we have to look up static member functions in addition to the
  // top-level function lookup below.
  if (name.isOperator()) {
    for (auto entry : table.lookupMemberOperators(name.getBaseName())) {
      if (isVisibleClangEntry(entry)) {
        if (auto decl = dyn_cast_or_null<ValueDecl>(
                importDeclReal(entry->getMostRecentDecl(), CurrentVersion))) {
          consumer.foundDecl(decl, DeclVisibilityKind::VisibleAtTopLevel);
          declFound = true;
        }
      }
    }
  }

  for (auto entry : table.lookup(name.getBaseName(), clangTU)) {
    // If the entry is not visible, skip it.
    if (!isVisibleClangEntry(entry)) continue;

    ValueDecl *decl = nullptr;
    // If it's a Clang declaration, try to import it.
    if (auto clangDecl = entry.dyn_cast<clang::NamedDecl *>()) {
      bool isNamespace = isa<clang::NamespaceDecl>(clangDecl);
      Decl *realDecl =
          importDeclReal(clangDecl->getMostRecentDecl(), CurrentVersion,
                         /*useCanonicalDecl*/ !isNamespace);

      if (!realDecl)
        continue;
      decl = cast<ValueDecl>(realDecl);
      if (!decl) continue;
    } else if (!name.isSpecial()) {
      // Try to import a macro.
      if (auto modMacro = entry.dyn_cast<clang::ModuleMacro *>())
        decl = importMacro(name.getBaseIdentifier(), modMacro);
      else if (auto clangMacro = entry.dyn_cast<clang::MacroInfo *>())
        decl = importMacro(name.getBaseIdentifier(), clangMacro);
      else
        llvm_unreachable("new kind of lookup table entry");
      if (!decl) continue;
    } else {
      continue;
    }

    // If we found a declaration from the standard library, make sure
    // it does not show up in the lookup results for the imported
    // module.
    if (decl->getDeclContext()->isModuleScopeContext() &&
        decl->getModuleContext() == getStdlibModule())
      continue;

    // If the name matched, report this result.
    bool anyMatching = false;
    if (decl->getName().matchesRef(name) &&
        decl->getDeclContext()->isModuleScopeContext()) {
      consumer.foundDecl(decl, DeclVisibilityKind::VisibleAtTopLevel);
      anyMatching = true;
    }

    // If there is an alternate declaration and the name matches,
    // report this result.
    for (auto alternate : getAlternateDecls(decl)) {
      if (alternate->getName().matchesRef(name) &&
          alternate->getDeclContext()->isModuleScopeContext()) {
        consumer.foundDecl(alternate, DeclVisibilityKind::VisibleAtTopLevel);
        anyMatching = true;
      }
    }

    // If we have a declaration and nothing matched so far, try the names used
    // in other versions of Swift.
    if (auto clangDecl = entry.dyn_cast<clang::NamedDecl *>()) {
      const clang::NamedDecl *recentClangDecl =
          clangDecl->getMostRecentDecl();

      CurrentVersion.forEachOtherImportNameVersion(
          [&](ImportNameVersion nameVersion) {
        if (anyMatching)
          return;

        // Check to see if the name and context match what we expect.
        ImportedName newName = importFullName(recentClangDecl, nameVersion);
        if (!newName.getDeclName().matchesRef(name))
          return;

        // If we asked for an async import and didn't find one, skip this.
        // This filters out duplicates.
        if (nameVersion.supportsConcurrency() &&
            !newName.getAsyncInfo())
          return;

        const clang::DeclContext *clangDC =
            newName.getEffectiveContext().getAsDeclContext();
        if (!clangDC || !clangDC->isFileContext())
          return;

        // Then try to import the decl under the alternate name.
        auto alternateNamedDecl =
            cast_or_null<ValueDecl>(importDeclReal(recentClangDecl,
                                                   nameVersion));
        if (!alternateNamedDecl || alternateNamedDecl == decl)
          return;
        assert(alternateNamedDecl->getName().matchesRef(name) &&
               "importFullName behaved differently from importDecl");
        if (alternateNamedDecl->getDeclContext()->isModuleScopeContext()) {
          consumer.foundDecl(alternateNamedDecl,
                             DeclVisibilityKind::VisibleAtTopLevel);
          anyMatching = true;
        }
      });
    }
    declFound = declFound || anyMatching;
  }
  return declFound;
}

void ClangImporter::Implementation::lookupVisibleDecls(
       SwiftLookupTable &table,
       VisibleDeclConsumer &consumer) {
  // Retrieve and sort all of the base names in this particular table.
  auto baseNames = table.allBaseNames();
  llvm::array_pod_sort(baseNames.begin(), baseNames.end());

  // Look for namespace-scope entities with each base name.
  for (auto baseName : baseNames) {
    DeclBaseName name = baseName.toDeclBaseName(SwiftContext);
    if (!lookupValue(table, name, consumer) &&
        SwiftContext.LangOpts.EnableExperimentalEagerClangModuleDiagnostics) {
      diagnoseTopLevelValue(name);
    }
  }
}

void ClangImporter::Implementation::lookupObjCMembers(
       SwiftLookupTable &table,
       DeclName name,
       VisibleDeclConsumer &consumer) {
  for (auto clangDecl : table.lookupObjCMembers(name.getBaseName())) {
    // If the entry is not visible, skip it.
    if (!isVisibleClangEntry(clangDecl)) continue;

    forEachDistinctName(clangDecl,
                        [&](ImportedName importedName,
                            ImportNameVersion nameVersion) -> bool {
      // Import the declaration.
      auto decl =
          cast_or_null<ValueDecl>(importDeclReal(clangDecl, nameVersion));
      if (!decl)
        return false;

      // If the name we found matches, report the declaration.
      // FIXME: If we didn't need to check alternate decls here, we could avoid
      // importing the member at all by checking importedName ahead of time.
      if (decl->getName().matchesRef(name)) {
        consumer.foundDecl(decl, DeclVisibilityKind::DynamicLookup,
                           DynamicLookupInfo::AnyObject);
      }

      // Check for an alternate declaration; if its name matches,
      // report it.
      for (auto alternate : getAlternateDecls(decl)) {
        if (alternate->getName().matchesRef(name)) {
          consumer.foundDecl(alternate, DeclVisibilityKind::DynamicLookup,
                             DynamicLookupInfo::AnyObject);
        }
      }
      return true;
    });
  }
}

void ClangImporter::Implementation::lookupAllObjCMembers(
       SwiftLookupTable &table,
       VisibleDeclConsumer &consumer) {
  // Retrieve and sort all of the base names in this particular table.
  auto baseNames = table.allBaseNames();
  llvm::array_pod_sort(baseNames.begin(), baseNames.end());

  // Look for Objective-C members with each base name.
  for (auto baseName : baseNames) {
    lookupObjCMembers(table, baseName.toDeclBaseName(SwiftContext), consumer);
  }
}

void ClangImporter::Implementation::diagnoseTopLevelValue(
    const DeclName &name) {
  forEachLookupTable([&](SwiftLookupTable &table) -> bool {
    for (const auto &entry :
         table.lookup(name.getBaseName(),
                      EffectiveClangContext(
                          getClangASTContext().getTranslationUnitDecl()))) {
      diagnoseTargetDirectly(importDiagnosticTargetFromLookupTableEntry(entry));
    }
    return false;
  });
}

void ClangImporter::Implementation::diagnoseMemberValue(
    const DeclName &name, const clang::DeclContext *container) {
  forEachLookupTable([&](SwiftLookupTable &table) -> bool {
    for (const auto &entry :
         table.lookup(name.getBaseName(), EffectiveClangContext(container))) {
      if (clang::NamedDecl *nd = entry.get<clang::NamedDecl *>()) {
        // We are only interested in members of a particular context,
        // skip other contexts.
        if (nd->getDeclContext() != container)
          continue;

        diagnoseTargetDirectly(
            importDiagnosticTargetFromLookupTableEntry(entry));
      }
      // If the entry is not a NamedDecl, it is a form of macro, which cannot be
      // a member value.
    }
    return false;
  });
}

void ClangImporter::Implementation::diagnoseTargetDirectly(
    ImportDiagnosticTarget target) {
  if (const clang::Decl *decl = target.dyn_cast<const clang::Decl *>()) {
    Walker.TraverseDecl(const_cast<clang::Decl *>(decl));
  } else if (const clang::MacroInfo *macro =
                 target.dyn_cast<const clang::MacroInfo *>()) {
    Walker.VisitMacro(macro);
  }
}

ImportDiagnosticTarget
ClangImporter::Implementation::importDiagnosticTargetFromLookupTableEntry(
    SwiftLookupTable::SingleEntry entry) {
  if (clang::NamedDecl *decl = entry.dyn_cast<clang::NamedDecl *>()) {
    return decl;
  } else if (const clang::MacroInfo *macro =
                 entry.dyn_cast<clang::MacroInfo *>()) {
    return macro;
  } else if (const clang::ModuleMacro *macro =
                 entry.dyn_cast<clang::ModuleMacro *>()) {
    return macro->getMacroInfo();
  }
  llvm_unreachable("SwiftLookupTable::Single entry must be a NamedDecl, "
                   "MacroInfo or ModuleMacro pointer");
}

bool ClangImporter::Implementation::emitDiagnosticsForTarget(
    ImportDiagnosticTarget target, clang::SourceLocation fallbackLoc) {
  for (auto it = ImportDiagnostics[target].rbegin();
       it != ImportDiagnostics[target].rend(); ++it) {
    HeaderLoc loc = HeaderLoc(it->loc.isValid() ? it->loc : fallbackLoc);
    diagnose(loc, it->diag);
  }
  return ImportDiagnostics[target].size();
}

static SmallVector<SwiftLookupTable::SingleEntry, 4>
lookupInClassTemplateSpecialization(
    ASTContext &ctx, const clang::ClassTemplateSpecializationDecl *clangDecl,
    DeclName name) {
  // TODO: we could make this faster if we can cache class templates in the
  // lookup table as well.
  // Import all the names to figure out which ones we're looking for.
  SmallVector<SwiftLookupTable::SingleEntry, 4> found;
  for (auto member : clangDecl->decls()) {
    auto namedDecl = dyn_cast<clang::NamedDecl>(member);
    if (!namedDecl)
      continue;

    auto memberName = ctx.getClangModuleLoader()->importName(namedDecl);
    if (!memberName)
      continue;

    // Use the base names here because *sometimes* our input name won't have
    // any arguments.
    if (name.getBaseName().compare(memberName.getBaseName()) == 0)
      found.push_back(namedDecl);
  }

  return found;
}

static bool isDirectLookupMemberContext(const clang::Decl *memberContext,
                                        const clang::Decl *parent) {
  if (memberContext->getCanonicalDecl() == parent->getCanonicalDecl())
    return true;
  if (auto namespaceDecl = dyn_cast<clang::NamespaceDecl>(memberContext)) {
    if (namespaceDecl->isInline()) {
      if (auto memberCtxParent =
              dyn_cast<clang::Decl>(namespaceDecl->getParent()))
        return isDirectLookupMemberContext(memberCtxParent, parent);
    }
  }
  return false;
}

SmallVector<SwiftLookupTable::SingleEntry, 4>
ClangDirectLookupRequest::evaluate(Evaluator &evaluator,
                                   ClangDirectLookupDescriptor desc) const {
  auto &ctx = desc.decl->getASTContext();
  auto *clangDecl = desc.clangDecl;
  // Class templates aren't in the lookup table.
  if (auto spec = dyn_cast<clang::ClassTemplateSpecializationDecl>(clangDecl))
    return lookupInClassTemplateSpecialization(ctx, spec, desc.name);

  auto *clangModule =
      getClangOwningModule(clangDecl, clangDecl->getASTContext());
  auto *lookupTable = ctx.getClangModuleLoader()->findLookupTable(clangModule);

  auto foundDecls = lookupTable->lookup(
      SerializedSwiftName(desc.name.getBaseName()), EffectiveClangContext());
  // Make sure that `clangDecl` is the parent of all the members we found.
  SmallVector<SwiftLookupTable::SingleEntry, 4> filteredDecls;
  llvm::copy_if(foundDecls, std::back_inserter(filteredDecls),
                [clangDecl](SwiftLookupTable::SingleEntry decl) {
                  auto foundClangDecl = decl.dyn_cast<clang::NamedDecl *>();
                  if (!foundClangDecl)
                    return false;
                  auto first = foundClangDecl->getDeclContext();
                  auto second = cast<clang::DeclContext>(clangDecl);
                  if (auto firstDecl = dyn_cast<clang::Decl>(first)) {
                    if (auto secondDecl = dyn_cast<clang::Decl>(second))
                      return isDirectLookupMemberContext(firstDecl, secondDecl);
                    else
                      return false;
                  }
                  return first == second;
                });
  return filteredDecls;
}

TinyPtrVector<ValueDecl *> CXXNamespaceMemberLookup::evaluate(
    Evaluator &evaluator, CXXNamespaceMemberLookupDescriptor desc) const {
  EnumDecl *namespaceDecl = desc.namespaceDecl;
  DeclName name = desc.name;
  auto *clangNamespaceDecl =
      cast<clang::NamespaceDecl>(namespaceDecl->getClangDecl());
  auto &ctx = namespaceDecl->getASTContext();

  TinyPtrVector<ValueDecl *> result;
  for (auto redecl : clangNamespaceDecl->redecls()) {
    auto allResults = evaluateOrDefault(
        ctx.evaluator, ClangDirectLookupRequest({namespaceDecl, redecl, name}),
        {});

    for (auto found : allResults) {
      auto clangMember = found.get<clang::NamedDecl *>();
      if (auto import =
              ctx.getClangModuleLoader()->importDeclDirectly(clangMember))
        result.push_back(cast<ValueDecl>(import));
    }
  }

  return result;
}

// Just create a specialized function decl for "__swift_interopStaticCast"
// using the types base and derived.
DeclRefExpr *getInteropStaticCastDeclRefExpr(ASTContext &ctx,
                                             const clang::Module *owningModule,
                                             Type base, Type derived) {
  // Lookup our static cast helper function.
  // TODO: change this to stdlib or something.
  auto wrapperModule =
      ctx.getClangModuleLoader()->getWrapperForModule(owningModule);
  SmallVector<ValueDecl *, 1> results;
  ctx.lookupInModule(wrapperModule, "__swift_interopStaticCast", results);
  assert(
      results.size() == 1 &&
      "Did you forget to define a __swift_interopStaticCast helper function?");
  FuncDecl *staticCastFn = cast<FuncDecl>(results.back());

  // Now we have to force instanciate this. We can't let the type checker do
  // this yet because it can't infer the "To" type.
  auto subst =
      SubstitutionMap::get(staticCastFn->getGenericSignature(), {derived, base},
                           ArrayRef<ProtocolConformanceRef>());
  auto functionTemplate = const_cast<clang::FunctionTemplateDecl *>(
      cast<clang::FunctionTemplateDecl>(staticCastFn->getClangDecl()));
  auto spec = ctx.getClangModuleLoader()->instantiateCXXFunctionTemplate(
      ctx, functionTemplate, subst);
  auto specializedStaticCastFn =
      cast<FuncDecl>(ctx.getClangModuleLoader()->importDeclDirectly(spec));

  auto staticCastRefExpr = new (ctx)
      DeclRefExpr(ConcreteDeclRef(specializedStaticCastFn), DeclNameLoc(),
                  /*implicit*/ true);
  staticCastRefExpr->setType(specializedStaticCastFn->getInterfaceType());

  return staticCastRefExpr;
}

// Create the following expressions:
// %0 = Builtin.addressof(&self)
// %1 = Builtin.reinterpretCast<UnsafeMutablePointer<Derived>>(%0)
// %2 = __swift_interopStaticCast<UnsafeMutablePointer<Base>?>(%1)
// %3 = %2!
// return %3.pointee
MemberRefExpr *getInOutSelfInteropStaticCast(FuncDecl *funcDecl,
                                             StructDecl *baseStruct,
                                             StructDecl *derivedStruct) {
  auto &ctx = funcDecl->getASTContext();

  auto inoutSelf = [&ctx](FuncDecl *funcDecl) {
    auto inoutSelfDecl = funcDecl->getImplicitSelfDecl();

    auto inoutSelfRef =
        new (ctx) DeclRefExpr(inoutSelfDecl, DeclNameLoc(), /*implicit*/ true);
    inoutSelfRef->setType(LValueType::get(inoutSelfDecl->getInterfaceType()));

    auto inoutSelf = new (ctx) InOutExpr(
        SourceLoc(), inoutSelfRef,
        funcDecl->mapTypeIntoContext(inoutSelfDecl->getValueInterfaceType()),
        /*implicit*/ true);
    inoutSelf->setType(InOutType::get(inoutSelfDecl->getInterfaceType()));

    return inoutSelf;
  }(funcDecl);

  auto createCallToBuiltin = [&](Identifier name, ArrayRef<Type> substTypes,
                                 Expr *arg) {
    auto builtinFn = cast<FuncDecl>(getBuiltinValueDecl(ctx, name));
    auto substMap =
        SubstitutionMap::get(builtinFn->getGenericSignature(), substTypes,
                             ArrayRef<ProtocolConformanceRef>());
    ConcreteDeclRef builtinFnRef(builtinFn, substMap);
    auto builtinFnRefExpr =
        new (ctx) DeclRefExpr(builtinFnRef, DeclNameLoc(), /*implicit*/ true);

    auto fnType = builtinFn->getInterfaceType();
    if (auto genericFnType = dyn_cast<GenericFunctionType>(fnType.getPointer()))
      fnType = genericFnType->substGenericArgs(substMap);
    builtinFnRefExpr->setType(fnType);
    auto *argList = ArgumentList::forImplicitUnlabeled(ctx, {arg});
    auto callExpr = CallExpr::create(ctx, builtinFnRefExpr, argList, /*implicit*/ true);
    callExpr->setThrows(false);
    return callExpr;
  };

  auto rawSelfPointer =
      createCallToBuiltin(ctx.getIdentifier("addressof"),
                          {derivedStruct->getSelfInterfaceType()}, inoutSelf);
  rawSelfPointer->setType(ctx.TheRawPointerType);

  auto derivedPtrType = derivedStruct->getSelfInterfaceType()->wrapInPointer(
      PTK_UnsafeMutablePointer);
  auto selfPointer = createCallToBuiltin(
      ctx.getIdentifier("reinterpretCast"),
      {ctx.TheRawPointerType, derivedPtrType}, rawSelfPointer);
  selfPointer->setType(derivedPtrType);

  auto staticCastRefExpr = getInteropStaticCastDeclRefExpr(
      ctx, baseStruct->getClangDecl()->getOwningModule(),
      baseStruct->getSelfInterfaceType()->wrapInPointer(
          PTK_UnsafeMutablePointer),
      derivedStruct->getSelfInterfaceType()->wrapInPointer(
          PTK_UnsafeMutablePointer));
  auto *argList = ArgumentList::forImplicitUnlabeled(ctx, {selfPointer});
  auto casted = CallExpr::createImplicit(ctx, staticCastRefExpr, argList);
  // This will be "Optional<UnsafeMutablePointer<Base>>"
  casted->setType(cast<FunctionType>(staticCastRefExpr->getType().getPointer())
                      ->getResult());
  casted->setThrows(false);

  // Now force unwrap the casted pointer.
  auto unwrapped = new (ctx) ForceValueExpr(casted, SourceLoc());
  unwrapped->setType(baseStruct->getSelfInterfaceType()->wrapInPointer(
      PTK_UnsafeMutablePointer));

  SubstitutionMap pointeeSubst = SubstitutionMap::get(
      ctx.getUnsafeMutablePointerDecl()->getGenericSignature(),
      {baseStruct->getSelfInterfaceType()}, {});
  VarDecl *pointeePropertyDecl =
      ctx.getPointerPointeePropertyDecl(PTK_UnsafeMutablePointer);
  auto pointeePropertyRefExpr = new (ctx) MemberRefExpr(
      unwrapped, SourceLoc(),
      ConcreteDeclRef(pointeePropertyDecl, pointeeSubst), DeclNameLoc(),
      /*implicit=*/true);
  pointeePropertyRefExpr->setType(
      LValueType::get(baseStruct->getSelfInterfaceType()));

  return pointeePropertyRefExpr;
}

// For const methods generate the following:
//   %0 = __swift_interopStaticCast<Base>(self)
//   return %0.fn(args...)
// For mutating methods we have to pass self as a pointer:
//   %0 = Builtin.addressof(&self)
//   %1 = Builtin.reinterpretCast<UnsafeMutablePointer<Derived>>(%0)
//   %2 = __swift_interopStaticCast<UnsafeMutablePointer<Base>?>(%1)
//   %3 = %2!
//   %4 = %3.pointee
//   return %4.fn(args...)
static std::pair<BraceStmt *, bool>
synthesizeBaseClassMethodBody(AbstractFunctionDecl *afd, void *context) {
  ASTContext &ctx = afd->getASTContext();

  auto funcDecl = cast<FuncDecl>(afd);
  auto derivedStruct =
      cast<StructDecl>(funcDecl->getDeclContext()->getAsDecl());
  auto baseMember = static_cast<FuncDecl *>(context);
  auto baseStruct = cast<StructDecl>(baseMember->getDeclContext()->getAsDecl());
  auto baseType = baseStruct->getDeclaredType();

  SmallVector<Expr *, 8> forwardingParams;
  for (auto param : *funcDecl->getParameters()) {
    auto paramRefExpr = new (ctx) DeclRefExpr(param, DeclNameLoc(),
                                              /*Implicit=*/true);
    paramRefExpr->setType(param->getType());
    forwardingParams.push_back(paramRefExpr);
  }

  Expr *casted = nullptr;
  if (funcDecl->isMutating()) {
    auto pointeeMemberRefExpr =
        getInOutSelfInteropStaticCast(funcDecl, baseStruct, derivedStruct);
    casted = new (ctx) InOutExpr(SourceLoc(), pointeeMemberRefExpr, baseType,
                                 /*implicit*/ true);
    casted->setType(InOutType::get(baseType));
  } else {
    auto *selfDecl = funcDecl->getImplicitSelfDecl();
    auto selfExpr = new (ctx) DeclRefExpr(selfDecl, DeclNameLoc(),
                                          /*implicit*/ true);
    selfExpr->setType(selfDecl->getType());

    auto staticCastRefExpr = getInteropStaticCastDeclRefExpr(
        ctx, baseStruct->getClangDecl()->getOwningModule(), baseType,
        derivedStruct->getDeclaredType());

    auto *argList = ArgumentList::forImplicitUnlabeled(ctx, {selfExpr});
    auto castedCall = CallExpr::createImplicit(ctx, staticCastRefExpr, argList);
    castedCall->setType(baseType);
    castedCall->setThrows(false);
    casted = castedCall;
  }

  auto *baseMemberExpr =
      new (ctx) DeclRefExpr(ConcreteDeclRef(baseMember), DeclNameLoc(),
                            /*Implicit=*/true);
  baseMemberExpr->setType(baseMember->getInterfaceType());

  auto baseMemberDotCallExpr =
      DotSyntaxCallExpr::create(ctx, baseMemberExpr, SourceLoc(), casted);
  baseMemberDotCallExpr->setType(baseMember->getMethodInterfaceType());
  baseMemberDotCallExpr->setThrows(false);

  auto *argList = ArgumentList::forImplicitUnlabeled(ctx, forwardingParams);
  auto *baseMemberCallExpr = CallExpr::createImplicit(
      ctx, baseMemberDotCallExpr, argList);
  baseMemberCallExpr->setType(baseMember->getResultInterfaceType());
  baseMemberCallExpr->setThrows(false);

  auto returnStmt = new (ctx) ReturnStmt(SourceLoc(), baseMemberCallExpr,
                                         /*implicit=*/true);

  auto body = BraceStmt::create(ctx, SourceLoc(), {returnStmt}, SourceLoc(),
                                /*implicit=*/true);
  return {body, /*isTypeChecked=*/true};
}

// Getters are relatively easy. Just cast and return the member:
//   %0 = __swift_interopStaticCast<Base>(self)
//   return %0.member
static std::pair<BraceStmt *, bool>
synthesizeBaseClassFieldGetterBody(AbstractFunctionDecl *afd, void *context) {
  ASTContext &ctx = afd->getASTContext();

  AccessorDecl *getterDecl = cast<AccessorDecl>(afd);
  VarDecl *baseClassVar = static_cast<VarDecl *>(context);
  StructDecl *baseStruct =
      cast<StructDecl>(baseClassVar->getDeclContext()->getAsDecl());
  StructDecl *derivedStruct =
      cast<StructDecl>(getterDecl->getDeclContext()->getAsDecl());

  auto selfDecl = getterDecl->getImplicitSelfDecl();
  auto selfExpr = new (ctx) DeclRefExpr(selfDecl, DeclNameLoc(),
                                        /*implicit*/ true);
  selfExpr->setType(selfDecl->getType());

  auto staticCastRefExpr = getInteropStaticCastDeclRefExpr(
      ctx, baseStruct->getClangDecl()->getOwningModule(),
      baseStruct->getSelfInterfaceType(),
      derivedStruct->getSelfInterfaceType());

  auto *argList = ArgumentList::forImplicitUnlabeled(ctx, {selfExpr});
  auto casted = CallExpr::createImplicit(ctx, staticCastRefExpr, argList);
  casted->setType(baseStruct->getSelfInterfaceType());
  casted->setThrows(false);

  // If the base class var has a clang decl, that means it's an access into a
  // stored field. Otherwise, we're looking into another base class, so it's a
  // another synthesized accessor.
  AccessSemantics accessKind = baseClassVar->getClangDecl()
                                   ? AccessSemantics::DirectToStorage
                                   : AccessSemantics::DirectToImplementation;
  auto baseMember =
      new (ctx) MemberRefExpr(casted, SourceLoc(), baseClassVar, DeclNameLoc(),
                              /*Implicit=*/true, accessKind);
  baseMember->setType(baseClassVar->getType());

  auto ret = new (ctx) ReturnStmt(SourceLoc(), baseMember);
  auto body = BraceStmt::create(ctx, SourceLoc(), {ret}, SourceLoc(),
                                /*implicit*/ true);
  return {body, /*isTypeChecked=*/true};
}

// For setters we have to pass self as a pointer and then emit an assign:
//   %0 = Builtin.addressof(&self)
//   %1 = Builtin.reinterpretCast<UnsafeMutablePointer<Derived>>(%0)
//   %2 = __swift_interopStaticCast<UnsafeMutablePointer<Base>?>(%1)
//   %3 = %2!
//   %4 = %3.pointee
//   assign newValue to %4
static std::pair<BraceStmt *, bool>
synthesizeBaseClassFieldSetterBody(AbstractFunctionDecl *afd, void *context) {
  auto setterDecl = cast<AccessorDecl>(afd);
  VarDecl *baseClassVar = static_cast<VarDecl *>(context);
  ASTContext &ctx = setterDecl->getASTContext();

  StructDecl *baseStruct =
      cast<StructDecl>(baseClassVar->getDeclContext()->getAsDecl());
  StructDecl *derivedStruct =
      cast<StructDecl>(setterDecl->getDeclContext()->getAsDecl());

  auto *pointeePropertyRefExpr =
      getInOutSelfInteropStaticCast(setterDecl, baseStruct, derivedStruct);

  // If the base class var has a clang decl, that means it's an access into a
  // stored field. Otherwise, we're looking into another base class, so it's a
  // another synthesized accessor.
  AccessSemantics accessKind = baseClassVar->getClangDecl()
                                   ? AccessSemantics::DirectToStorage
                                   : AccessSemantics::DirectToImplementation;
  auto storedRef =
      new (ctx) MemberRefExpr(pointeePropertyRefExpr, SourceLoc(), baseClassVar,
                              DeclNameLoc(), /*Implicit=*/true, accessKind);
  storedRef->setType(LValueType::get(baseClassVar->getType()));

  auto newValueParamRefExpr =
      new (ctx) DeclRefExpr(setterDecl->getParameters()->get(0), DeclNameLoc(),
                            /*Implicit=*/true);
  newValueParamRefExpr->setType(setterDecl->getParameters()->get(0)->getType());

  auto assignExpr =
      new (ctx) AssignExpr(storedRef, SourceLoc(), newValueParamRefExpr,
                           /*implicit*/ true);
  assignExpr->setType(TupleType::getEmpty(ctx));

  auto body = BraceStmt::create(ctx, SourceLoc(), {assignExpr}, SourceLoc(),
                                /*implicit*/ true);
  return {body, /*isTypeChecked=*/true};
}

static std::array<AccessorDecl *, 2>
makeBaseClassFieldAccessors(DeclContext *declContext, VarDecl *computedVar,
                            VarDecl *baseClassVar) {
  auto &ctx = declContext->getASTContext();
  auto computedType = computedVar->getInterfaceType();

  auto getterDecl = AccessorDecl::create(
      ctx,
      /*FuncLoc=*/SourceLoc(),
      /*AccessorKeywordLoc=*/SourceLoc(), AccessorKind::Get, computedVar,
      /*StaticLoc=*/SourceLoc(),
      StaticSpellingKind::None, // TODO: we should handle static vars.
      /*Async=*/false, /*AsyncLoc=*/SourceLoc(),
      /*Throws=*/false,
      /*ThrowsLoc=*/SourceLoc(),
      /*GenericParams=*/nullptr, ParameterList::createEmpty(ctx), computedType,
      declContext);
  getterDecl->setIsTransparent(true);
  getterDecl->setAccess(AccessLevel::Public);
  getterDecl->setBodySynthesizer(synthesizeBaseClassFieldGetterBody,
                                 baseClassVar);

  auto newValueParam =
      new (ctx) ParamDecl(SourceLoc(), SourceLoc(), Identifier(), SourceLoc(),
                          ctx.getIdentifier("newValue"), declContext);
  newValueParam->setSpecifier(ParamSpecifier::Default);
  newValueParam->setInterfaceType(computedType);
  auto setterDecl = AccessorDecl::create(
      ctx,
      /*FuncLoc=*/SourceLoc(),
      /*AccessorKeywordLoc=*/SourceLoc(), AccessorKind::Set, computedVar,
      /*StaticLoc=*/SourceLoc(),
      StaticSpellingKind::None, // TODO: we should handle static vars.
      /*Async=*/false, /*AsyncLoc=*/SourceLoc(),
      /*Throws=*/false,
      /*ThrowsLoc=*/SourceLoc(),
      /*GenericParams=*/nullptr, ParameterList::create(ctx, {newValueParam}),
      TupleType::getEmpty(ctx), declContext);
  setterDecl->setIsTransparent(true);
  setterDecl->setAccess(AccessLevel::Public);
  setterDecl->setBodySynthesizer(synthesizeBaseClassFieldSetterBody,
                                 baseClassVar);
  setterDecl->setSelfAccessKind(SelfAccessKind::Mutating);

  return {getterDecl, setterDecl};
}

ValueDecl *cloneBaseMemberDecl(ValueDecl *decl, DeclContext *newContext) {
  if (auto fn = dyn_cast<FuncDecl>(decl)) {
    // TODO: function templates are specialized during type checking so to
    // support these we need to tell Swift to type check the synthesized bodies.
    // TODO: we also currently don't support static functions. That shouldn't be
    // too hard.
    if (fn->isStatic() ||
        (fn->getClangDecl() &&
         isa<clang::FunctionTemplateDecl>(fn->getClangDecl())))
      return nullptr;

    auto out = FuncDecl::createImplicit(
        fn->getASTContext(), fn->getStaticSpelling(), fn->getName(),
        fn->getNameLoc(), fn->hasAsync(), fn->hasThrows(),
        fn->getGenericParams(), fn->getParameters(),
        fn->getResultInterfaceType(), newContext);
    out->copyFormalAccessFrom(fn);
    out->setBodySynthesizer(synthesizeBaseClassMethodBody, fn);
    out->setSelfAccessKind(fn->getSelfAccessKind());
    return out;
  }

  if (auto var = dyn_cast<VarDecl>(decl)) {
    auto rawMemory = allocateMemoryForDecl<VarDecl>(var->getASTContext(),
                                                    sizeof(VarDecl), false);
    auto out =
        new (rawMemory) VarDecl(var->isStatic(), var->getIntroducer(),
                                var->getLoc(), var->getName(), newContext);
    out->setInterfaceType(var->getInterfaceType());
    out->setIsObjC(var->isObjC());
    out->setIsDynamic(var->isDynamic());
    out->copyFormalAccessFrom(var);
    out->setAccessors(SourceLoc(),
                      makeBaseClassFieldAccessors(newContext, out, var),
                      SourceLoc());
    out->setImplInfo(StorageImplInfo::getComputed(StorageIsMutable));
    out->setIsSetterMutating(true);
    return out;
  }

  if (auto typeAlias = dyn_cast<TypeAliasDecl>(decl)) {
    auto rawMemory = allocateMemoryForDecl<TypeAliasDecl>(
        typeAlias->getASTContext(), sizeof(TypeAliasDecl), false);
    auto out = new (rawMemory) TypeAliasDecl(
        typeAlias->getLoc(), typeAlias->getEqualLoc(), typeAlias->getName(),
        typeAlias->getNameLoc(), typeAlias->getGenericParams(), newContext);
    out->setUnderlyingType(typeAlias->getUnderlyingType());
    out->copyFormalAccessFrom(typeAlias);
    return out;
  }

  if (auto typeDecl = dyn_cast<TypeDecl>(decl)) {
    auto rawMemory = allocateMemoryForDecl<TypeAliasDecl>(
        typeDecl->getASTContext(), sizeof(TypeAliasDecl), false);
    auto out = new (rawMemory) TypeAliasDecl(
        typeDecl->getLoc(), typeDecl->getLoc(), typeDecl->getName(),
        typeDecl->getLoc(), nullptr, newContext);
    out->setUnderlyingType(typeDecl->getInterfaceType());
    out->copyFormalAccessFrom(typeDecl);
    return out;
  }

  return nullptr;
}

TinyPtrVector<ValueDecl *> ClangRecordMemberLookup::evaluate(
    Evaluator &evaluator, ClangRecordMemberLookupDescriptor desc) const {
  NominalTypeDecl *recordDecl = desc.recordDecl;
  DeclName name = desc.name;

  auto &ctx = recordDecl->getASTContext();
  auto allResults = evaluateOrDefault(
      ctx.evaluator,
      ClangDirectLookupRequest({recordDecl, recordDecl->getClangDecl(), name}),
      {});

  // Find the results that are actually a member of "recordDecl".
  TinyPtrVector<ValueDecl *> result;
  for (auto found : allResults) {
    auto named = found.get<clang::NamedDecl *>();
    if (dyn_cast<clang::Decl>(named->getDeclContext()) ==
        recordDecl->getClangDecl()) {
      if (auto import = ctx.getClangModuleLoader()->importDeclDirectly(named))
        result.push_back(cast<ValueDecl>(import));
    }
  }

  // If this is a C++ record, look through any base classes.
  if (auto cxxRecord =
          dyn_cast<clang::CXXRecordDecl>(recordDecl->getClangDecl())) {
    for (auto base : cxxRecord->bases()) {
      clang::QualType baseType = base.getType();
      if (auto spectType = dyn_cast<clang::TemplateSpecializationType>(baseType))
        baseType = spectType->desugar();
      if (!isa<clang::RecordType>(baseType.getCanonicalType()))
        continue;

      auto *baseRecord = baseType->getAs<clang::RecordType>()->getDecl();
      if (auto import =
              ctx.getClangModuleLoader()->importDeclDirectly(baseRecord)) {
        // If we are looking up the base class, go no further. We will have
        // already found it during the other lookup.
        if (cast<ValueDecl>(import)->getName() == name)
          continue;

        auto baseResults = cast<StructDecl>(import)->lookupDirect(name);
        for (auto foundInBase : baseResults) {
          if (auto newDecl = cloneBaseMemberDecl(foundInBase, recordDecl)) {
            result.push_back(newDecl);
          }
        }
      }
    }
  }

  return result;
}

TinyPtrVector<ValueDecl *>
ClangImporter::Implementation::loadNamedMembers(
    const IterableDeclContext *IDC, DeclBaseName N, uint64_t contextData) {

  auto *D = IDC->getDecl();
  auto *DC = D->getInnermostDeclContext();
  auto *CD = D->getClangDecl();
  auto *CDC = cast<clang::DeclContext>(CD);
  assert(CD && "loadNamedMembers on a Decl without a clangDecl");

  auto *nominal = DC->getSelfNominalTypeDecl();
  auto effectiveClangContext = getEffectiveClangContext(nominal);

  // There are 3 cases:
  //
  //  - The decl is from a bridging header, CMO is Some(nullptr)
  //    which denotes the __ObjC Swift module and its associated
  //    BridgingHeaderLookupTable.
  //
  //  - The decl is from a clang module, CMO is Some(M) for non-null
  //    M and we can use the table for that module.
  //
  //  - The decl is a forward declaration, CMO is None, which should
  //    never be the case if we got here (someone is asking for members).
  //
  // findLookupTable, below, handles the first two cases; we assert on the
  // third.

  auto CMO = getClangSubmoduleForDecl(CD);
  assert(CMO && "loadNamedMembers on a forward-declared Decl");

  auto table = findLookupTable(*CMO);
  assert(table && "clang module without lookup table");

  assert(!isa<clang::NamespaceDecl>(CD) && "Namespace members should be loaded"
                                           "via a request.");
  assert(isa<clang::ObjCContainerDecl>(CD));

  // Force the members of the entire inheritance hierarchy to be loaded and
  // deserialized before loading the named member of a class. This warms up
  // ClangImporter::Implementation::MembersForNominal, used for computing
  // property overrides.
  //
  // FIXME: If getOverriddenDecl() kicked off a request for imported decls,
  // we could postpone this until overrides are actually requested.
  if (auto *classDecl = dyn_cast<ClassDecl>(D))
    if (auto *superclassDecl = classDecl->getSuperclassDecl())
      (void) const_cast<ClassDecl *>(superclassDecl)->lookupDirect(N);

  // TODO: update this to use the requestified lookup.
  TinyPtrVector<ValueDecl *> Members;
  for (auto entry : table->lookup(SerializedSwiftName(N),
                                  effectiveClangContext)) {
    if (!entry.is<clang::NamedDecl *>()) continue;
    auto member = entry.get<clang::NamedDecl *>();
    if (!isVisibleClangEntry(member)) continue;

    // Skip Decls from different clang::DeclContexts
    if (member->getDeclContext() != CDC) continue;

    SmallVector<Decl*, 4> tmp;
    insertMembersAndAlternates(member, tmp);
    for (auto *TD : tmp) {
      if (auto *V = dyn_cast<ValueDecl>(TD)) {
        // Skip ValueDecls if they import under different names.
        if (V->getBaseName() == N) {
          Members.push_back(V);
        }
      }

      // If the property's accessors have alternate decls, we might have
      // to import those too.
      if (auto *ASD = dyn_cast<AbstractStorageDecl>(TD)) {
        for (auto *AD : ASD->getAllAccessors()) {
          for (auto *D : getAlternateDecls(AD)) {
            if (D->getBaseName() == N)
              Members.push_back(D);
          }
        }
      }
    }
  }

  for (auto entry : table->lookupGlobalsAsMembers(SerializedSwiftName(N),
                                                  effectiveClangContext)) {
    if (!entry.is<clang::NamedDecl *>()) continue;
    auto member = entry.get<clang::NamedDecl *>();
    if (!isVisibleClangEntry(member)) continue;

    // Skip Decls from different clang::DeclContexts
    if (member->getDeclContext() != CDC) continue;

    SmallVector<Decl*, 4> tmp;
    insertMembersAndAlternates(member, tmp);
    for (auto *TD : tmp) {
      if (auto *V = dyn_cast<ValueDecl>(TD)) {
        // Skip ValueDecls if they import under different names.
        if (V->getBaseName() == N) {
          Members.push_back(V);
        }
      }
    }
  }

  if (N == DeclBaseName::createConstructor()) {
    if (auto *classDecl = dyn_cast<ClassDecl>(D)) {
      SmallVector<Decl *, 4> ctors;
      importInheritedConstructors(cast<clang::ObjCInterfaceDecl>(CD),
                                  classDecl, ctors);
      for (auto ctor : ctors)
        Members.push_back(cast<ValueDecl>(ctor));
    }
  }

  if (!isa<ProtocolDecl>(D)) {
    if (auto *OCD = dyn_cast<clang::ObjCContainerDecl>(CD)) {
      SmallVector<Decl *, 1> newMembers;
      importMirroredProtocolMembers(OCD, DC, N, newMembers);
      for (auto member : newMembers)
          Members.push_back(cast<ValueDecl>(member));
    }
  }

  return Members;
}

EffectiveClangContext ClangImporter::Implementation::getEffectiveClangContext(
    const NominalTypeDecl *nominal) {
  // If we have a Clang declaration, look at it to determine the
  // effective Clang context.
  if (auto constClangDecl = nominal->getClangDecl()) {
    auto clangDecl = const_cast<clang::Decl *>(constClangDecl);
    if (auto dc = dyn_cast<clang::DeclContext>(clangDecl))
      return EffectiveClangContext(dc);
    if (auto typedefName = dyn_cast<clang::TypedefNameDecl>(clangDecl))
      return EffectiveClangContext(typedefName);

    return EffectiveClangContext();
  }

  // If it's an @objc entity, go look for it.
  // Note that we're stepping lightly here to avoid computing isObjC()
  // too early.
  if (isa<ClassDecl>(nominal) &&
      (nominal->getAttrs().hasAttribute<ObjCAttr>() ||
       (!nominal->getParentSourceFile() && nominal->isObjC()))) {
    // Map the name. If we can't represent the Swift name in Clang.
    Identifier name = nominal->getName();
    if (auto objcAttr = nominal->getAttrs().getAttribute<ObjCAttr>()) {
      if (auto objcName = objcAttr->getName()) {
        if (objcName->getNumArgs() == 0) {
          // This is an error if not 0, but it should be caught later.
          name = objcName->getSimpleName();
        }
      }
    }
    auto clangName = exportName(name);
    if (!clangName)
      return EffectiveClangContext();

    // Perform name lookup into the global scope.
    auto &sema = Instance->getSema();
    clang::LookupResult lookupResult(sema, clangName,
                                     clang::SourceLocation(),
                                     clang::Sema::LookupOrdinaryName);
    if (sema.LookupName(lookupResult, /*Scope=*/nullptr)) {
      // FIXME: Filter based on access path? C++ access control?
      for (auto clangDecl : lookupResult) {
        if (auto objcClass = dyn_cast<clang::ObjCInterfaceDecl>(clangDecl))
          return EffectiveClangContext(objcClass);

        /// FIXME: Other type declarations should also be okay?
      }
    }

    // For source compatibility reasons, fall back to the Swift name.
    //
    // This is how people worked around not being able to import-as-member onto
    // Swift types by their ObjC name before the above code to handle ObjCAttr
    // was added.
    if (name != nominal->getName())
      clangName = exportName(nominal->getName());

    lookupResult.clear();
    lookupResult.setLookupName(clangName);
    // FIXME: This loop is duplicated from above, but doesn't obviously factor
    // out in a nice way.
    if (sema.LookupName(lookupResult, /*Scope=*/nullptr)) {
      // FIXME: Filter based on access path? C++ access control?
      for (auto clangDecl : lookupResult) {
        if (auto objcClass = dyn_cast<clang::ObjCInterfaceDecl>(clangDecl))
          return EffectiveClangContext(objcClass);

        /// FIXME: Other type declarations should also be okay?
      }
    }
  }

  return EffectiveClangContext();
}

void ClangImporter::dumpSwiftLookupTables() {
  Impl.dumpSwiftLookupTables();
}

void ClangImporter::Implementation::dumpSwiftLookupTables() {
  // Sort the module names so we can print in a deterministic order.
  SmallVector<StringRef, 4> moduleNames;
  for (const auto &lookupTable : LookupTables) {
    moduleNames.push_back(lookupTable.first);
  }
  array_pod_sort(moduleNames.begin(), moduleNames.end());

  // Print out the lookup tables for the various modules.
  for (auto moduleName : moduleNames) {
    llvm::errs() << "<<" << moduleName << " lookup table>>\n";
    LookupTables[moduleName]->deserializeAll();
    LookupTables[moduleName]->dump(llvm::errs());
  }

  llvm::errs() << "<<Bridging header lookup table>>\n";
  BridgingHeaderLookupTable->dump(llvm::errs());
}

DeclName ClangImporter::
importName(const clang::NamedDecl *D,
           clang::DeclarationName preferredName) {
  return Impl.importFullName(D, Impl.CurrentVersion, preferredName).
    getDeclName();
}

Type ClangImporter::importFunctionReturnType(
    const clang::FunctionDecl *clangDecl, DeclContext *dc) {
  bool isInSystemModule =
      cast<ClangModuleUnit>(dc->getModuleScopeContext())->isSystemModule();
  bool allowNSUIntegerAsInt =
      Impl.shouldAllowNSUIntegerAsInt(isInSystemModule, clangDecl);
  if (auto imported =
          Impl.importFunctionReturnType(dc, clangDecl, allowNSUIntegerAsInt)
              .getType())
    return imported;
  return dc->getASTContext().getNeverType();
}

bool ClangImporter::isInOverlayModuleForImportedModule(
                                               const DeclContext *overlayDC,
                                               const DeclContext *importedDC) {
  overlayDC = overlayDC->getModuleScopeContext();
  importedDC = importedDC->getModuleScopeContext();

  auto importedClangModuleUnit = dyn_cast<ClangModuleUnit>(importedDC);
  if (!importedClangModuleUnit || !importedClangModuleUnit->getClangModule())
    return false;

  auto overlayModule = overlayDC->getParentModule();
  if (overlayModule == importedClangModuleUnit->getOverlayModule())
    return true;

  // Is this a private module that's re-exported to the public (overlay) name?
  auto clangModule =
  importedClangModuleUnit->getClangModule()->getTopLevelModule();
  return !clangModule->ExportAsModule.empty() &&
    clangModule->ExportAsModule == overlayModule->getName().str();
}

/// Extract the specified-or-defaulted -module-cache-path that winds up in
/// the clang importer, for reuse as the .swiftmodule cache path when
/// building a ModuleInterfaceLoader.
std::string
swift::getModuleCachePathFromClang(const clang::CompilerInstance &Clang) {
  if (!Clang.hasPreprocessor())
    return "";
  std::string SpecificModuleCachePath =
      Clang.getPreprocessor().getHeaderSearchInfo().getModuleCachePath().str();

  // The returned-from-clang module cache path includes a suffix directory
  // that is specific to the clang version and invocation; we want the
  // directory above that.
  return llvm::sys::path::parent_path(SpecificModuleCachePath).str();
}

clang::FunctionDecl *ClangImporter::instantiateCXXFunctionTemplate(
    ASTContext &ctx, clang::FunctionTemplateDecl *func, SubstitutionMap subst) {
  SmallVector<clang::TemplateArgument, 4> templateSubst;
  std::unique_ptr<TemplateInstantiationError> error =
      ctx.getClangTemplateArguments(func->getTemplateParameters(),
                                    subst.getReplacementTypes(), templateSubst);
  if (error) {
    std::string failedTypesStr;
    llvm::raw_string_ostream failedTypesStrStream(failedTypesStr);
    llvm::interleaveComma(error->failedTypes, failedTypesStrStream);
    // TODO: Use the location of the apply here.
    // TODO: This error message should not reference implementation details.
    // See: https://github.com/apple/swift/pull/33053#discussion_r477003350
    ctx.Diags.diagnose(SourceLoc(),
                       diag::unable_to_convert_generic_swift_types.ID,
                       {func->getName(), StringRef(failedTypesStr)});
    return nullptr;
  }

  // Instanciate a specialization of this template using the substitution map.
  auto *templateArgList = clang::TemplateArgumentList::CreateCopy(
      func->getASTContext(), templateSubst);
  auto &sema = getClangInstance().getSema();
  auto *spec = sema.InstantiateFunctionDeclaration(func, templateArgList,
                                                   clang::SourceLocation());
  sema.InstantiateFunctionDefinition(clang::SourceLocation(), spec);
  return spec;
}

StructDecl *
ClangImporter::instantiateCXXClassTemplate(
    clang::ClassTemplateDecl *decl,
    ArrayRef<clang::TemplateArgument> arguments) {
  void *InsertPos = nullptr;
  auto *ctsd = decl->findSpecialization(arguments, InsertPos);
  if (!ctsd) {
    ctsd = clang::ClassTemplateSpecializationDecl::Create(
        decl->getASTContext(), decl->getTemplatedDecl()->getTagKind(),
        decl->getDeclContext(), decl->getTemplatedDecl()->getBeginLoc(),
        decl->getLocation(), decl, arguments, nullptr);
    decl->AddSpecialization(ctsd, InsertPos);
  }

  auto CanonType = decl->getASTContext().getTypeDeclType(ctsd);
  assert(isa<clang::RecordType>(CanonType) &&
          "type of non-dependent specialization is not a RecordType");

  return dyn_cast_or_null<StructDecl>(
      Impl.importDecl(ctsd, Impl.CurrentVersion));
}

bool ClangImporter::isCXXMethodMutating(const clang::CXXMethodDecl *method) {
  return isa<clang::CXXConstructorDecl>(method) || !method->isConst() ||
         method->getParent()->hasMutableFields() ||
         (method->hasAttrs() &&
          llvm::any_of(method->getAttrs(), [](clang::Attr *a) {
            if (auto swiftAttr = dyn_cast<clang::SwiftAttrAttr>(a)) {
              return swiftAttr->getAttribute() == "mutating";
            }
            return false;
          }));
}

SwiftLookupTable *
ClangImporter::findLookupTable(const clang::Module *clangModule) {
  return Impl.findLookupTable(clangModule);
}

/// Determine the effective Clang context for the given Swift nominal type.
EffectiveClangContext
ClangImporter::getEffectiveClangContext(const NominalTypeDecl *nominal) {
  return Impl.getEffectiveClangContext(nominal);
}

Decl *ClangImporter::importDeclDirectly(const clang::NamedDecl *decl) {
  return Impl.importDecl(decl, Impl.CurrentVersion);
}

void ClangImporter::diagnoseTopLevelValue(const DeclName &name) {
  Impl.diagnoseTopLevelValue(name);
}

void ClangImporter::diagnoseMemberValue(const DeclName &name,
                                        const Type &baseType) {
  if (!baseType->getAnyNominal())
    return;

  SmallVector<NominalTypeDecl *, 4> nominalTypesToLookInto;
  namelookup::extractDirectlyReferencedNominalTypes(baseType,
                                                    nominalTypesToLookInto);
  for (auto containerDecl : nominalTypesToLookInto) {
    const clang::Decl *clangContainerDecl = containerDecl->getClangDecl();
    if (clangContainerDecl && isa<clang::DeclContext>(clangContainerDecl)) {
      Impl.diagnoseMemberValue(name,
                               cast<clang::DeclContext>(clangContainerDecl));
    }
  }
}<|MERGE_RESOLUTION|>--- conflicted
+++ resolved
@@ -477,7 +477,6 @@
   return swiftAttrParsedInfo.IsSupportedByPragmaAttribute;
 }
 
-<<<<<<< HEAD
 static Optional<StringRef>
 getWasiLibcModuleMapPath(SearchPathOptions& Opts, llvm::Triple triple,
                          SmallVectorImpl<char> &buffer) {
@@ -512,11 +511,6 @@
   }
 
   return None;
-=======
-static inline bool isPCHFilenameExtension(StringRef path) {
-  return llvm::sys::path::extension(path)
-    .endswith(file_types::getExtension(file_types::TY_PCH));
->>>>>>> 9f95d012
 }
 
 void
