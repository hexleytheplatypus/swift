--- conflicted
+++ resolved
@@ -467,48 +467,47 @@
   return None;
 }
 
-<<<<<<< HEAD
-static Optional<StringRef>
-getWasiLibcModuleMapPath(SearchPathOptions& Opts, llvm::Triple triple,
-                         SmallVectorImpl<char> &buffer) {
-  StringRef platform = swift::getPlatformNameForTriple(triple);
-  StringRef arch = swift::getMajorArchitectureName(triple);
-
-  if (!Opts.SDKPath.empty()) {
-    buffer.clear();
-    buffer.append(Opts.SDKPath.begin(), Opts.SDKPath.end());
-    llvm::sys::path::append(buffer, "usr", "lib", "swift");
-    llvm::sys::path::append(buffer, platform, arch, "wasi.modulemap");
-
-    // Only specify the module map if that file actually exists.  It may not;
-    // for example in the case that `swiftc -target x86_64-unknown-linux-gnu
-    // -emit-ir` is invoked using a Swift compiler not built for Linux targets.
-    if (llvm::sys::fs::exists(buffer))
-      return StringRef(buffer.data(), buffer.size());
-  }
-
-  if (!Opts.RuntimeResourcePath.empty()) {
-    buffer.clear();
-    buffer.append(Opts.RuntimeResourcePath.begin(),
-                  Opts.RuntimeResourcePath.end());
-    llvm::sys::path::append(buffer, platform, arch, "wasi.modulemap");
-
-    // Only specify the module map if that file actually exists.  It may not;
-    // for example in the case that `swiftc -target x86_64-unknown-linux-gnu
-    // -emit-ir` is invoked using a Swift compiler not built for Linux targets.
-    if (llvm::sys::fs::exists(buffer))
-      return StringRef(buffer.data(), buffer.size());
-  }
-
-  return None;
-=======
 static bool clangSupportsPragmaAttributeWithSwiftAttr() {
   clang::AttributeCommonInfo swiftAttrInfo(clang::SourceRange(),
      clang::AttributeCommonInfo::AT_SwiftAttr,
      clang::AttributeCommonInfo::AS_GNU);
   auto swiftAttrParsedInfo = clang::ParsedAttrInfo::get(swiftAttrInfo);
   return swiftAttrParsedInfo.IsSupportedByPragmaAttribute;
->>>>>>> 2a9c148e
+}
+
+static Optional<StringRef>
+getWasiLibcModuleMapPath(SearchPathOptions& Opts, llvm::Triple triple,
+                         SmallVectorImpl<char> &buffer) {
+  StringRef platform = swift::getPlatformNameForTriple(triple);
+  StringRef arch = swift::getMajorArchitectureName(triple);
+
+  if (!Opts.SDKPath.empty()) {
+    buffer.clear();
+    buffer.append(Opts.SDKPath.begin(), Opts.SDKPath.end());
+    llvm::sys::path::append(buffer, "usr", "lib", "swift");
+    llvm::sys::path::append(buffer, platform, arch, "wasi.modulemap");
+
+    // Only specify the module map if that file actually exists.  It may not;
+    // for example in the case that `swiftc -target x86_64-unknown-linux-gnu
+    // -emit-ir` is invoked using a Swift compiler not built for Linux targets.
+    if (llvm::sys::fs::exists(buffer))
+      return StringRef(buffer.data(), buffer.size());
+  }
+
+  if (!Opts.RuntimeResourcePath.empty()) {
+    buffer.clear();
+    buffer.append(Opts.RuntimeResourcePath.begin(),
+                  Opts.RuntimeResourcePath.end());
+    llvm::sys::path::append(buffer, platform, arch, "wasi.modulemap");
+
+    // Only specify the module map if that file actually exists.  It may not;
+    // for example in the case that `swiftc -target x86_64-unknown-linux-gnu
+    // -emit-ir` is invoked using a Swift compiler not built for Linux targets.
+    if (llvm::sys::fs::exists(buffer))
+      return StringRef(buffer.data(), buffer.size());
+  }
+
+  return None;
 }
 
 void
