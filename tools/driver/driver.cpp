//===--- driver.cpp - Swift Compiler Driver -------------------------------===//
//
// This source file is part of the Swift.org open source project
//
// Copyright (c) 2014 - 2017 Apple Inc. and the Swift project authors
// Licensed under Apache License v2.0 with Runtime Library Exception
//
// See https://swift.org/LICENSE.txt for license information
// See https://swift.org/CONTRIBUTORS.txt for the list of Swift project authors
//
//===----------------------------------------------------------------------===//
//
// This is the entry point to the swift compiler driver.
//
//===----------------------------------------------------------------------===//

#include "swift/AST/DiagnosticEngine.h"
#include "swift/AST/DiagnosticsDriver.h"
#include "swift/Basic/LLVMInitialize.h"
#include "swift/Basic/PrettyStackTrace.h"
#include "swift/Basic/Program.h"
#include "swift/Basic/TaskQueue.h"
#include "swift/Basic/SourceManager.h"
#include "swift/Driver/Compilation.h"
#include "swift/Driver/Driver.h"
#include "swift/Driver/FrontendUtil.h"
#include "swift/Driver/Job.h"
#include "swift/Driver/ToolChain.h"
#include "swift/Frontend/Frontend.h"
#include "swift/Frontend/PrintingDiagnosticConsumer.h"
#include "swift/FrontendTool/FrontendTool.h"
#include "llvm/ADT/SmallVector.h"
#include "llvm/Support/CommandLine.h"
#include "llvm/Support/ConvertUTF.h"
#include "llvm/Support/Errno.h"
#include "llvm/Support/FileSystem.h"
#include "llvm/Support/Host.h"
#include "llvm/Support/ManagedStatic.h"
#include "llvm/Support/Path.h"
#include "llvm/Support/PrettyStackTrace.h"
#include "llvm/Support/Process.h"
#include "llvm/Support/Program.h"
#include "llvm/Support/Signals.h"
#include "llvm/Support/StringSaver.h"
#include "llvm/Support/TargetSelect.h"
#include "llvm/Support/raw_ostream.h"

#include <memory>
#include <stdlib.h>

#if defined(_WIN32)
#include <windows.h>
#endif

using namespace swift;
using namespace swift::driver;

std::string getExecutablePath(const char *FirstArg) {
  void *P = (void *)(intptr_t)getExecutablePath;
  return llvm::sys::fs::getMainExecutable(FirstArg, P);
}

/// Run 'swift-autolink-extract'.
extern int autolink_extract_main(ArrayRef<const char *> Args, const char *Argv0,
                                 void *MainAddr);

extern int modulewrap_main(ArrayRef<const char *> Args, const char *Argv0,
                           void *MainAddr);

extern int cross_module_opt_main(ArrayRef<const char *> Args, const char *Argv0,
                                 void *MainAddr);

/// Run 'swift-indent'
extern int swift_indent_main(ArrayRef<const char *> Args, const char *Argv0,
                             void *MainAddr);

/// Run 'swift-symbolgraph-extract'
extern int swift_symbolgraph_extract_main(ArrayRef<const char *> Args, const char *Argv0,
void *MainAddr);

/// Determine if the given invocation should run as a "subcommand".
///
/// Examples of "subcommands" are 'swift build' or 'swift test', which are
/// usually used to invoke the Swift package manager executables 'swift-build'
/// and 'swift-test', respectively.
///
/// \param ExecName The name of the argv[0] we were invoked as.
/// \param SubcommandName On success, the full name of the subcommand to invoke.
/// \param Args On return, the adjusted program arguments to use.
/// \returns True if running as a subcommand.
static bool shouldRunAsSubcommand(StringRef ExecName,
                                  SmallString<256> &SubcommandName,
                                  const ArrayRef<const char *> Args,
                                  bool &isRepl) {
  assert(!Args.empty());

  // If we are not run as 'swift', don't do anything special. This doesn't work
  // with symlinks with alternate names, but we can't detect 'swift' vs 'swiftc'
  // if we try and resolve using the actual executable path.
  if (ExecName != "swift")
    return false;

  // If there are no program arguments, always invoke as normal.
  if (Args.size() == 1)
    return false;

  // Otherwise, we have a program argument. If it looks like an option or a
  // path, then invoke in interactive mode with the arguments as given.
  StringRef FirstArg(Args[1]);
  if (FirstArg.startswith("-") || FirstArg.find('.') != StringRef::npos ||
      FirstArg.find('/') != StringRef::npos)
    return false;

  // Otherwise, we should have some sort of subcommand. Get the subcommand name
  // and remove it from the program arguments.
  StringRef Subcommand = Args[1];

  // If the subcommand is the "built-in" 'repl', then use the
  // normal driver.
  if (Subcommand == "repl") {
    isRepl = true;
    return false;
  }

  // Form the subcommand name.
  SubcommandName.assign("swift-");
  SubcommandName.append(Subcommand);

  return true;
}

static int run_driver(StringRef ExecName,
                       const ArrayRef<const char *> argv) {
  // Handle integrated tools.
  if (argv.size() > 1) {
    StringRef FirstArg(argv[1]);
    if (FirstArg == "-frontend") {
      return performFrontend(llvm::makeArrayRef(argv.data()+2,
                                                argv.data()+argv.size()),
                             argv[0], (void *)(intptr_t)getExecutablePath);
    }
    if (FirstArg == "-modulewrap") {
      return modulewrap_main(llvm::makeArrayRef(argv.data()+2,
                                                argv.data()+argv.size()),
                             argv[0], (void *)(intptr_t)getExecutablePath);
    }
<<<<<<< HEAD

    if (FirstArg == "-cross-module-opt") {
      return cross_module_opt_main(
          llvm::makeArrayRef(argv.data() + 1, argv.data() + argv.size()),
          argv[0], (void *)(intptr_t)getExecutablePath);
    }
  }
=======
>>>>>>> 4fdc97a6

    // Run the integrated Swift frontend when called as "swift-frontend" but
    // without a leading "-frontend".
    if (!FirstArg.startswith("--driver-mode=")
        && ExecName == "swift-frontend") {
      return performFrontend(llvm::makeArrayRef(argv.data()+1,
                                                argv.data()+argv.size()),
                             argv[0], (void *)(intptr_t)getExecutablePath);
    }
  }

  std::string Path = getExecutablePath(argv[0]);

  PrintingDiagnosticConsumer PDC;

  SourceManager SM;
  DiagnosticEngine Diags(SM);
  Diags.addConsumer(PDC);

  // Forwarding calls to the swift driver if the C++ driver is invoked as `swift`
  // or `swiftc`, and an environment variable SWIFT_USE_NEW_DRIVER is defined.
  if (llvm::sys::Process::GetEnv("SWIFT_USE_NEW_DRIVER") &&
      (ExecName == "swift" || ExecName == "swiftc")) {
    SmallString<256> NewDriverPath(llvm::sys::path::parent_path(Path));
    llvm::sys::path::append(NewDriverPath, "swift-driver");
    SmallVector<const char *, 256> subCommandArgs;
    // Rewrite the program argument.
    subCommandArgs.push_back(NewDriverPath.c_str());
    if (ExecName == "swiftc") {
      subCommandArgs.push_back("--driver-mode=swiftc");
    } else {
      assert(ExecName == "swift");
      subCommandArgs.push_back("--driver-mode=swift");
    }
    subCommandArgs.insert(subCommandArgs.end(), argv.begin() + 1, argv.end());

    // Execute the subcommand.
    subCommandArgs.push_back(nullptr);
    Diags.diagnose(SourceLoc(), diag::remark_forwarding_to_new_driver);
    ExecuteInPlace(NewDriverPath.c_str(), subCommandArgs.data());

    // If we reach here then an error occurred (typically a missing path).
    std::string ErrorString = llvm::sys::StrError();
    llvm::errs() << "error: unable to invoke subcommand: " << subCommandArgs[0]
                 << " (" << ErrorString << ")\n";
    return 2;
  }

  Driver TheDriver(Path, ExecName, argv, Diags);
  switch (TheDriver.getDriverKind()) {
  case Driver::DriverKind::AutolinkExtract:
    return autolink_extract_main(
      TheDriver.getArgsWithoutProgramNameAndDriverMode(argv),
      argv[0], (void *)(intptr_t)getExecutablePath);
  case Driver::DriverKind::SwiftIndent:
    return swift_indent_main(
      TheDriver.getArgsWithoutProgramNameAndDriverMode(argv),
      argv[0], (void *)(intptr_t)getExecutablePath);
  case Driver::DriverKind::SymbolGraph:
      return swift_symbolgraph_extract_main(TheDriver.getArgsWithoutProgramNameAndDriverMode(argv), argv[0], (void *)(intptr_t)getExecutablePath);
  default:
    break;
  }

  std::unique_ptr<llvm::opt::InputArgList> ArgList =
    TheDriver.parseArgStrings(ArrayRef<const char*>(argv).slice(1));
  if (Diags.hadAnyError())
    return 1;

  std::unique_ptr<ToolChain> TC = TheDriver.buildToolChain(*ArgList);
  if (Diags.hadAnyError())
    return 1;

  std::unique_ptr<Compilation> C =
      TheDriver.buildCompilation(*TC, std::move(ArgList));

  if (Diags.hadAnyError())
    return 1;

  if (C) {
    std::unique_ptr<sys::TaskQueue> TQ = TheDriver.buildTaskQueue(*C);
    if (!TQ)
        return 1;
    return C->performJobs(std::move(TQ));
  }

  return 0;
}

int main(int argc_, const char **argv_) {
#if defined(_WIN32)
  LPWSTR *wargv_ = CommandLineToArgvW(GetCommandLineW(), &argc_);
  std::vector<std::string> utf8Args;
  // We use UTF-8 as the internal character encoding. On Windows,
  // arguments passed to wmain are encoded in UTF-16
  for (int i = 0; i < argc_; i++) {
    const wchar_t *wideArg = wargv_[i];
    int wideArgLen = std::wcslen(wideArg);
    utf8Args.push_back("");
    llvm::ArrayRef<char> uRef((const char *)wideArg,
                              (const char *)(wideArg + wideArgLen));
    llvm::convertUTF16ToUTF8String(uRef, utf8Args[i]);
  }

  std::vector<const char *> utf8CStrs;
  std::transform(utf8Args.begin(), utf8Args.end(),
                 std::back_inserter(utf8CStrs),
                 std::mem_fn(&std::string::c_str));
  argv_ = utf8CStrs.data();
#endif
  // Expand any response files in the command line argument vector - arguments
  // may be passed through response files in the event of command line length
  // restrictions.
  SmallVector<const char *, 256> ExpandedArgs(&argv_[0], &argv_[argc_]);
  llvm::BumpPtrAllocator Allocator;
  llvm::StringSaver Saver(Allocator);
  llvm::cl::ExpandResponseFiles(
      Saver,
      llvm::Triple(llvm::sys::getProcessTriple()).isOSWindows()
          ? llvm::cl::TokenizeWindowsCommandLine
          : llvm::cl::TokenizeGNUCommandLine,
      ExpandedArgs);

  // Initialize the stack trace using the parsed argument vector with expanded
  // response files.

  // PROGRAM_START/InitLLVM overwrites the passed in arguments with UTF-8
  // versions of them on Windows. This also has the effect of overwriting the
  // response file expansion. Since we handle the UTF-8 conversion above, we
  // pass in a copy and throw away the modifications.
  int ThrowawayExpandedArgc = ExpandedArgs.size();
  const char **ThrowawayExpandedArgv = ExpandedArgs.data();
  PROGRAM_START(ThrowawayExpandedArgc, ThrowawayExpandedArgv);
  ArrayRef<const char *> argv(ExpandedArgs);

  PrettyStackTraceSwiftVersion versionStackTrace;

  // Check if this invocation should execute a subcommand.
  StringRef ExecName = llvm::sys::path::stem(argv[0]);
  SmallString<256> SubcommandName;
  bool isRepl = false;
  if (shouldRunAsSubcommand(ExecName, SubcommandName, argv, isRepl)) {
    // Preserve argv for the stack trace.
    SmallVector<const char *, 256> subCommandArgs(argv.begin(), argv.end());
    subCommandArgs.erase(&subCommandArgs[1]);
    // We are running as a subcommand, try to find the subcommand adjacent to
    // the executable we are running as.
    SmallString<256> SubcommandPath(
      llvm::sys::path::parent_path(getExecutablePath(argv[0])));
    llvm::sys::path::append(SubcommandPath, SubcommandName);

    // If we didn't find the tool there, let the OS search for it.
    if (!llvm::sys::fs::exists(SubcommandPath)) {
      // Search for the program and use the path if found. If there was an
      // error, ignore it and just let the exec fail.
      auto result = llvm::sys::findProgramByName(SubcommandName);
      if (!result.getError())
        SubcommandPath = *result;
    }

    // Rewrite the program argument.
    subCommandArgs[0] = SubcommandPath.c_str();

    // Execute the subcommand.
    subCommandArgs.push_back(nullptr);
    ExecuteInPlace(SubcommandPath.c_str(), subCommandArgs.data());

    // If we reach here then an error occurred (typically a missing path).
    std::string ErrorString = llvm::sys::StrError();
    llvm::errs() << "error: unable to invoke subcommand: " << subCommandArgs[0]
                 << " (" << ErrorString << ")\n";
    return 2;
  }

  if (isRepl) {
    // Preserve argv for the stack trace.
    SmallVector<const char *, 256> replArgs(argv.begin(), argv.end());
    replArgs.erase(&replArgs[1]);
    return run_driver(ExecName, replArgs);
  } else {
    return run_driver(ExecName, argv);
  }
}<|MERGE_RESOLUTION|>--- conflicted
+++ resolved
@@ -144,16 +144,12 @@
                                                 argv.data()+argv.size()),
                              argv[0], (void *)(intptr_t)getExecutablePath);
     }
-<<<<<<< HEAD
-
-    if (FirstArg == "-cross-module-opt") {
+
+    if (FirstArg == "-merge-module-summary") {
       return cross_module_opt_main(
           llvm::makeArrayRef(argv.data() + 1, argv.data() + argv.size()),
           argv[0], (void *)(intptr_t)getExecutablePath);
     }
-  }
-=======
->>>>>>> 4fdc97a6
 
     // Run the integrated Swift frontend when called as "swift-frontend" but
     // without a leading "-frontend".
