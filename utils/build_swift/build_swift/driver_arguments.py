# This source file is part of the Swift.org open source project
#
# Copyright (c) 2014 - 2020 Apple Inc. and the Swift project authors
# Licensed under Apache License v2.0 with Runtime Library Exception
#
# See https://swift.org/LICENSE.txt for license information
# See https://swift.org/CONTRIBUTORS.txt for the list of Swift project authors


from __future__ import absolute_import, unicode_literals

import multiprocessing
import os

import android.adb.commands

from swift_build_support.swift_build_support import host
from swift_build_support.swift_build_support import targets
from swift_build_support.swift_build_support.targets import \
    StdlibDeploymentTarget

from . import argparse
from . import defaults


__all__ = [
    'create_argument_parser',
]


class _ApplyDefaultsArgumentParser(argparse.ArgumentParser):
    """Wrapper class around the default ArgumentParser that allows for
    post-processing the parsed argument namespace to apply default argument
    transformations.
    """

    def __init__(self, apply_defaults=None, *args, **kwargs):
        self._apply_defaults = apply_defaults
        super(_ApplyDefaultsArgumentParser, self).__init__(*args, **kwargs)

    def parse_known_args(self, args=None, namespace=None):
        args, argv = super(_ApplyDefaultsArgumentParser, self)\
            .parse_known_args(args, namespace)

        self._apply_defaults(args)
        return args, argv


def _apply_default_arguments(args):
    """Preprocess argument namespace to apply default behaviors.
    """

    # Build cmark if any cmark-related options were specified.
    if (args.cmark_build_variant is not None):
        args.build_cmark = True

    # Build LLDB if any LLDB-related options were specified.
    if args.lldb_build_variant is not None or \
       args.lldb_assertions is not None or \
       args.lldb_build_with_xcode is not None:
        args.build_lldb = True

    # Set the default build variant.
    if args.build_variant is None:
        args.build_variant = 'Debug'

    if args.llvm_build_variant is None:
        args.llvm_build_variant = args.build_variant

    if args.swift_build_variant is None:
        args.swift_build_variant = args.build_variant

    if args.swift_stdlib_build_variant is None:
        args.swift_stdlib_build_variant = args.build_variant

    if args.cmark_build_variant is None:
        args.cmark_build_variant = args.swift_build_variant

    if args.lldb_build_variant is None:
        args.lldb_build_variant = args.build_variant

    if args.lldb_build_with_xcode is None:
        args.lldb_build_with_xcode = '0'

    if args.foundation_build_variant is None:
        args.foundation_build_variant = args.build_variant

    if args.libdispatch_build_variant is None:
        args.libdispatch_build_variant = args.build_variant

    if args.libicu_build_variant is None:
        args.libicu_build_variant = args.build_variant

    # Assertions are enabled by default.
    if args.assertions is None:
        args.assertions = True

    # Propagate the default assertions setting.
    if args.cmark_assertions is None:
        args.cmark_assertions = args.assertions

    if args.llvm_assertions is None:
        args.llvm_assertions = args.assertions

    if args.swift_assertions is None:
        args.swift_assertions = args.assertions

    if args.swift_stdlib_assertions is None:
        args.swift_stdlib_assertions = args.assertions

    if args.llbuild_assertions is None:
        args.llbuild_assertions = args.assertions

    if args.lldb_assertions is None:
        args.lldb_assertions = args.assertions

    # Set the default CMake generator.
    if args.cmake_generator is None:
        args.cmake_generator = 'Ninja'

    # --ios-all etc are not supported by open-source Swift.
    if args.ios_all:
        raise ValueError('error: --ios-all is unavailable in open-source '
                         'Swift.\nUse --ios to skip iOS device tests.')

    if args.tvos_all:
        raise ValueError('error: --tvos-all is unavailable in open-source '
                         'Swift.\nUse --tvos to skip tvOS device tests.')

    if args.watchos_all:
        raise ValueError('error: --watchos-all is unavailable in open-source '
                         'Swift.\nUse --watchos to skip watchOS device tests.')

<<<<<<< HEAD
    # Propagate global --skip-build
    if args.skip_build:
        args.build_linux = False
        args.build_freebsd = False
        args.build_cygwin = False
        args.build_osx = False
        args.build_ios = False
        args.build_tvos = False
        args.build_watchos = False
        args.build_android = False
        args.build_wasm = False
        args.build_benchmarks = False
        args.build_external_benchmarks = False
        args.build_lldb = False
        args.build_llbuild = False
        args.build_libcxx = False
        args.build_swiftpm = False
        args.build_xctest = False
        args.build_foundation = False
        args.build_libdispatch = False
        args.build_libicu = False
        args.build_playgroundsupport = False
        args.build_pythonkit = False

=======
>>>>>>> 44a64755
    # --skip-{ios,tvos,watchos} or --skip-build-{ios,tvos,watchos} are
    # merely shorthands for --skip-build-{**os}-{device,simulator}
    if not args.ios or not args.build_ios:
        args.build_ios_device = False
        args.build_ios_simulator = False

    if not args.tvos or not args.build_tvos:
        args.build_tvos_device = False
        args.build_tvos_simulator = False

    if not args.watchos or not args.build_watchos:
        args.build_watchos_device = False
        args.build_watchos_simulator = False

    if not args.android or not args.build_android:
        args.build_android = False

    if not args.wasm or not args.build_wasm:
        args.build_wasm = False

    # --test-paths implies --test and/or --validation-test
    # depending on what directories/files have been specified.
    if args.test_paths:
        for path in args.test_paths:
            if path.startswith('test'):
                args.test = True
            elif path.startswith('validation-test'):
                args.test = True
                args.validation_test = True

    # --validation-test implies --test.
    if args.validation_test:
        args.test = True

    # --test-optimized implies --test.
    if args.test_optimized:
        args.test = True

    # --test-optimize-size implies --test.
    if args.test_optimize_for_size:
        args.test = True

    # --test-optimize-none-with-implicit-dynamic implies --test.
    if args.test_optimize_none_with_implicit_dynamic:
        args.test = True

    # If none of tests specified skip swift stdlib test on all platforms
    if not args.test and not args.validation_test and not args.long_test:
        args.test_linux = False
        args.test_freebsd = False
        args.test_cygwin = False
        args.test_osx = False
        args.test_ios = False
        args.test_tvos = False
        args.test_watchos = False
        args.test_android = False
        args.test_wasm = False
        args.test_swiftpm = False
        args.test_swiftsyntax = False
        args.test_indexstoredb = False
        args.test_sourcekitlsp = False
        args.test_skstresstester = False
        args.test_swiftevolve = False
        args.test_toolchainbenchmarks = False

    # --skip-test-ios is merely a shorthand for host and simulator tests.
    if not args.test_ios:
        args.test_ios_host = False
        args.test_ios_simulator = False
    # --skip-test-tvos is merely a shorthand for host and simulator tests.
    if not args.test_tvos:
        args.test_tvos_host = False
        args.test_tvos_simulator = False
    # --skip-test-watchos is merely a shorthand for host and simulator
    # --tests.
    if not args.test_watchos:
        args.test_watchos_host = False
        args.test_watchos_simulator = False

    # --skip-build-{ios,tvos,watchos}-{device,simulator} implies
    # --skip-test-{ios,tvos,watchos}-{host,simulator}
    if not args.build_ios_device:
        args.test_ios_host = False
    if not args.build_ios_simulator:
        args.test_ios_simulator = False

    if not args.build_tvos_device:
        args.test_tvos_host = False
    if not args.build_tvos_simulator:
        args.test_tvos_simulator = False

    if not args.build_watchos_device:
        args.test_watchos_host = False
    if not args.build_watchos_simulator:
        args.test_watchos_simulator = False

    if not args.build_android:
        args.test_android = False
        args.test_android_host = False

    if not args.test_android:
        args.test_android_host = False

    if not args.build_wasm:
        args.test_wasm = False
        args.test_wasm_host = False

    if not args.test_android:
        args.test_android_host = False

    if not args.host_test:
        args.test_ios_host = False
        args.test_tvos_host = False
        args.test_watchos_host = False
        args.test_android_host = False
        args.test_wasm_host = False


def create_argument_parser():
    """Return a configured argument parser."""

    # NOTE: USAGE, DESCRIPTION and EPILOG are defined at the bottom of the file
    parser = _ApplyDefaultsArgumentParser(
        apply_defaults=_apply_default_arguments,
        formatter_class=argparse.RawDescriptionHelpFormatter,
        usage=USAGE,
        description=DESCRIPTION,
        epilog=EPILOG)

    builder = parser.to_builder()

    # Prepare DSL functions
    option = builder.add_option
    set_defaults = builder.set_defaults
    in_group = builder.in_group
    mutually_exclusive_group = builder.mutually_exclusive_group

    # Prepare DSL actions
    append = builder.actions.append
    store = builder.actions.store
    store_true = builder.actions.store_true
    store_false = builder.actions.store_false
    store_int = builder.actions.store_int
    store_path = builder.actions.store_path
    toggle_true = builder.actions.toggle_true
    toggle_false = builder.actions.toggle_false
    unsupported = builder.actions.unsupported

    # -------------------------------------------------------------------------
    # Top-level options

    option(['-n', '--dry-run'], store_true,
           help='print the commands that would be executed, but do not '
                'execute them')
    option('--dump-config', toggle_true,
           help='instead of building, write JSON to stdout containing '
                'various values used to build in this configuration')

    option('--legacy-impl', store_true('legacy_impl'),
           help='use legacy implementation')

    option('--build-runtime-with-host-compiler', toggle_true,
           help='Use the host compiler, not the self-built one to compile the '
                'Swift runtime')

    option(['-i', '--ios'], store_true,
           help='also build for iOS, but disallow tests that require an iOS '
                'device')
    option(['-I', '--ios-all'], store_true('ios_all'),
           help='also build for iOS, and allow all iOS tests')

    option(['--skip-local-build'], toggle_true('skip_local_build'),
           help='set to skip building for the local platform')

    option('--skip-ios', store_false('ios'),
           help='set to skip everything iOS-related')

    option('--tvos', toggle_true,
           help='also build for tvOS, but disallow tests that require a tvos '
                'device')
    option('--tvos-all', toggle_true('tvos_all'),
           help='also build for tvOS, and allow all tvOS tests')
    option('--skip-tvos', store_false('tvos'),
           help='set to skip everything tvOS-related')

    option('--watchos', toggle_true,
           help='also build for watchOS, but disallow tests that require an '
                'watchOS device')
    option('--watchos-all', toggle_true('watchos_all'),
           help='also build for Apple watchOS, and allow all Apple watchOS '
                'tests')
    option('--skip-watchos', store_false('watchos'),
           help='set to skip everything watchOS-related')

    option('--maccatalyst', toggle_true,
           help='Enable building Swift with macCatalyst support')

    option('--maccatalyst-ios-tests', toggle_true,
           help='When building for macCatalyst run tests with iOS-like '
                'target triple')

    option('--android', toggle_true,
           help='also build for Android')

    option('--wasm', toggle_true,
           help='also build for WebAssembly')

    option('--swift-analyze-code-coverage', store,
           choices=['false', 'not-merged', 'merged'],
           # so CMake can see the inert mode as a false value
           default=defaults.SWIFT_ANALYZE_CODE_COVERAGE,
           help='enable code coverage analysis in Swift (false, not-merged, '
                'merged).')

    option('--build-subdir', store,
           metavar='PATH',
           help='name of the directory under $SWIFT_BUILD_ROOT where the '
                'build products will be placed')
    option('--install-prefix', store_path,
           default=targets.install_prefix(),
           help='The installation prefix. This is where built Swift products '
                '(like bin, lib, and include) will be installed.')
    option('--install-symroot', store_path,
           help='the path to install debug symbols into')
    option('--install-destdir', store_path,
           help='the path to use as the filesystem root for the installation')

    option(['-j', '--jobs'], store_int('build_jobs'),
           default=multiprocessing.cpu_count(),
           help='the number of parallel build jobs to use')

    option('--darwin-xcrun-toolchain', store,
           help='the name of the toolchain to use on Darwin')
    option('--cmake', store_path(executable=True),
           help='the path to a CMake executable that will be used to build '
                'Swift')
    option('--show-sdks', toggle_true,
           help='print installed Xcode and SDK versions')

    option('--extra-swift-args', append,
           help='Pass through extra flags to swift in the form of a CMake '
                'list "module_regexp;flag". Can be called multiple times to '
                'add multiple such module_regexp flag pairs. All semicolons '
                'in flags must be escaped with a "\\"')

    option('--host-cc', store_path(executable=True),
           help='the absolute path to CC, the "clang" compiler for the host '
                'platform. Default is auto detected.')
    option('--host-cxx', store_path(executable=True),
           help='the absolute path to CXX, the "clang++" compiler for the '
                'host platform. Default is auto detected.')
    option('--cmake-c-launcher', store_path(executable=True),
           default=os.environ.get('C_COMPILER_LAUNCHER', None),
           help='the absolute path to set CMAKE_C_COMPILER_LAUNCHER')
    option('--cmake-cxx-launcher', store_path(executable=True),
           default=os.environ.get('CXX_COMPILER_LAUNCHER', None),
           help='the absolute path to set CMAKE_CXX_COMPILER_LAUNCHER')
    option('--host-lipo', store_path(executable=True),
           help='the absolute path to lipo. Default is auto detected.')
    option('--host-libtool', store_path(executable=True),
           help='the absolute path to libtool. Default is auto detected.')
    option('--distcc', toggle_true,
           default=os.environ.get('USE_DISTCC') == '1',
           help='use distcc in pump mode')
    option('--enable-asan', toggle_true,
           help='enable Address Sanitizer')
    option('--enable-ubsan', toggle_true,
           help='enable Undefined Behavior Sanitizer')
    option('--enable-tsan', toggle_true,
           help='enable Thread Sanitizer for swift tools')
    option('--enable-tsan-runtime', toggle_true,
           help='enable Thread Sanitizer on the swift runtime')
    option('--enable-lsan', toggle_true,
           help='enable Leak Sanitizer for swift tools')
    option('--enable-sanitize-coverage', toggle_true,
           help='enable sanitizer coverage for swift tools. Necessary for '
                'fuzzing swiftc')

    option('--compiler-vendor', store,
           choices=['none', 'apple'],
           default=defaults.COMPILER_VENDOR,
           help='Compiler vendor name')
    option('--clang-compiler-version', store,
           type=argparse.ClangVersionType(),
           metavar='MAJOR.MINOR.PATCH',
           help='string that indicates a compiler version for Clang')
    option('--clang-user-visible-version', store,
           type=argparse.ClangVersionType(),
           default=defaults.CLANG_USER_VISIBLE_VERSION,
           metavar='MAJOR.MINOR.PATCH',
           help='User-visible version of the embedded Clang and LLVM '
                'compilers')
    option('--swift-compiler-version', store,
           type=argparse.SwiftVersionType(),
           metavar='MAJOR.MINOR',
           help='string that indicates a compiler version for Swift')
    option('--swift-user-visible-version', store,
           type=argparse.SwiftVersionType(),
           default=defaults.SWIFT_USER_VISIBLE_VERSION,
           metavar='MAJOR.MINOR',
           help='User-visible version of the embedded Swift compiler')

    option('--darwin-deployment-version-osx', store,
           default=defaults.DARWIN_DEPLOYMENT_VERSION_OSX,
           metavar='MAJOR.MINOR',
           help='minimum deployment target version for OS X')
    option('--darwin-deployment-version-ios', store,
           default=defaults.DARWIN_DEPLOYMENT_VERSION_IOS,
           metavar='MAJOR.MINOR',
           help='minimum deployment target version for iOS')
    option('--darwin-deployment-version-tvos', store,
           default=defaults.DARWIN_DEPLOYMENT_VERSION_TVOS,
           metavar='MAJOR.MINOR',
           help='minimum deployment target version for tvOS')
    option('--darwin-deployment-version-watchos', store,
           default=defaults.DARWIN_DEPLOYMENT_VERSION_WATCHOS,
           metavar='MAJOR.MINOR',
           help='minimum deployment target version for watchOS')

    option('--extra-cmake-options', append,
           type=argparse.ShellSplitType(),
           help='Pass through extra options to CMake in the form of comma '
                'separated options "-DCMAKE_VAR1=YES,-DCMAKE_VAR2=/tmp". Can '
                'be called multiple times to add multiple such options.')

    option('--build-args', store,
           type=argparse.ShellSplitType(),
           default=[],
           help='arguments to the build tool. This would be prepended to the '
                'default argument that is "-j8" when CMake generator is '
                '"Ninja".')

    option('--verbose-build', toggle_true,
           help='print the commands executed during the build')

    option('--lto', store('lto_type'),
           choices=['thin', 'full'],
           const='full',
           default=None,
           metavar='LTO_TYPE',
           help='use lto optimization on llvm/swift tools. This does not '
                'imply using lto on the swift standard library or runtime. '
                'Options: thin, full. If no optional arg is provided, full is '
                'chosen by default')

    option('--clang-profile-instr-use', store_path,
           help='profile file to use for clang PGO')

    default_max_lto_link_job_counts = host.max_lto_link_job_counts()
    option('--llvm-max-parallel-lto-link-jobs', store_int,
           default=default_max_lto_link_job_counts['llvm'],
           metavar='COUNT',
           help='the maximum number of parallel link jobs to use when '
                'compiling llvm')

    option('--swift-tools-max-parallel-lto-link-jobs', store_int,
           default=default_max_lto_link_job_counts['swift'],
           metavar='COUNT',
           help='the maximum number of parallel link jobs to use when '
                'compiling swift tools.')

    option('--disable-guaranteed-normal-arguments', store_true,
           help='Disable guaranteed normal arguments')

    option('--enable-stdlibcore-exclusivity-checking', store_true,
           help='Enable exclusivity checking in stdlibCore')

    option('--force-optimized-typechecker', store_true,
           help='Force the type checker to be built with '
                'optimization')

    option('--lit-args', store,
           default='-sv',
           metavar='LITARGS',
           help='lit args to use when testing')

    option('--coverage-db', store_path,
           help='coverage database to use when prioritizing testing')

    # -------------------------------------------------------------------------
    in_group('Host and cross-compilation targets')

    option('--host-target', store,
           default=StdlibDeploymentTarget.host_target().name,
           help='The host target. LLVM, Clang, and Swift will be built for '
                'this target. The built LLVM and Clang will be used to '
                'compile Swift for the cross-compilation targets.')

    option('--cross-compile-hosts', append,
           type=argparse.ShellSplitType(),
           default=[],
           help='A space separated list of targets to cross-compile host '
                'Swift tools for. Can be used multiple times.')

    option('--stdlib-deployment-targets', store,
           type=argparse.ShellSplitType(),
           default=None,
           help='The targets to compile or cross-compile the Swift standard '
                'library for. %(default)s by default.'
                ' Comma separated list: {}'.format(
                    ' '.join(StdlibDeploymentTarget.get_target_names())))

    option('--build-stdlib-deployment-targets', store,
           type=argparse.ShellSplitType(),
           default=['all'],
           help='A space-separated list that filters which of the configured '
                'targets to build the Swift standard library for, or "all".')

    option('--swift-darwin-supported-archs', store,
           metavar='ARCHS',
           help='Semicolon-separated list of architectures to configure on '
                'Darwin platforms. If left empty all default architectures '
                'are configured.')

    option('--swift-darwin-module-archs', store,
           metavar='ARCHS',
           help='Semicolon-separated list of architectures to configure Swift '
                'module-only targets on Darwin platforms. These targets are '
                'in addition to the full library targets.')

    # -------------------------------------------------------------------------
    in_group('Options to select projects')

    option(['-l', '--lldb'], store_true('build_lldb'),
           help='build LLDB')

    option(['-b', '--llbuild'], store_true('build_llbuild'),
           help='build llbuild')

    option(['--libcxx'], store_true('build_libcxx'),
           help='build libcxx')

    option(['-p', '--swiftpm'], toggle_true('build_swiftpm'),
           help='build swiftpm')

    option(['--install-swiftpm'], toggle_true('install_swiftpm'),
           help='install swiftpm')

    option(['--swiftsyntax'], store_true('build_swiftsyntax'),
           help='build swiftSyntax')

    option(['--skstresstester'], store_true('build_skstresstester'),
           help='build the SourceKit stress tester')

    option(['--swiftevolve'], store_true('build_swiftevolve'),
           help='build the swift-evolve tool')

    option(['--indexstore-db'], toggle_true('build_indexstoredb'),
           help='build IndexStoreDB')
    option(['--sourcekit-lsp'], toggle_true('build_sourcekitlsp'),
           help='build SourceKitLSP')
    option('--install-swiftsyntax', toggle_true('install_swiftsyntax'),
           help='install SwiftSyntax')
    option('--swiftsyntax-verify-generated-files',
           toggle_true('swiftsyntax_verify_generated_files'),
           help='set to verify that the generated files in the source tree '
                'match the ones that would be generated from current master')
    option(['--install-pythonkit'], toggle_true('install_pythonkit'),
           help='install PythonKit')
    option(['--install-sourcekit-lsp'], toggle_true('install_sourcekitlsp'),
           help='install SourceKitLSP')
    option(['--install-skstresstester'], toggle_true('install_skstresstester'),
           help='install the SourceKit stress tester')
    option(['--install-swiftevolve'], toggle_true('install_swiftevolve'),
           help='install SwiftEvolve')
    option(['--toolchain-benchmarks'],
           toggle_true('build_toolchainbenchmarks'),
           help='build Swift Benchmarks using swiftpm against the just built '
                'toolchain')

    option('--xctest', toggle_true('build_xctest'),
           help='build xctest')

    option('--foundation', toggle_true('build_foundation'),
           help='build foundation')

    option('--libdispatch', toggle_true('build_libdispatch'),
           help='build libdispatch')

    option('--libicu', toggle_true('build_libicu'),
           help='build libicu')

    option('--playgroundsupport', store_true('build_playgroundsupport'),
           help='build PlaygroundSupport')

    option('--pythonkit', store_true('build_pythonkit'),
           help='build PythonKit')

    option('--build-ninja', toggle_true,
           help='build the Ninja tool')

    option(['--build-libparser-only'], store_true('build_libparser_only'),
           help='build only libParser for SwiftSyntax')

    option('--skip-build-clang-tools-extra',
           toggle_false('build_clang_tools_extra'),
           default=True,
           help='skip building clang-tools-extra as part of llvm')

    # -------------------------------------------------------------------------
    in_group('Extra actions to perform before or in addition to building')

    option(['-c', '--clean'], store_true,
           help='do a clean build')

    option('--export-compile-commands', toggle_true,
           help='generate compilation databases in addition to building')

    option('--symbols-package', store_path,
           help='if provided, an archive of the symbols directory will be '
                'generated at this path')

    # -------------------------------------------------------------------------
    in_group('Build variant')

    with mutually_exclusive_group():

        set_defaults(build_variant='Debug')

        option(['-d', '--debug'], store('build_variant'),
               const='Debug',
               help='build the Debug variant of everything (LLVM, Clang, '
                    'Swift host tools, target Swift standard libraries, LLDB) '
                    '(default is %(default)s)')

        option(['-r', '--release-debuginfo'], store('build_variant'),
               const='RelWithDebInfo',
               help='build the RelWithDebInfo variant of everything (default '
                    'is %(default)s)')

        option(['-R', '--release'], store('build_variant'),
               const='Release',
               help='build the Release variant of everything (default is '
                    '%(default)s)')

    # -------------------------------------------------------------------------
    in_group('Override build variant for a specific project')

    option('--debug-llvm', store('llvm_build_variant'),
           const='Debug',
           help='build the Debug variant of LLVM')

    option('--debug-swift', store('swift_build_variant'),
           const='Debug',
           help='build the Debug variant of Swift host tools')

    option('--debug-swift-stdlib', store('swift_stdlib_build_variant'),
           const='Debug',
           help='build the Debug variant of the Swift standard library and '
                ' SDK overlay')

    option('--debug-lldb', store('lldb_build_variant'),
           const='Debug',
           help='build the Debug variant of LLDB')

    option('--lldb-build-with-xcode', store('lldb_build_with_xcode'),
           const='1',
           help='build LLDB using xcodebuild, if possible')

    option('--lldb-build-with-cmake', store('lldb_build_with_xcode'),
           const='0',
           help='build LLDB using CMake')

    option('--debug-cmark', store('cmark_build_variant'),
           const='Debug',
           help='build the Debug variant of CommonMark')

    option('--debug-foundation', store('foundation_build_variant'),
           const='Debug',
           help='build the Debug variant of Foundation')

    option('--debug-libdispatch', store('libdispatch_build_variant'),
           const='Debug',
           help='build the Debug variant of libdispatch')

    option('--debug-libicu', store('libicu_build_variant'),
           const='Debug',
           help='build the Debug variant of libicu')

    # -------------------------------------------------------------------------
    # Assertions group

    with mutually_exclusive_group():
        set_defaults(assertions=True)

        # TODO: Convert to store_true
        option(['-a', '--assertions'], store,
               const=True,
               help='enable assertions in all projects')

        # TODO: Convert to store_false
        option(['-A', '--no-assertions'], store('assertions'),
               const=False,
               help='disable assertions in all projects')

    # -------------------------------------------------------------------------
    in_group('Control assertions in a specific project')

    option('--cmark-assertions', store,
           const=True,
           help='enable assertions in CommonMark')

    option('--llvm-assertions', store,
           const=True,
           help='enable assertions in LLVM')
    option('--no-llvm-assertions', store('llvm_assertions'),
           const=False,
           help='disable assertions in LLVM')

    option('--swift-assertions', store,
           const=True,
           help='enable assertions in Swift')
    option('--no-swift-assertions', store('swift_assertions'),
           const=False,
           help='disable assertions in Swift')

    option('--swift-stdlib-assertions', store,
           const=True,
           help='enable assertions in the Swift standard library')
    option('--no-swift-stdlib-assertions', store('swift_stdlib_assertions'),
           const=False,
           help='disable assertions in the Swift standard library')

    option('--lldb-assertions', store,
           const=True,
           help='enable assertions in LLDB')
    option('--no-lldb-assertions', store('lldb_assertions'),
           const=False,
           help='disable assertions in LLDB')

    option('--llbuild-assertions', store,
           const=True,
           help='enable assertions in llbuild')
    option('--no-llbuild-assertions', store('llbuild_assertions'),
           const=False,
           help='disable assertions in llbuild')

    # -------------------------------------------------------------------------
    in_group('Select the CMake generator')

    set_defaults(cmake_generator=defaults.CMAKE_GENERATOR)

    option(['-e', '--eclipse'], store('cmake_generator'),
           const='Eclipse CDT4 - Ninja',
           help="use CMake's Eclipse generator (%(default)s by default)")
    option(['-m', '--make'], store('cmake_generator'),
           const='Unix Makefiles',
           help="use CMake's Makefile generator (%(default)s by default)")
    option(['-x', '--xcode'], store('cmake_generator'),
           const='Xcode',
           help="use CMake's Xcode generator (%(default)s by default)")

    # -------------------------------------------------------------------------
    in_group('Run tests')

    # NOTE: We can't merge -t and --test, because nargs='?' makes
    #       `-ti` to be treated as `-t=i`.
    # FIXME: Convert to store_true action
    option('-t', store('test', const=True),
           help='test Swift after building')
    option('--test', toggle_true,
           help='test Swift after building')

    option('-T', store('validation_test', const=True),
           help='run the validation test suite (implies --test)')
    option('--validation-test', toggle_true,
           help='run the validation test suite (implies --test)')

    # FIXME: Convert to store_true action
    option('-o', store('test_optimized', const=True),
           help='run the test suite in optimized mode too (implies --test)')
    option('--test-optimized', toggle_true,
           help='run the test suite in optimized mode too (implies --test)')

    # FIXME: Convert to store_true action
    option('-s', store('test_optimize_for_size', const=True),
           help='run the test suite in optimize for size mode too '
                '(implies --test)')
    option('--test-optimize-for-size', toggle_true,
           help='run the test suite in optimize for size mode too '
                '(implies --test)')

    # FIXME: Convert to store_true action
    option('-y', store('test_optimize_none_with_implicit_dynamic', const=True),
           help='run the test suite in optimize none with implicit dynamic'
                ' mode too (implies --test)')
    option('--test-optimize-none-with-implicit-dynamic', toggle_true,
           help='run the test suite in optimize none with implicit dynamic'
                'mode too (implies --test)')

    option('--long-test', toggle_true,
           help='run the long test suite')

    option('--stress-test', toggle_true,
           help='run the stress test suite')

    option('--host-test', toggle_true,
           help='run executable tests on host devices (such as iOS or tvOS)')

    option('--only-executable-test', toggle_true,
           help='Only run executable tests. Does nothing if host-test is not '
                'allowed')

    option('--test-paths', append,
           type=argparse.ShellSplitType(),
           help='run tests located in specific directories and/or files '
                '(implies --test and/or --validation-test)')

    option(['-B', '--benchmark'], store_true,
           help='run the Swift Benchmark Suite after building')
    option('--benchmark-num-o-iterations', store_int,
           default=3,
           help='if the Swift Benchmark Suite is run after building, run N '
                'iterations with -O')
    option('--benchmark-num-onone-iterations', store_int,
           default=3,
           help='if the Swift Benchmark Suite is run after building, run N '
                'iterations with -Onone')

    # We want to run the TSan (compiler-rt) libdispatch tests on Linux, where
    # libdispatch is just another library and not available by default. To do
    # so we build Clang/LLVM/libdispatch and use it to compile/run the TSan
    # libdispatch tests.
    option('--tsan-libdispatch-test', toggle_true,
           help='Builds a new toolchain including the libdispatch C library. '
                'Then re-builds the TSan runtime (compiler-rt) using this '
                'freshly-built Clang and runs the TSan libdispatch tests.')

    option('--skip-test-osx', toggle_false('test_osx'),
           help='skip testing Swift stdlibs for Mac OS X')
    option('--skip-test-linux', toggle_false('test_linux'),
           help='skip testing Swift stdlibs for Linux')
    option('--skip-test-freebsd', toggle_false('test_freebsd'),
           help='skip testing Swift stdlibs for FreeBSD')
    option('--skip-test-cygwin', toggle_false('test_cygwin'),
           help='skip testing Swift stdlibs for Cygwin')

    option('--test-pythonkit', toggle_true('test_pythonkit'),
           help='skip testing PythonKit')

    # -------------------------------------------------------------------------
    in_group('Run build')

    option('--build-swift-dynamic-stdlib', toggle_true,
           default=True,
           help='build dynamic variants of the Swift standard library')

    option('--build-swift-static-stdlib', toggle_true,
           help='build static variants of the Swift standard library')

    option('--build-swift-dynamic-sdk-overlay', toggle_true,
           default=True,
           help='build dynamic variants of the Swift SDK overlay')

    option('--build-swift-static-sdk-overlay', toggle_true,
           help='build static variants of the Swift SDK overlay')

    option('--build-swift-stdlib-unittest-extra', toggle_true,
           help='Build optional StdlibUnittest components')

    option(['-S', '--skip-build'], store_true,
           help='generate build directory only without building')

    option('--skip-build-linux', toggle_false('build_linux'),
           help='skip building Swift stdlibs for Linux')
    option('--skip-build-freebsd', toggle_false('build_freebsd'),
           help='skip building Swift stdlibs for FreeBSD')
    option('--skip-build-cygwin', toggle_false('build_cygwin'),
           help='skip building Swift stdlibs for Cygwin')
    option('--skip-build-osx', toggle_false('build_osx'),
           help='skip building Swift stdlibs for MacOSX')

    option('--skip-build-ios', toggle_false('build_ios'),
           help='skip building Swift stdlibs for iOS')
    option('--skip-build-ios-device', toggle_false('build_ios_device'),
           help='skip building Swift stdlibs for iOS devices '
                '(i.e. build simulators only)')
    option('--skip-build-ios-simulator', toggle_false('build_ios_simulator'),
           help='skip building Swift stdlibs for iOS simulator '
                '(i.e. build devices only)')

    option('--skip-build-tvos', toggle_false('build_tvos'),
           help='skip building Swift stdlibs for tvOS')
    option('--skip-build-tvos-device', toggle_false('build_tvos_device'),
           help='skip building Swift stdlibs for tvOS devices '
                '(i.e. build simulators only)')
    option('--skip-build-tvos-simulator', toggle_false('build_tvos_simulator'),
           help='skip building Swift stdlibs for tvOS simulator '
                '(i.e. build devices only)')

    option('--skip-build-watchos', toggle_false('build_watchos'),
           help='skip building Swift stdlibs for watchOS')
    option('--skip-build-watchos-device', toggle_false('build_watchos_device'),
           help='skip building Swift stdlibs for watchOS devices '
                '(i.e. build simulators only)')
    option('--skip-build-watchos-simulator',
           toggle_false('build_watchos_simulator'),
           help='skip building Swift stdlibs for watchOS simulator '
                '(i.e. build devices only)')

    option('--skip-build-android', toggle_false('build_android'),
           help='skip building Swift stdlibs for Android')

    option('--skip-build-wasm', toggle_false('build_wasm'),
           help='skip building Swift stdlibs for WebAssembly')

    option('--skip-build-benchmarks', toggle_false('build_benchmarks'),
           help='skip building Swift Benchmark Suite')

    option('--build-external-benchmarks', toggle_true,
           help='skip building Swift Benchmark Suite')

    # -------------------------------------------------------------------------
    in_group('Skip testing specified targets')

    option('--skip-test-ios',
           toggle_false('test_ios'),
           help='skip testing all iOS targets. Equivalent to specifying both '
                '--skip-test-ios-simulator and --skip-test-ios-host')
    option('--skip-test-ios-simulator',
           toggle_false('test_ios_simulator'),
           help='skip testing iOS simulator targets')
    option('--skip-test-ios-32bit-simulator',
           toggle_false('test_ios_32bit_simulator'),
           help='skip testing iOS 32 bit simulator targets')
    option('--skip-test-ios-host',
           toggle_false('test_ios_host'),
           help='skip testing iOS device targets on the host machine (the '
                'phone itself)')

    option('--skip-test-tvos',
           toggle_false('test_tvos'),
           help='skip testing all tvOS targets. Equivalent to specifying both '
                '--skip-test-tvos-simulator and --skip-test-tvos-host')
    option('--skip-test-tvos-simulator',
           toggle_false('test_tvos_simulator'),
           help='skip testing tvOS simulator targets')
    option('--skip-test-tvos-host',
           toggle_false('test_tvos_host'),
           help='skip testing tvOS device targets on the host machine (the '
                'TV itself)')

    option('--skip-test-watchos',
           toggle_false('test_watchos'),
           help='skip testing all tvOS targets. Equivalent to specifying both '
                '--skip-test-watchos-simulator and --skip-test-watchos-host')
    option('--skip-test-watchos-simulator',
           toggle_false('test_watchos_simulator'),
           help='skip testing watchOS simulator targets')
    option('--skip-test-watchos-host',
           toggle_false('test_watchos_host'),
           help='skip testing watchOS device targets on the host machine (the '
                'watch itself)')

    option('--skip-test-android',
           toggle_false('test_android'),
           help='skip testing all Android targets.')
    option('--skip-test-android-host',
           toggle_false('test_android_host'),
           help='skip testing Android device targets on the host machine (the '
                'phone itself)')

    option('--skip-test-wasm',
           toggle_false('test_wasm'),
           help='skip testing all WebAssembly targets.')
    option('--skip-test-wasm-host',
           toggle_false('test_wasm_host'),
           help='skip testing WebAssembly device targets on the host machine (the '
                'WebAssembly runtime)')

    option('--skip-test-swiftpm', toggle_false('test_swiftpm'),
           help='skip testing swiftpm')
    option('--skip-test-swiftsyntax', toggle_false('test_swiftsyntax'),
           help='skip testing SwiftSyntax')
    option('--skip-test-indexstore-db', toggle_false('test_indexstoredb'),
           help='skip testing indexstore-db')
    option('--skip-test-sourcekit-lsp', toggle_false('test_sourcekitlsp'),
           help='skip testing sourcekit-lsp')
    option('--skip-test-skstresstester', toggle_false('test_skstresstester'),
           help='skip testing the SourceKit Stress tester')
    option('--skip-test-swiftevolve', toggle_false('test_swiftevolve'),
           help='skip testing SwiftEvolve')
    option('--skip-test-toolchain-benchmarks',
           toggle_false('test_toolchainbenchmarks'),
           help='skip testing toolchain benchmarks')

    # -------------------------------------------------------------------------
    in_group('Build settings specific for LLVM')

    option('--llvm-targets-to-build', store,
           default='X86;ARM;AArch64;PowerPC;SystemZ;Mips',
           help='LLVM target generators to build')

    # -------------------------------------------------------------------------
    in_group('Build settings for Android')

    option('--android-ndk', store_path,
           help='An absolute path to the NDK that will be used as a libc '
                'implementation for Android builds')

    option('--android-api-level', store,
           default='21',
           help='The Android API level to target when building for Android. '
                'Currently only 21 or above is supported')

    option('--android-ndk-gcc-version', store,
           choices=['4.8', '4.9'],
           default='4.9',
           help='The GCC version to use when building for Android. Currently '
                'only 4.9 is supported. %(default)s is also the default '
                'value. This option may be used when experimenting with '
                'versions of the Android NDK not officially supported by '
                'Swift')

    option('--android-icu-uc', store_path,
           help='Path to libicuuc.so')
    option('--android-icu-uc-include', store_path,
           help='Path to a directory containing headers for libicuuc')
    option('--android-icu-i18n', store_path,
           help='Path to libicui18n.so')
    option('--android-icu-i18n-include', store_path,
           help='Path to a directory containing headers libicui18n')
    option('--android-icu-data', store_path,
           help='Path to libicudata.so')
    option('--android-deploy-device-path', store_path,
           default=android.adb.commands.DEVICE_TEMP_DIR,
           help='Path on an Android device to which built Swift stdlib '
                'products will be deployed. If running host tests, specify '
                'the "{}" directory.'.format(
                    android.adb.commands.DEVICE_TEMP_DIR))

    option('--android-arch', store,
           choices=['armv7', 'aarch64'],
           default='armv7',
           help='The Android target architecture when building for Android. '
                'Currently only armv7 and aarch64 are supported. '
                '%(default)s is the default.')

    in_group('Build settings for Android')

    option('--wasi-sdk', store_path,
           help='An absolute path to WASI SDK that will be used as a libc '
                'implementation for Wasm builds')

    option('--wasi-icu-uc', store_path,
           help='Path to libicuuc.so')
    option('--wasi-icu-uc-include', store_path,
           help='Path to a directory containing headers for libicuuc')
    option('--wasi-icu-i18n', store_path,
           help='Path to libicui18n.so')
    option('--wasi-icu-i18n-include', store_path,
           help='Path to a directory containing headers libicui18n')
    option('--wasi-icu-data', store_path,
           help='Path to libicudata.so')

    # -------------------------------------------------------------------------
    in_group('Experimental language features')

    option('--enable-experimental-differentiable-programming', toggle_true,
           default=True,
           help='Enable experimental Swift differentiable programming language'
                ' features.')

    # -------------------------------------------------------------------------
    in_group('Unsupported options')

    option('--build-jobs', unsupported)
    option('--common-cmake-options', unsupported)
    option('--only-execute', unsupported)
    option('--skip-test-optimize-for-size', unsupported)
    option('--skip-test-optimize-none-with-implicit-dynamic', unsupported)
    option('--skip-test-optimized', unsupported)

    # -------------------------------------------------------------------------
    in_group('Build-script-impl arguments (for disambiguation)')
    # We need to list --skip-test-swift explicitly because otherwise argparse
    # will auto-expand arguments like --skip-test-swift to the only known
    # argument --skip-test-swiftevolve.
    # These arguments are forwarded to impl_args in migration.py

    option('--install-swift', toggle_true('impl_install_swift'))
    option('--skip-test-swift', toggle_true('impl_skip_test_swift'))

    # -------------------------------------------------------------------------
    return builder.build()


# ----------------------------------------------------------------------------

USAGE = """
  %(prog)s [-h | --help] [OPTION ...]
  %(prog)s --preset=NAME [SUBSTITUTION ...]
"""


DESCRIPTION = """
Use this tool to build, test, and prepare binary distribution archives of Swift
and related tools.

Builds Swift (and, optionally, LLDB), incrementally, optionally
testing it thereafter.  Different build configurations are maintained in
parallel.
"""


EPILOG = """
Using option presets:

  --preset-file=PATH    load presets from the specified file

  --preset=NAME         use the specified option preset

  The preset mode is mutually exclusive with other options.  It is not
  possible to add ad-hoc customizations to a preset.  This is a deliberate
  design decision.  (Rationale: a preset is a certain important set of
  options that we want to keep in a centralized location.  If you need to
  customize it, you should create another preset in a centralized location,
  rather than scattering the knowledge about the build across the system.)

  Presets support substitutions for controlled customizations.  Substitutions
  are defined in the preset file.  Values for substitutions are supplied
  using the name=value syntax on the command line.


Any arguments not listed are forwarded directly to Swift's
'build-script-impl'. See that script's help for details. The listed
build-script-impl arguments are only for disambiguation in the argument parser.

Environment variables
---------------------

This script respects a few environment variables, should you
choose to set them:

SWIFT_SOURCE_ROOT: a directory containing the source for LLVM, Clang, Swift.
                   If this script is located in a Swift
                   source directory, the location of SWIFT_SOURCE_ROOT will be
                   inferred if the variable is not set.

'build-script' expects the sources to be laid out in the following way:

   $SWIFT_SOURCE_ROOT/llvm
                     /clang
                     /swift
                     /lldb                       (optional)
                     /llbuild                    (optional)
                     /swiftpm                    (optional, requires llbuild)
                     /swift-syntax               (optional, requires swiftpm)
                     /swift-stress-tester        (optional,
                                                   requires swift-syntax)
                     /compiler-rt                (optional)
                     /swift-corelibs-xctest      (optional)
                     /swift-corelibs-foundation  (optional)
                     /swift-corelibs-libdispatch (optional)
                     /icu                        (optional)

SWIFT_BUILD_ROOT: a directory in which to create out-of-tree builds.
                  Defaults to "$SWIFT_SOURCE_ROOT/build/".

Preparing to run this script
----------------------------

  See README.md for instructions on cloning Swift subprojects.

If you intend to use the -l, -L, --lldb, or --debug-lldb options.

That's it; you're ready to go!

Examples
--------

Given the above layout of sources, the simplest invocation of 'build-script' is
just:

  [~/src/s]$ ./swift/utils/build-script

This builds LLVM, Clang, Swift and Swift standard library in debug mode.

All builds are incremental.  To incrementally build changed files, repeat the
same 'build-script' command.

Typical uses of 'build-script'
------------------------------

To build everything with optimization without debug information:

  [~/src/s]$ ./swift/utils/build-script -R

To run tests, add '-t':

  [~/src/s]$ ./swift/utils/build-script -R -t

To run normal tests and validation tests, add '-T':

  [~/src/s]$ ./swift/utils/build-script -R -T

To build LLVM+Clang with optimization without debug information, and a
debuggable Swift compiler:

  [~/src/s]$ ./swift/utils/build-script -R --debug-swift

To build a debuggable Swift standard library:

  [~/src/s]$ ./swift/utils/build-script -R --debug-swift-stdlib

iOS build targets are always configured and present, but are not built by
default.  To build the standard library for OS X, iOS simulator and iOS device:

  [~/src/s]$ ./swift/utils/build-script -R -i

To run OS X and iOS tests that don't require a device:

  [~/src/s]$ ./swift/utils/build-script -R -i -t

To use 'make' instead of 'ninja', use '-m':

  [~/src/s]$ ./swift/utils/build-script -m -R

To create Xcode projects that can build Swift, use '-x':

  [~/src/s]$ ./swift/utils/build-script -x -R

Preset mode in build-script
---------------------------

All buildbots and automated environments use 'build-script' in *preset mode*.
In preset mode, the command line only specifies the preset name and allows
limited customization (extra output paths).  The actual options come from
the selected preset in 'utils/build-presets.ini'.  For example, to build like
the incremental buildbot, run:

  [~/src/s]$ ./swift/utils/build-script --preset=buildbot_incremental

To build with AddressSanitizer:

  [~/src/s]$ ./swift/utils/build-script --preset=asan

To build a root for Xcode XYZ, '/tmp/xcode-xyz-root.tar.gz':

  [~/src/s]$ ./swift/utils/build-script --preset=buildbot_BNI_internal_XYZ \\
      install_destdir="/tmp/install"
      install_symroot="/tmp/symroot"
      installable_package="/tmp/xcode-xyz-root.tar.gz"

If you have your own favorite set of options, you can create your own, local,
preset.  For example, let's create a preset called 'ds' (which stands for
Debug Swift):

  $ cat > ~/.swift-build-presets
  [preset: ds]
  release
  debug-swift
  debug-swift-stdlib
  test
  build-subdir=ds

To use it, specify the '--preset=' argument:

  [~/src/s]$ ./swift/utils/build-script --preset=ds
  ./swift/utils/build-script: using preset 'ds', which expands to
  ./swift/utils/build-script --release --debug-swift --debug-swift-stdlib \
     --test
  --build-subdir=ds --
  ...

Existing presets can be found in `utils/build-presets.ini`

Philosophy
----------

While you can invoke CMake directly to build Swift, this tool will save you
time by taking away the mechanical parts of the process, providing you controls
for the important options.

For all automated build environments, this tool is regarded as *the* *only* way
to build Swift.  This is not a technical limitation of the Swift build system.
It is a policy decision aimed at making the builds uniform across all
environments and easily reproducible by engineers who are not familiar with the
details of the setups of other systems or automated environments.
"""<|MERGE_RESOLUTION|>--- conflicted
+++ resolved
@@ -131,33 +131,6 @@
         raise ValueError('error: --watchos-all is unavailable in open-source '
                          'Swift.\nUse --watchos to skip watchOS device tests.')
 
-<<<<<<< HEAD
-    # Propagate global --skip-build
-    if args.skip_build:
-        args.build_linux = False
-        args.build_freebsd = False
-        args.build_cygwin = False
-        args.build_osx = False
-        args.build_ios = False
-        args.build_tvos = False
-        args.build_watchos = False
-        args.build_android = False
-        args.build_wasm = False
-        args.build_benchmarks = False
-        args.build_external_benchmarks = False
-        args.build_lldb = False
-        args.build_llbuild = False
-        args.build_libcxx = False
-        args.build_swiftpm = False
-        args.build_xctest = False
-        args.build_foundation = False
-        args.build_libdispatch = False
-        args.build_libicu = False
-        args.build_playgroundsupport = False
-        args.build_pythonkit = False
-
-=======
->>>>>>> 44a64755
     # --skip-{ios,tvos,watchos} or --skip-build-{ios,tvos,watchos} are
     # merely shorthands for --skip-build-{**os}-{device,simulator}
     if not args.ios or not args.build_ios:
