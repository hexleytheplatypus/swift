--- conflicted
+++ resolved
@@ -404,11 +404,7 @@
   let ptr = ${SelfType}(bitPattern: reallyBigInt)!
   let mirror = ptr.customMirror
   expectEqual(1, mirror.children.count)
-<<<<<<< HEAD
-#if arch(i386) || arch(arm) || arch(wasm32)
-=======
-#if arch(i386) || arch(arm) || arch(arm64_32)
->>>>>>> 90c1fece
+#if arch(i386) || arch(arm) || arch(arm64_32) || arch(wasm32)
   expectEqual("18446744071562067968", String(describing: mirror.children.first!.1))
 #elseif arch(x86_64) || arch(arm64) || arch(powerpc64) || arch(powerpc64le) || arch(s390x)
   expectEqual("9223372036854775808", String(describing: mirror.children.first!.1))
@@ -423,11 +419,7 @@
   let reallyBigInt: UInt = UInt(Int.max) + 1
   let ptr = ${SelfType}(bitPattern: reallyBigInt)!
   if case let .text(desc) = ptr.customPlaygroundQuickLook {
-<<<<<<< HEAD
-#if arch(i386) || arch(arm) || arch(wasm32)
-=======
-#if arch(i386) || arch(arm) || arch(arm64_32)
->>>>>>> 90c1fece
+#if arch(i386) || arch(arm) || arch(arm64_32) || arch(wasm32)
     expectEqual("${SelfName}(0xFFFFFFFF80000000)", desc)
 #elseif arch(x86_64) || arch(arm64) || arch(powerpc64) || arch(powerpc64le) || arch(s390x)
     expectEqual("${SelfName}(0x8000000000000000)", desc)
