// RUN: %target-parse-verify-swift

protocol P {
<<<<<<< HEAD
  typealias A
  func iterator() -> Int
=======
  associatedtype A
  func generate() -> Int
>>>>>>> 5e11e3f7
}
func f<U: P>(rhs: U) -> X<U.A> { // expected-error {{use of undeclared type 'X'}}
  // FIXME: This diagnostic isn't great, it happens because the generic constraint
  // 'U' from the invalid type signature never gets resolved.
<<<<<<< HEAD
  let iter = rhs.iterator() // expected-error {{type of expression is ambiguous without more context}}
=======
  let g = rhs.generate() // expected-error {{cannot invoke 'generate' with no arguments}}
>>>>>>> 5e11e3f7
}

struct Zzz<T> {
  subscript (a: Foo) -> Zzz<T> { // expected-error {{use of undeclared type 'Foo'}}
  get: // expected-error {{expected '{' to start getter definition}}
  set:
    for i in value {}
  }
}

<<<<<<< HEAD
protocol _Collection {
  typealias Index
  typealias _Element
=======
protocol _CollectionType {
  associatedtype Index
  associatedtype _Element
>>>>>>> 5e11e3f7
  subscript(i: Index) -> _Element {get}
}

protocol Collection : _Collection, Sequence {
  subscript(i: Index) -> Iterator.Element {get set }
}
func insertionSort<C: Mutable> (inout elements: C, i: C.Index) { // expected-error {{use of undeclared type 'Mutable'}} expected-error {{'Index' is not a member type of 'C'}}
  var x: C.Iterator.Element = elements[i] // expected-error {{'Iterator' is not a member type of 'C'}}
}<|MERGE_RESOLUTION|>--- conflicted
+++ resolved
@@ -1,22 +1,13 @@
 // RUN: %target-parse-verify-swift
 
 protocol P {
-<<<<<<< HEAD
-  typealias A
+  associatedtype A
   func iterator() -> Int
-=======
-  associatedtype A
-  func generate() -> Int
->>>>>>> 5e11e3f7
 }
 func f<U: P>(rhs: U) -> X<U.A> { // expected-error {{use of undeclared type 'X'}}
   // FIXME: This diagnostic isn't great, it happens because the generic constraint
   // 'U' from the invalid type signature never gets resolved.
-<<<<<<< HEAD
-  let iter = rhs.iterator() // expected-error {{type of expression is ambiguous without more context}}
-=======
-  let g = rhs.generate() // expected-error {{cannot invoke 'generate' with no arguments}}
->>>>>>> 5e11e3f7
+  let iter = rhs.iterator() // expected-error {{cannot invoke 'iterator' with no arguments}}
 }
 
 struct Zzz<T> {
@@ -27,15 +18,9 @@
   }
 }
 
-<<<<<<< HEAD
 protocol _Collection {
-  typealias Index
-  typealias _Element
-=======
-protocol _CollectionType {
   associatedtype Index
   associatedtype _Element
->>>>>>> 5e11e3f7
   subscript(i: Index) -> _Element {get}
 }
 
