--- conflicted
+++ resolved
@@ -36,17 +36,8 @@
     self.value = value
   }
 
-<<<<<<< HEAD
-  static func _getObjectiveCType() -> Any.Type {
-    return LifetimeTracked.self
-  }
-
   func _bridgeToObjectiveC() -> LifetimeTracked {
     return LifetimeTracked(value)
-=======
-  func _bridgeToObjectiveC() -> Tracked {
-    return Tracked(value)
->>>>>>> 65719e8c
   }
 
   static func _forceBridgeFromObjectiveC(
