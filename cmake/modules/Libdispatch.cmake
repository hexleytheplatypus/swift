--- conflicted
+++ resolved
@@ -47,11 +47,7 @@
 # Build any target libdispatch if needed.
 foreach(sdk ${SWIFT_SDKS})
   # Darwin targets have libdispatch available, do not build it.
-<<<<<<< HEAD
-  # Wasm/WASI doesn't support libdispatch yet.
-=======
   # Wasm/WASI doesn't support libdispatch yet. See https://bugs.swift.org/browse/SR-12097 for more details.
->>>>>>> db90ea20
   if(NOT "${sdk}" IN_LIST SWIFT_DARWIN_PLATFORMS AND NOT "${sdk}" STREQUAL WASI)
     list(APPEND DISPATCH_SDKS "${sdk}")
   endif()
