--- conflicted
+++ resolved
@@ -297,14 +297,13 @@
     list(APPEND result "-D" "SWIFT_STDLIB_HAS_STDIN")
   endif()
 
-<<<<<<< HEAD
   if(SWIFT_STDLIB_SINGLE_THREADED_RUNTIME)
     list(APPEND result "-DSWIFT_STDLIB_SINGLE_THREADED_RUNTIME")
-=======
+  endif()
+
   if(SWIFT_STDLIB_HAS_ENVIRON)
     list(APPEND result "-D" "SWIFT_STDLIB_HAS_ENVIRON")
     list(APPEND result "-Xcc" "-DSWIFT_STDLIB_HAS_ENVIRON")
->>>>>>> 865b7829
   endif()
 
   set("${result_var_name}" "${result}" PARENT_SCOPE)
