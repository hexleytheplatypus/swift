//===--- SwiftPrivateThreadExtras.swift -----------------------------------===//
//
// This source file is part of the Swift.org open source project
//
// Copyright (c) 2014 - 2018 Apple Inc. and the Swift project authors
// Licensed under Apache License v2.0 with Runtime Library Exception
//
// See https://swift.org/LICENSE.txt for license information
// See https://swift.org/CONTRIBUTORS.txt for the list of Swift project authors
//
//===----------------------------------------------------------------------===//
//
// This file contains wrappers for pthread APIs that are less painful to use
// than the C APIs.
//
//===----------------------------------------------------------------------===//

#if canImport(Darwin)
import Darwin
<<<<<<< HEAD
#elseif os(Linux) || os(FreeBSD) || os(OpenBSD) || os(PS4) || os(Android) || os(Cygwin) || os(Haiku) || os(WASI)
=======
#elseif canImport(Glibc)
>>>>>>> 9defc0a0
import Glibc
#elseif os(Windows)
import MSVCRT
import WinSDK
#endif

/// An abstract base class to encapsulate the context necessary to invoke
/// a block from pthread_create.
internal class ThreadBlockContext {
  /// Execute the block, and return an `UnsafeMutablePointer` to memory
  /// allocated with `UnsafeMutablePointer.alloc` containing the result of the
  /// block.
  func run() -> UnsafeMutableRawPointer { fatalError("abstract") }
}

internal class ThreadBlockContextImpl<Argument, Result>: ThreadBlockContext {
  let block: (Argument) -> Result
  let arg: Argument

  init(block: @escaping (Argument) -> Result, arg: Argument) {
    self.block = block
    self.arg = arg
    super.init()
  }

  override func run() -> UnsafeMutableRawPointer {
    let result = UnsafeMutablePointer<Result>.allocate(capacity: 1)
    result.initialize(to: block(arg))
    return UnsafeMutableRawPointer(result)
  }
}

/// Entry point for `pthread_create` that invokes a block context.
internal func invokeBlockContext(
  _ contextAsVoidPointer: UnsafeMutableRawPointer?
) -> UnsafeMutableRawPointer! {
  // The context is passed in +1; we're responsible for releasing it.
  let context = Unmanaged<ThreadBlockContext>
    .fromOpaque(contextAsVoidPointer!)
    .takeRetainedValue()

  return context.run()
}

#if os(Windows)
public typealias ThreadHandle = HANDLE
#else
public typealias ThreadHandle = pthread_t

#if os(Linux) || os(Android)
internal func _make_pthread_t() -> pthread_t {
  return pthread_t()
}
#else
internal func _make_pthread_t() -> pthread_t? {
  return nil
}
#endif
#endif

/// Block-based wrapper for `pthread_create`.
public func _stdlib_thread_create_block<Argument, Result>(
  _ start_routine: @escaping (Argument) -> Result,
  _ arg: Argument
) -> (CInt, ThreadHandle?) {
  let context = ThreadBlockContextImpl(block: start_routine, arg: arg)
  // We hand ownership off to `invokeBlockContext` through its void context
  // argument.
  let contextAsVoidPointer = Unmanaged.passRetained(context).toOpaque()

#if os(Windows)
  let threadID =
      _beginthreadex(nil, 0, { invokeBlockContext($0)!
                                  .assumingMemoryBound(to: UInt32.self).pointee },
                     contextAsVoidPointer, 0, nil)
  if threadID == 0 {
    return (errno, nil)
  } else {
    return (0, ThreadHandle(bitPattern: threadID))
  }
#elseif os(WASI)
  // WASI environment has a only single thread
  return (0, nil)
#else
  var threadID = _make_pthread_t()
  let result = pthread_create(&threadID, nil,
    { invokeBlockContext($0) }, contextAsVoidPointer)
  if result == 0 {
    return (result, threadID)
  } else {
    return (result, nil)
  }
#endif
}

/// Block-based wrapper for `pthread_join`.
public func _stdlib_thread_join<Result>(
  _ thread: ThreadHandle,
  _ resultType: Result.Type
) -> (CInt, Result?) {
#if os(Windows)
  let result = WaitForSingleObject(thread, INFINITE)
  guard result == WAIT_OBJECT_0 else { return (CInt(result), nil) }

  var dwResult: DWORD = 0
  GetExitCodeThread(thread, &dwResult)
  CloseHandle(thread)

  let value: Result = withUnsafePointer(to: &dwResult) {
    $0.withMemoryRebound(to: Result.self, capacity: 1) {
      $0.pointee
    }
  }
<<<<<<< HEAD
#elseif os(WASI)
  // WASI environment has a only single thread
  return (0, nil)
=======
  return (CInt(result), value)
>>>>>>> 9defc0a0
#else
  var threadResultRawPtr: UnsafeMutableRawPointer?
  let result = pthread_join(thread, &threadResultRawPtr)
  if result == 0 {
    let threadResultPtr = threadResultRawPtr!.assumingMemoryBound(
      to: Result.self)
    let threadResult = threadResultPtr.pointee
    threadResultPtr.deinitialize(count: 1)
    threadResultPtr.deallocate()
    return (result, threadResult)
  } else {
    return (result, nil)
  }
#endif
}

public class _stdlib_Barrier {
  var _threadBarrier: _stdlib_thread_barrier_t

  var _threadBarrierPtr: UnsafeMutablePointer<_stdlib_thread_barrier_t> {
    return _getUnsafePointerToStoredProperties(self)
      .assumingMemoryBound(to: _stdlib_thread_barrier_t.self)
  }

  public init(threadCount: Int) {
    self._threadBarrier = _stdlib_thread_barrier_t()
    let ret = _stdlib_thread_barrier_init(
      _threadBarrierPtr, CUnsignedInt(threadCount))
    if ret != 0 {
      fatalError("_stdlib_thread_barrier_init() failed")
    }
  }

  deinit {
    _stdlib_thread_barrier_destroy(_threadBarrierPtr)
  }

  public func wait() {
    let ret = _stdlib_thread_barrier_wait(_threadBarrierPtr)
    if !(ret == 0 || ret == _stdlib_THREAD_BARRIER_SERIAL_THREAD) {
      fatalError("_stdlib_thread_barrier_wait() failed")
    }
  }
}<|MERGE_RESOLUTION|>--- conflicted
+++ resolved
@@ -17,11 +17,7 @@
 
 #if canImport(Darwin)
 import Darwin
-<<<<<<< HEAD
-#elseif os(Linux) || os(FreeBSD) || os(OpenBSD) || os(PS4) || os(Android) || os(Cygwin) || os(Haiku) || os(WASI)
-=======
 #elseif canImport(Glibc)
->>>>>>> 9defc0a0
 import Glibc
 #elseif os(Windows)
 import MSVCRT
@@ -135,13 +131,10 @@
       $0.pointee
     }
   }
-<<<<<<< HEAD
+  return (CInt(result), value)
 #elseif os(WASI)
   // WASI environment has a only single thread
   return (0, nil)
-=======
-  return (CInt(result), value)
->>>>>>> 9defc0a0
 #else
   var threadResultRawPtr: UnsafeMutableRawPointer?
   let result = pthread_join(thread, &threadResultRawPtr)
