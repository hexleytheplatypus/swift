--- conflicted
+++ resolved
@@ -142,21 +142,12 @@
   >(
     bounds: Range<Base.Index>, with newElements: C
   ) {
-<<<<<<< HEAD
-    ++Log.replaceSubrange[selfType]
+    Log.replaceSubrange[selfType] += 1
     base.replaceSubrange(bounds, with: newElements)
   }
 
   public mutating func append(newElement: Base.Iterator.Element) {
-    ++Log.append[selfType]
-=======
-    Log.replaceRange[selfType] += 1
-    base.replaceRange(subRange, with: newElements)
-  }
-
-  public mutating func append(newElement: Base.Generator.Element) {
     Log.append[selfType] += 1
->>>>>>> 1994b831
     base.append(newElement)
   }
 
@@ -170,31 +161,17 @@
   public mutating func insert(
     newElement: Base.Iterator.Element, at i: Base.Index
   ) {
-<<<<<<< HEAD
-    ++Log.insert[selfType]
+    Log.insert[selfType] += 1
     base.insert(newElement, at: i)
   }
 
   public mutating func removeAt(index: Base.Index) -> Base.Iterator.Element {
-    ++Log.removeAt[selfType]
+    Log.removeAt[selfType] += 1
     return base.removeAt(index)
   }
 
   public mutating func _customRemoveLast() -> Base.Iterator.Element? {
-    ++Log._customRemoveLast[selfType]
-=======
-    Log.insert[selfType] += 1
-    base.insert(newElement, atIndex: i)
-  }
-
-  public mutating func removeAtIndex(index: Base.Index) -> Base.Generator.Element {
-    Log.removeAtIndex[selfType] += 1
-    return base.removeAtIndex(index)
-  }
-
-  public mutating func _customRemoveLast() -> Base.Generator.Element? {
     Log._customRemoveLast[selfType] += 1
->>>>>>> 1994b831
     return base._customRemoveLast()
   }
 
@@ -203,13 +180,8 @@
     return base._customRemoveLast(n)
   }
 
-<<<<<<< HEAD
   public mutating func removeFirst() -> Base.Iterator.Element {
-    ++Log.removeFirst[selfType]
-=======
-  public mutating func removeFirst() -> Base.Generator.Element {
     Log.removeFirst[selfType] += 1
->>>>>>> 1994b831
     return base.removeFirst()
   }
 
@@ -218,25 +190,14 @@
     base.removeFirst(n)
   }
 
-<<<<<<< HEAD
   public mutating func removeSubrange(bounds: Range<Base.Index>) {
-    ++Log.removeSubrange[selfType]
+    Log.removeSubrange[selfType] += 1
     base.removeSubrange(bounds)
   }
 
   public mutating func removeAll(keepingCapacity keepCapacity: Bool) {
-    ++Log.removeAll[selfType]
+    Log.removeAll[selfType] += 1
     base.removeAll(keepingCapacity: keepCapacity)
-=======
-  public mutating func removeRange(subRange: Range<Base.Index>) {
-    Log.removeRange[selfType] += 1
-    base.removeRange(subRange)
-  }
-
-  public mutating func removeAll(keepCapacity keepCapacity: Bool) {
-    Log.removeAll[selfType] += 1
-    base.removeAll(keepCapacity: keepCapacity)
->>>>>>> 1994b831
   }
 
   public mutating func reserveCapacity(n: Base.Index.Distance) {
@@ -455,15 +416,9 @@
     return base.isEmpty
   }
 
-<<<<<<< HEAD
   public var length: Base.Index.Distance {
-    ++Log.length[selfType]
+    Log.length[selfType] += 1
     return base.length
-=======
-  public var count: Base.Index.Distance {
-    Log.count[selfType] += 1
-    return base.count
->>>>>>> 1994b831
   }
 
   public func _customIndexOfEquatableElement(
@@ -473,13 +428,8 @@
     return base._customIndexOfEquatableElement(element)
   }
 
-<<<<<<< HEAD
   public var first: Base.Iterator.Element? {
-    ++Log.first[selfType]
-=======
-  public var first: Base.Generator.Element? {
     Log.first[selfType] += 1
->>>>>>> 1994b831
     return base.first
   }
 %   end
@@ -497,25 +447,14 @@
   }
 %   end
 
-<<<<<<< HEAD
   public func iterator() -> LoggingIterator<Base.Iterator> {
-    ++Log.iterator[selfType]
+    Log.iterator[selfType] += 1
     return LoggingIterator(base.iterator())
   }
 
   public var underestimatedLength: Int {
-    ++Log.underestimatedLength[selfType]
+    Log.underestimatedLength[selfType] += 1
     return base.underestimatedLength
-=======
-  public func generate() -> LoggingGenerator<Base.Generator> {
-    Log.generate[selfType] += 1
-    return LoggingGenerator(base.generate())
-  }
-
-  public func underestimateCount() -> Int {
-    Log.underestimateCount[selfType] += 1
-    return base.underestimateCount()
->>>>>>> 1994b831
   }
 
   public func forEach(
@@ -535,15 +474,9 @@
 
   @warn_unused_result
   public func filter(
-<<<<<<< HEAD
     @noescape includeElement: (Base.Iterator.Element) throws -> Bool
   ) rethrows -> [Base.Iterator.Element] {
-    ++Log.filter[selfType]
-=======
-    @noescape includeElement: (Base.Generator.Element) throws -> Bool
-  ) rethrows -> [Base.Generator.Element] {
     Log.filter[selfType] += 1
->>>>>>> 1994b831
     return try base.filter(includeElement)
   }
 
@@ -572,16 +505,10 @@
     omitEmptySubsequences: Bool = true,
     @noescape isSeparator: (Base.Iterator.Element) throws -> Bool
   ) rethrows -> [Base.SubSequence] {
-<<<<<<< HEAD
-    ++Log.split[selfType]
+    Log.split[selfType] += 1
     return try base.split(maxSplits,
       omitEmptySubsequences: omitEmptySubsequences,
       isSeparator: isSeparator)
-=======
-    Log.split[selfType] += 1
-    return try base.split(maxSplit, allowEmptySlices: allowEmptySlices,
-        isSeparator: isSeparator)
->>>>>>> 1994b831
   }
 
 %   if Kind == 'Collection' or Kind == 'MutableCollection':
@@ -623,26 +550,15 @@
   /// Create a native array buffer containing the elements of `self`,
   /// in the same order.
   public func _copyToNativeArrayBuffer()
-<<<<<<< HEAD
     -> _ContiguousArrayBuffer<Base.Iterator.Element> {
-    ++Log._copyToNativeArrayBuffer[selfType]
-=======
-    -> _ContiguousArrayBuffer<Base.Generator.Element> {
     Log._copyToNativeArrayBuffer[selfType] += 1
->>>>>>> 1994b831
     return base._copyToNativeArrayBuffer()
   }
 
   /// Copy a Sequence into an array.
-<<<<<<< HEAD
   public func _initializeTo(ptr: UnsafeMutablePointer<Base.Iterator.Element>)
     -> UnsafeMutablePointer<Base.Iterator.Element> {
-    ++Log._initializeTo[selfType]
-=======
-  public func _initializeTo(ptr: UnsafeMutablePointer<Base.Generator.Element>)
-    -> UnsafeMutablePointer<Base.Generator.Element> {
     Log._initializeTo[selfType] += 1
->>>>>>> 1994b831
     return base._initializeTo(ptr)
   }
   
