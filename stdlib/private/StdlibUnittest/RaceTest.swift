--- conflicted
+++ resolved
@@ -40,12 +40,8 @@
 import SwiftPrivateLibcExtras
 #if !os(WASI)
 import SwiftPrivateThreadExtras
-<<<<<<< HEAD
 #endif
-#if os(macOS) || os(iOS)
-=======
 #if canImport(Darwin)
->>>>>>> 9defc0a0
 import Darwin
 #elseif canImport(Glibc)
 import Glibc
