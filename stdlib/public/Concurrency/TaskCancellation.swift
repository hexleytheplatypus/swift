--- conflicted
+++ resolved
@@ -26,13 +26,8 @@
 ///
 /// Doesn't check for cancellation, and always executes the passed `operation`.
 ///
-<<<<<<< HEAD
 /// This function returns immediately and never suspends.
-@available(macOS 9999, iOS 9999, watchOS 9999, tvOS 9999, *)
-=======
-/// This function returns instantly and will never suspend.
 @available(SwiftStdlib 5.5, *)
->>>>>>> 0912fa29
 public func withTaskCancellationHandler<T>(
   handler: @Sendable () -> (),
   operation: () async throws -> T
