--- conflicted
+++ resolved
@@ -1500,7 +1500,19 @@
   return result
 }
 
-<<<<<<< HEAD
+// Break the ambiguity between AdditiveArithmetic and SIMD for += and -=
+extension SIMD where Self: AdditiveArithmetic, Self.Scalar: FloatingPoint {
+  @_alwaysEmitIntoClient
+  public static func +=(lhs: inout Self, rhs: Self) {
+    lhs = lhs + rhs
+  }
+
+  @_alwaysEmitIntoClient
+  public static func -=(lhs: inout Self, rhs: Self) {
+    lhs = lhs - rhs
+  }
+}
+
 // SWIFT_ENABLE_TENSORFLOW
 extension SIMD
   where Self : Differentiable,
@@ -1654,17 +1666,5 @@
   static func _vjpInit(repeating value: Scalar)
     -> (Self, (TangentVector) -> Scalar.TangentVector) {
       return (Self(repeating: value), { v in v.sum() })
-=======
-// Break the ambiguity between AdditiveArithmetic and SIMD for += and -=
-extension SIMD where Self: AdditiveArithmetic, Self.Scalar: FloatingPoint {
-  @_alwaysEmitIntoClient
-  public static func +=(lhs: inout Self, rhs: Self) {
-    lhs = lhs + rhs
-  }
-
-  @_alwaysEmitIntoClient
-  public static func -=(lhs: inout Self, rhs: Self) {
-    lhs = lhs - rhs
->>>>>>> f302da0f
   }
 }