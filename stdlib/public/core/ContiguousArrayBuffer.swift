//===----------------------------------------------------------------------===//
//
// This source file is part of the Swift.org open source project
//
// Copyright (c) 2014 - 2016 Apple Inc. and the Swift project authors
// Licensed under Apache License v2.0 with Runtime Library Exception
//
// See http://swift.org/LICENSE.txt for license information
// See http://swift.org/CONTRIBUTORS.txt for the list of Swift project authors
//
//===----------------------------------------------------------------------===//

import SwiftShims

/// Class used whose sole instance is used as storage for empty
/// arrays.  The instance is defined in the runtime and statically
/// initialized.  See stdlib/runtime/GlobalObjects.cpp for details.
/// Because it's statically referenced, it requires non-lazy realization
/// by the Objective-C runtime.
@objc_non_lazy_realization
internal final class _EmptyArrayStorage
  : _ContiguousArrayStorageBase {

  init(_doNotCallMe: ()) {
    _sanityCheckFailure("creating instance of _EmptyArrayStorage")
  }
  
  var countAndCapacity: _ArrayBody

#if _runtime(_ObjC)
  override func _withVerbatimBridgedUnsafeBuffer<R>(
    @noescape body: (UnsafeBufferPointer<AnyObject>) throws -> R
  ) rethrows -> R? {
    return try body(UnsafeBufferPointer(start: nil, count: 0))
  }

  // FIXME(ABI): remove 'Void' arguments here and elsewhere in this file, they
  // are a workaround for an old compiler limitation.
  @warn_unused_result
  override func _getNonVerbatimBridgedCount(dummy: Void) -> Int {
    return 0
  }

  @warn_unused_result
  override func _getNonVerbatimBridgedHeapBuffer(
    dummy: Void
  ) -> _HeapBuffer<Int, AnyObject> {
    return _HeapBuffer<Int, AnyObject>(
      _HeapBufferStorage<Int, AnyObject>.self, 0, 0)
  }
#endif

  @warn_unused_result
  override func canStoreElements(ofDynamicType _: Any.Type) -> Bool {
    return false
  }

  /// A type that every element in the array is.
  override var staticElementType: Any.Type {
    return Void.self
  }
}

/// The empty array prototype.  We use the same object for all empty
/// `[Native]Array<Element>`s.
internal var _emptyArrayStorage : _EmptyArrayStorage {
  return Builtin.bridgeFromRawPointer(
    Builtin.addressof(&_swiftEmptyArrayStorage))
}

// FIXME: This whole class is a workaround for
// <rdar://problem/18560464> Can't override generic method in generic
// subclass.  If it weren't for that bug, we'd override
// _withVerbatimBridgedUnsafeBuffer directly in
// _ContiguousArrayStorage<Element>.
class _ContiguousArrayStorage1 : _ContiguousArrayStorageBase {
#if _runtime(_ObjC)
  /// If the `Element` is bridged verbatim, invoke `body` on an
  /// `UnsafeBufferPointer` to the elements and return the result.
  /// Otherwise, return `nil`.
  final override func _withVerbatimBridgedUnsafeBuffer<R>(
    @noescape body: (UnsafeBufferPointer<AnyObject>) throws -> R
  ) rethrows -> R? {
    var result: R? = nil
    try self._withVerbatimBridgedUnsafeBufferImpl {
      result = try body($0)
    }
    return result
  }

  /// If `Element` is bridged verbatim, invoke `body` on an
  /// `UnsafeBufferPointer` to the elements.
  internal func _withVerbatimBridgedUnsafeBufferImpl(
    @noescape body: (UnsafeBufferPointer<AnyObject>) throws -> Void
  ) rethrows {
    _sanityCheckFailure(
      "Must override _withVerbatimBridgedUnsafeBufferImpl in derived classes")
  }
#endif
}

// The class that implements the storage for a ContiguousArray<Element>
final class _ContiguousArrayStorage<Element> : _ContiguousArrayStorage1 {

  deinit {
    __manager._elementPointer.deinitialize(
      count: __manager._valuePointer.pointee.count)
    __manager._valuePointer.deinitialize()
    _fixLifetime(__manager)
  }

#if _runtime(_ObjC)
  /// If `Element` is bridged verbatim, invoke `body` on an
  /// `UnsafeBufferPointer` to the elements.
  internal final override func _withVerbatimBridgedUnsafeBufferImpl(
    @noescape body: (UnsafeBufferPointer<AnyObject>) throws -> Void
  ) rethrows {
    if _isBridgedVerbatimToObjectiveC(Element.self) {
      let count = __manager.value.count
      let elements = UnsafePointer<AnyObject>(__manager._elementPointer)
      defer { _fixLifetime(__manager) }
      try body(UnsafeBufferPointer(start: elements, count: count))
    }
  }

  /// Returns the number of elements in the array.
  ///
  /// - Precondition: `Element` is bridged non-verbatim.
  @warn_unused_result
  override internal func _getNonVerbatimBridgedCount(dummy: Void) -> Int {
    _sanityCheck(
      !_isBridgedVerbatimToObjectiveC(Element.self),
      "Verbatim bridging should be handled separately")
    return __manager.value.count
  }

  /// Bridge array elements and return a new buffer that owns them.
  ///
  /// - Precondition: `Element` is bridged non-verbatim.
  @warn_unused_result
  override internal func _getNonVerbatimBridgedHeapBuffer(dummy: Void) ->
    _HeapBuffer<Int, AnyObject> {
    _sanityCheck(
      !_isBridgedVerbatimToObjectiveC(Element.self),
      "Verbatim bridging should be handled separately")
    let count = __manager.value.count
    let result = _HeapBuffer<Int, AnyObject>(
      _HeapBufferStorage<Int, AnyObject>.self, count, count)
    let resultPtr = result.baseAddress
    let p = __manager._elementPointer
    for i in 0..<count {
      (resultPtr + i).initialize(with: _bridgeToObjectiveCUnconditional(p[i]))
    }
    _fixLifetime(__manager)
    return result
  }
#endif

  /// Returns `true` if the `proposedElementType` is `Element` or a subclass of
  /// `Element`.  We can't store anything else without violating type
  /// safety; for example, the destructor has static knowledge that
  /// all of the elements can be destroyed as `Element`.
  @warn_unused_result
  override func canStoreElements(
    ofDynamicType proposedElementType: Any.Type
  ) -> Bool {
#if _runtime(_ObjC)
    return proposedElementType is Element.Type
#else
    // FIXME: Dynamic casts don't currently work without objc. 
    // rdar://problem/18801510
    return false
#endif
  }

  /// A type that every element in the array is.
  override var staticElementType: Any.Type {
    return Element.self
  }

  internal // private
  typealias Manager = ManagedBufferPointer<_ArrayBody, Element>

  internal // private
  var __manager : Manager {
    return Manager(_uncheckedUnsafeBufferObject: self)
  }
}

public struct _ContiguousArrayBuffer<Element> : _ArrayBufferProtocol {

  /// Make a buffer with uninitialized elements.  After using this
  /// method, you must either initialize the `count` elements at the
  /// result's `.firstElementAddress` or set the result's `.count`
  /// to zero.
  public init(uninitializedCount: Int, minimumCapacity: Int) {
    let realMinimumCapacity = Swift.max(uninitializedCount, minimumCapacity)
    if realMinimumCapacity == 0 {
      self = _ContiguousArrayBuffer<Element>()
    }
    else {
      __bufferPointer = ManagedBufferPointer(
        _uncheckedBufferClass: _ContiguousArrayStorage<Element>.self,
        minimumCapacity: realMinimumCapacity)

      _initStorageHeader(
        count: uninitializedCount, capacity: __bufferPointer.capacity)

      _fixLifetime(__bufferPointer)
    }
  }

  /// Initialize using the given uninitialized `storage`.
  /// The storage is assumed to be uninitialized. The returned buffer has the
  /// body part of the storage initialized, but not the elements.
  ///
  /// - Warning: The result has uninitialized elements.
  /// 
  /// - Warning: storage may have been stack-allocated, so it's
  ///   crucial not to call, e.g., `malloc_size` on it.
  internal init(count: Int, storage: _ContiguousArrayStorage<Element>) {
    __bufferPointer = ManagedBufferPointer(
      _uncheckedUnsafeBufferObject: storage)

    _initStorageHeader(count: count, capacity: count)

    _fixLifetime(__bufferPointer)
  }

  internal init(_ storage: _ContiguousArrayStorageBase) {
    __bufferPointer = ManagedBufferPointer(
      _uncheckedUnsafeBufferObject: storage)
  }

  /// Initialize the body part of our storage.
  ///
  /// - Warning: does not initialize elements
  internal func _initStorageHeader(count count: Int, capacity: Int) {
#if _runtime(_ObjC)
    let verbatim = _isBridgedVerbatimToObjectiveC(Element.self)
#else
    let verbatim = false
#endif

    __bufferPointer._valuePointer.initialize(with: 
      _ArrayBody(
        count: count,
        capacity: capacity,
        elementTypeIsBridgedVerbatim: verbatim))
  }

  /// True, if the array is native and does not need a deferred type check.
  var arrayPropertyIsNativeTypeChecked : Bool {
    return true
  }

  /// If the elements are stored contiguously, a pointer to the first
  /// element. Otherwise, `nil`.
  public var firstElementAddress: UnsafeMutablePointer<Element> {
    return __bufferPointer._elementPointer
  }

  /// Call `body(p)`, where `p` is an `UnsafeBufferPointer` over the
  /// underlying contiguous storage.
  public func withUnsafeBufferPointer<R>(
    @noescape body: UnsafeBufferPointer<Element> throws -> R
  ) rethrows -> R {
    defer { _fixLifetime(self) }
    return try body(UnsafeBufferPointer(start: firstElementAddress,
      count: count))
  }

  /// Call `body(p)`, where `p` is an `UnsafeMutableBufferPointer`
  /// over the underlying contiguous storage.
  public mutating func withUnsafeMutableBufferPointer<R>(
    @noescape body: UnsafeMutableBufferPointer<Element> throws -> R
  ) rethrows -> R {
    defer { _fixLifetime(self) }
    return try body(
      UnsafeMutableBufferPointer(start: firstElementAddress, count: count))
  }

  //===--- _ArrayBufferProtocol conformance -----------------------------------===//
  /// Create an empty buffer.
  public init() {
    __bufferPointer = ManagedBufferPointer(
      _uncheckedUnsafeBufferObject: _emptyArrayStorage)
  }

  public init(_ buffer: _ContiguousArrayBuffer, shiftedToStartIndex: Int) {
    _sanityCheck(shiftedToStartIndex == 0, "shiftedToStartIndex must be 0")
    self = buffer
  }

  @warn_unused_result
  public mutating func requestUniqueMutableBackingBuffer(
    minimumCapacity minimumCapacity: Int
  ) -> _ContiguousArrayBuffer<Element>? {
    if _fastPath(isUniquelyReferenced() && capacity >= minimumCapacity) {
      return self
    }
    return nil
  }

  @warn_unused_result
  public mutating func isMutableAndUniquelyReferenced() -> Bool {
    return isUniquelyReferenced()
  }

  @warn_unused_result
  public mutating func isMutableAndUniquelyReferencedOrPinned() -> Bool {
    return isUniquelyReferencedOrPinned()
  }

  /// If this buffer is backed by a `_ContiguousArrayBuffer`
  /// containing the same number of elements as `self`, return it.
  /// Otherwise, return `nil`.
  @warn_unused_result
  public func requestNativeBuffer() -> _ContiguousArrayBuffer<Element>? {
    return self
  }

  @warn_unused_result
  func getElement(i: Int) -> Element {
    _sanityCheck(i >= 0 && i < count, "Array index out of range")
    return firstElementAddress[i]
  }

  /// Get or set the value of the ith element.
  public subscript(i: Int) -> Element {
    get {
      return getElement(i)
    }
    nonmutating set {
      _sanityCheck(i >= 0 && i < count, "Array index out of range")

      // FIXME: Manually swap because it makes the ARC optimizer happy.  See
      // <rdar://problem/16831852> check retain/release order
      // firstElementAddress[i] = newValue
      var nv = newValue
      let tmp = nv
      nv = firstElementAddress[i]
      firstElementAddress[i] = tmp
    }
  }

  /// The number of elements the buffer stores.
  public var count: Int {
    get {
      return __bufferPointer.value.count
    }
    nonmutating set {
      _sanityCheck(newValue >= 0)

      _sanityCheck(
        newValue <= capacity,
        "Can't grow an array buffer past its capacity")

      __bufferPointer._valuePointer.pointee.count = newValue
    }
  }

  /// Traps unless the given `index` is valid for subscripting, i.e.
  /// `0 ≤ index < count`.
  @inline(__always)
  func _checkValidSubscript(index : Int) {
    _precondition(
      (index >= 0) && (index < __bufferPointer.value.count),
      "Index out of range"
    )
  }

  /// The number of elements the buffer can store without reallocation.
  public var capacity: Int {
    return __bufferPointer.value.capacity
  }

  /// Copy the elements in `bounds` from this buffer into uninitialized
  /// memory starting at `target`.  Return a pointer past-the-end of the
  /// just-initialized memory.
  public func _copyContents(
    subRange bounds: Range<Int>,
    initializing target: UnsafeMutablePointer<Element>
  ) -> UnsafeMutablePointer<Element> {
    _sanityCheck(bounds.startIndex >= 0)
    _sanityCheck(bounds.endIndex >= bounds.startIndex)
    _sanityCheck(bounds.endIndex <= count)

    let initializedCount = bounds.endIndex - bounds.startIndex
    target.initializeFrom(
      firstElementAddress + bounds.startIndex,
      count: initializedCount)
    _fixLifetime(owner)
    return target + initializedCount
  }

  /// Returns a `_SliceBuffer` containing the given `bounds` of values
  /// from this buffer.
  public subscript(bounds: Range<Int>) -> _SliceBuffer<Element> {
    get {
      return _SliceBuffer(
        owner: __bufferPointer.buffer,
        subscriptBaseAddress: subscriptBaseAddress,
        indices: bounds,
        hasNativeBuffer: true)
    }
    set {
      fatalError("not implemented")
    }
  }

  /// Returns `true` iff this buffer's storage is uniquely-referenced.
  ///
  /// - Note: This does not mean the buffer is mutable.  Other factors
  ///   may need to be considered, such as whether the buffer could be
  ///   some immutable Cocoa container.
  @warn_unused_result
  public mutating func isUniquelyReferenced() -> Bool {
    return __bufferPointer.holdsUniqueReference()
  }

  /// Returns `true` iff this buffer's storage is either
  /// uniquely-referenced or pinned.  NOTE: this does not mean
  /// the buffer is mutable; see the comment on isUniquelyReferenced.
  @warn_unused_result
  public mutating func isUniquelyReferencedOrPinned() -> Bool {
    return __bufferPointer.holdsUniqueOrPinnedReference()
  }

#if _runtime(_ObjC)
  /// Convert to an NSArray.
  ///
  /// - Precondition: `Element` is bridged to Objective-C.
  ///
  /// - Complexity: O(1).
  @warn_unused_result
  public func _asCocoaArray() -> _NSArrayCore {
    _sanityCheck(
        _isBridgedToObjectiveC(Element.self),
        "Array element type is not bridged to Objective-C")
    if count == 0 {
      return _SwiftDeferredNSArray(
        _nativeStorage: _emptyArrayStorage)
    }
    return _SwiftDeferredNSArray(_nativeStorage: _storage)
  }
#endif

  /// An object that keeps the elements stored in this buffer alive.
  public var owner: AnyObject {
    return _storage
  }

  /// An object that keeps the elements stored in this buffer alive.
  public var nativeOwner: AnyObject {
    return _storage
  }

  /// A value that identifies the storage used by the buffer.
  ///
  /// Two buffers address the same elements when they have the same
  /// identity and count.
  public var identity: UnsafePointer<Void> {
    return withUnsafeBufferPointer { UnsafePointer($0.baseAddress) }
  }
  
  /// Returns `true` iff we have storage for elements of the given
  /// `proposedElementType`.  If not, we'll be treated as immutable.
  func canStoreElements(ofDynamicType proposedElementType: Any.Type) -> Bool {
    return _storage.canStoreElements(ofDynamicType: proposedElementType)
  }

  /// Returns `true` if the buffer stores only elements of type `U`.
  ///
  /// - Precondition: `U` is a class or `@objc` existential.
  ///
  /// - Complexity: O(N).
  @warn_unused_result
  func storesOnlyElementsOfType<U>(
    _: U.Type
  ) -> Bool {
    _sanityCheck(_isClassOrObjCExistential(U.self))

    if _fastPath(_storage.staticElementType is U.Type) {
      // Done in O(1)
      return true
    }

    // Check the elements
    for x in self {
      if !(x is U) {
        return false
      }
    }
    return true
  }

  internal var _storage: _ContiguousArrayStorageBase {
    return Builtin.castFromNativeObject(__bufferPointer._nativeBuffer)
  }

  var __bufferPointer: ManagedBufferPointer<_ArrayBody, Element>
}

/// Append the elements of `rhs` to `lhs`.
public func += <
<<<<<<< HEAD
  Element, C : Collection where C.Iterator.Element == Element
> (inout lhs: _ContiguousArrayBuffer<Element>, rhs: C) {
=======
  Element, C : CollectionType where C.Generator.Element == Element
> (lhs: inout _ContiguousArrayBuffer<Element>, rhs: C) {
>>>>>>> f7b90b86
  let oldCount = lhs.count
  let newCount = oldCount + numericCast(rhs.count)

  if _fastPath(newCount <= lhs.capacity) {
    lhs.count = newCount
    (lhs.firstElementAddress + oldCount).initializeFrom(rhs)
  }
  else {
    var newLHS = _ContiguousArrayBuffer<Element>(
      uninitializedCount: newCount,
      minimumCapacity: _growArrayCapacity(lhs.capacity))

    newLHS.firstElementAddress.moveInitializeFrom(
      lhs.firstElementAddress, count: oldCount)
    lhs.count = 0
    swap(&lhs, &newLHS)
    (lhs.firstElementAddress + oldCount).initializeFrom(rhs)
  }
}

extension _ContiguousArrayBuffer : Collection {
  /// The position of the first element in a non-empty collection.
  ///
  /// In an empty collection, `startIndex == endIndex`.
  public var startIndex: Int {
    return 0
  }
  /// The collection's "past the end" position.
  ///
  /// `endIndex` is not a valid argument to `subscript`, and is always
  /// reachable from `startIndex` by zero or more applications of
  /// `successor()`.
  public var endIndex: Int {
    return count
  }
}

extension Sequence {
  public func _copyToNativeArrayBuffer()
    -> _ContiguousArrayBuffer<Iterator.Element> {
    return _copySequenceToNativeArrayBuffer(self)
  }
}

@warn_unused_result
internal func _copySequenceToNativeArrayBuffer<
  S : Sequence
>(source: S) -> _ContiguousArrayBuffer<S.Iterator.Element> {
  let initialCapacity = source.underestimatedCount
  var builder =
    _UnsafePartiallyInitializedContiguousArrayBuffer<S.Iterator.Element>(
      initialCapacity: initialCapacity)

  var iterator = source.makeIterator()

  // FIXME(performance): use _copyContents(initializing:).

  // Add elements up to the initial capacity without checking for regrowth.
  for _ in 0..<initialCapacity {
    builder.addWithExistingCapacity(iterator.next()!)
  }

  // Add remaining elements, if any.
  while let element = iterator.next() {
    builder.add(element)
  }

  return builder.finish()
}

extension Collection {
  public func _copyToNativeArrayBuffer(
  ) -> _ContiguousArrayBuffer<Iterator.Element> {
    return _copyCollectionToNativeArrayBuffer(self)
  }
}

extension _ContiguousArrayBuffer {
  public func _copyToNativeArrayBuffer() -> _ContiguousArrayBuffer<Element> {
    return self
  }
}

/// This is a fast implementation of _copyToNativeArrayBuffer() for collections.
///
/// It avoids the extra retain, release overhead from storing the
/// ContiguousArrayBuffer into
/// _UnsafePartiallyInitializedContiguousArrayBuffer. Since we do not support
/// ARC loops, the extra retain, release overhead cannot be eliminated which
/// makes assigning ranges very slow. Once this has been implemented, this code
/// should be changed to use _UnsafePartiallyInitializedContiguousArrayBuffer.
@warn_unused_result
internal func _copyCollectionToNativeArrayBuffer<
  C : Collection
>(source: C) -> _ContiguousArrayBuffer<C.Iterator.Element>
{
  let count: Int = numericCast(source.count)
  if count == 0 {
    return _ContiguousArrayBuffer()
  }

  let result = _ContiguousArrayBuffer<C.Iterator.Element>(
    uninitializedCount: count,
    minimumCapacity: 0)

  var p = result.firstElementAddress
  var i = source.startIndex
  for _ in 0..<count {
    // FIXME(performance): use _copyContents(initializing:).
    p.initialize(with: source[i])
    i._successorInPlace()
    p._successorInPlace()
  }
  _expectEnd(i, source)
  return result
}

/// A "builder" interface for initializing array buffers.
///
/// This presents a "builder" interface for initializing an array buffer
/// element-by-element. The type is unsafe because it cannot be deinitialized
/// until the buffer has been finalized by a call to `finish`.
internal struct _UnsafePartiallyInitializedContiguousArrayBuffer<Element> {
  internal var result: _ContiguousArrayBuffer<Element>
  internal var p: UnsafeMutablePointer<Element>
  internal var remainingCapacity: Int

  /// Initialize the buffer with an initial size of `initialCapacity`
  /// elements.
  @inline(__always) // For performance reasons.
  init(initialCapacity: Int) {
    if initialCapacity == 0 {
      result = _ContiguousArrayBuffer()
    } else {
      result = _ContiguousArrayBuffer(
        uninitializedCount: initialCapacity,
        minimumCapacity: 0)
    }

    p = result.firstElementAddress
    remainingCapacity = result.capacity
  }

  /// Add an element to the buffer, reallocating if necessary.
  @inline(__always) // For performance reasons.
  mutating func add(element: Element) {
    if remainingCapacity == 0 {
      // Reallocate.
      let newCapacity = max(_growArrayCapacity(result.capacity), 1)
      var newResult = _ContiguousArrayBuffer<Element>(
        uninitializedCount: newCapacity, minimumCapacity: 0)
      p = newResult.firstElementAddress + result.capacity
      remainingCapacity = newResult.capacity - result.capacity
      newResult.firstElementAddress.moveInitializeFrom(
        result.firstElementAddress,
        count: result.capacity)
      result.count = 0
      swap(&result, &newResult)
    }
    addWithExistingCapacity(element)
  }

  /// Add an element to the buffer, which must have remaining capacity.
  @inline(__always) // For performance reasons.
  mutating func addWithExistingCapacity(element: Element) {
    _sanityCheck(remainingCapacity > 0,
      "_UnsafePartiallyInitializedContiguousArrayBuffer has no more capacity")
    remainingCapacity -= 1

    p.initialize(with: element)
    p += 1
  }

  /// Finish initializing the buffer, adjusting its count to the final
  /// number of elements.
  ///
  /// Returns the fully-initialized buffer. `self` is reset to contain an
  /// empty buffer and cannot be used afterward.
  @inline(__always) // For performance reasons.
  @warn_unused_result
  mutating func finish() -> _ContiguousArrayBuffer<Element> {
    // Adjust the initialized count of the buffer.
    result.count = result.capacity - remainingCapacity

    return finishWithOriginalCount()
  }

  /// Finish initializing the buffer, assuming that the number of elements
  /// exactly matches the `initialCount` for which the initialization was
  /// started.
  ///
  /// Returns the fully-initialized buffer. `self` is reset to contain an
  /// empty buffer and cannot be used afterward.
  @inline(__always) // For performance reasons.
  @warn_unused_result
  mutating func finishWithOriginalCount() -> _ContiguousArrayBuffer<Element> {
    _sanityCheck(remainingCapacity == result.capacity - result.count,
      "_UnsafePartiallyInitializedContiguousArrayBuffer has incorrect count")
    var finalResult = _ContiguousArrayBuffer<Element>()
    swap(&finalResult, &result)
    remainingCapacity = 0
    return finalResult
  }
}<|MERGE_RESOLUTION|>--- conflicted
+++ resolved
@@ -504,13 +504,8 @@
 
 /// Append the elements of `rhs` to `lhs`.
 public func += <
-<<<<<<< HEAD
   Element, C : Collection where C.Iterator.Element == Element
-> (inout lhs: _ContiguousArrayBuffer<Element>, rhs: C) {
-=======
-  Element, C : CollectionType where C.Generator.Element == Element
 > (lhs: inout _ContiguousArrayBuffer<Element>, rhs: C) {
->>>>>>> f7b90b86
   let oldCount = lhs.count
   let newCount = oldCount + numericCast(rhs.count)
 
