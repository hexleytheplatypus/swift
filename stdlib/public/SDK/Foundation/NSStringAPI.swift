//===----------------------------------------------------------------------===//
//
// This source file is part of the Swift.org open source project
//
// Copyright (c) 2014 - 2016 Apple Inc. and the Swift project authors
// Licensed under Apache License v2.0 with Runtime Library Exception
//
// See http://swift.org/LICENSE.txt for license information
// See http://swift.org/CONTRIBUTORS.txt for the list of Swift project authors
//
//===----------------------------------------------------------------------===//
//
// Exposing the API of NSString on Swift's String
//
//===----------------------------------------------------------------------===//

// Open Issues
// ===========
//
// Property Lists need to be properly bridged
//

@warn_unused_result
func _toNSArray<T, U : AnyObject>(_ a: [T], f: @noescape (T) -> U) -> NSArray {
  let result = NSMutableArray(capacity: a.count)
  for s in a {
    result.add(f(s))
  }
  return result
}

@warn_unused_result
func _toNSRange(_ r: Range<String.Index>) -> NSRange {
  return NSRange(
    location: r.lowerBound._utf16Index,
    length: r.upperBound._utf16Index - r.lowerBound._utf16Index)
}

@warn_unused_result
func _countFormatSpecifiers(_ a: String) -> Int {
  // The implementation takes advantage of the fact that internal
  // representation of String is UTF-16.  Because we only care about the ASCII
  // percent character, we don't need to decode UTF-16.

  let percentUTF16  = UTF16.CodeUnit(("%" as UnicodeScalar).value)
  let notPercentUTF16: UTF16.CodeUnit = 0
  var lastChar = notPercentUTF16 // anything other than % would work here
  var count = 0

  for c in a.utf16 {
    if lastChar == percentUTF16 {
      if c == percentUTF16 {
        // a "%" following this one should not be taken as literal
        lastChar = notPercentUTF16
      }
      else {
        count += 1
        lastChar = c
      }
    } else {
      lastChar = c
    }
  }
  return count
}

// We only need this for UnsafeMutablePointer, but there's not currently a way
// to write that constraint.
extension Optional {
  /// Invokes `body` with `nil` if `self` is `nil`; otherwise, passes the
  /// address of `object` to `body`.
  ///
  /// This is intended for use with Foundation APIs that return an Objective-C
  /// type via out-parameter where it is important to be able to *ignore* that
  /// parameter by passing `nil`. (For some APIs, this may allow the
  /// implementation to avoid some work.)
  ///
  /// In most cases it would be simpler to just write this code inline, but if
  /// `body` is complicated than that results in unnecessarily repeated code.
  internal func _withNilOrAddress<NSType : AnyObject, ResultType>(
    of object: inout NSType?,
    body: @noescape (AutoreleasingUnsafeMutablePointer<NSType?>?) -> ResultType
  ) -> ResultType {
    return self == nil ? body(nil) : body(&object)
  }
}


extension String {

  //===--- Bridging Helpers -----------------------------------------------===//
  //===--------------------------------------------------------------------===//

  /// The corresponding `NSString` - a convenience for bridging code.
  var _ns: NSString {
    return self as NSString
  }

  /// Return an `Index` corresponding to the given offset in our UTF-16
  /// representation.
  @warn_unused_result
  func _index(_ utf16Index: Int) -> Index {
    return Index(_base: String.UnicodeScalarView.Index(utf16Index, _core))
  }

  /// Return a `Range<Index>` corresponding to the given `NSRange` of
  /// our UTF-16 representation.
  @warn_unused_result
  func _range(_ r: NSRange) -> Range<Index> {
    return _index(r.location)..<_index(r.location + r.length)
  }

  /// Return a `Range<Index>?` corresponding to the given `NSRange` of
  /// our UTF-16 representation.
  @warn_unused_result
  func _optionalRange(_ r: NSRange) -> Range<Index>? {
    if r.location == NSNotFound {
      return nil
    }
    return _range(r)
  }

  /// Invoke `body` on an `Int` buffer.  If `index` was converted from
  /// non-`nil`, convert the buffer to an `Index` and write it into the
  /// memory referred to by `index`
  func _withOptionalOutParameter<Result>(
    _ index: UnsafeMutablePointer<Index>?,
<<<<<<< HEAD
    @noescape _ body: (UnsafeMutablePointer<Int>?) -> Result
=======
    body: @noescape (UnsafeMutablePointer<Int>?) -> Result
>>>>>>> 289d239b
  ) -> Result {
    var utf16Index: Int = 0
    let result = (index != nil ? body(&utf16Index) : body(nil))
    index?.pointee = self._index(utf16Index)
    return result
  }

  /// Invoke `body` on an `NSRange` buffer.  If `range` was converted
  /// from non-`nil`, convert the buffer to a `Range<Index>` and write
  /// it into the memory referred to by `range`
  func _withOptionalOutParameter<Result>(
    _ range: UnsafeMutablePointer<Range<Index>>?,
<<<<<<< HEAD
    @noescape _ body: (UnsafeMutablePointer<NSRange>?) -> Result
=======
    body: @noescape (UnsafeMutablePointer<NSRange>?) -> Result
>>>>>>> 289d239b
  ) -> Result {
    var nsRange = NSRange(location: 0, length: 0)
    let result = (range != nil ? body(&nsRange) : body(nil))
    range?.pointee = self._range(nsRange)
    return result
  }

  //===--- Class Methods --------------------------------------------------===//
  //===--------------------------------------------------------------------===//

  // + (const NSStringEncoding *)availableStringEncodings

  /// Returns an Array of the encodings string objects support
  /// in the application's environment.
  @warn_unused_result
  public static func availableStringEncodings() -> [NSStringEncoding] {
    var result = [NSStringEncoding]()
    var p = NSString.availableStringEncodings()
    while p.pointee != 0 {
      result.append(p.pointee)
      p += 1
    }
    return result
  }

  // + (NSStringEncoding)defaultCStringEncoding

  /// Returns the C-string encoding assumed for any method accepting
  /// a C string as an argument.
  @warn_unused_result
  public static func defaultCStringEncoding() -> NSStringEncoding {
    return NSString.defaultCStringEncoding()
  }

  // + (NSString *)localizedNameOfStringEncoding:(NSStringEncoding)encoding

  /// Returns a human-readable string giving the name of a given encoding.
  @warn_unused_result
  public static func localizedName(
    of encoding: NSStringEncoding
  ) -> String {
    return NSString.localizedName(of: encoding)
  }

  // + (instancetype)localizedStringWithFormat:(NSString *)format, ...

  /// Returns a string created by using a given format string as a
  /// template into which the remaining argument values are substituted
  /// according to the user's default locale.
  @warn_unused_result
  public static func localizedStringWithFormat(
    _ format: String, _ arguments: CVarArg...
  ) -> String {
    return String(format: format, locale: NSLocale.current(),
      arguments: arguments)
  }

  // + (NSString *)pathWithComponents:(NSArray *)components

  /// Returns a string built from the strings in a given array
  /// by concatenating them with a path separator between each pair.
  @available(*, unavailable, message: "Use fileURL(withPathComponents:) on NSURL instead.")
  public static func path(withComponents components: [String]) -> String {
    return NSString.path(withComponents: components)
  }

  //===--------------------------------------------------------------------===//
  // NSString factory functions that have a corresponding constructor
  // are omitted.
  //
  // + (instancetype)string
  //
  // + (instancetype)
  //     stringWithCharacters:(const unichar *)chars length:(NSUInteger)length
  //
  // + (instancetype)stringWithFormat:(NSString *)format, ...
  //
  // + (instancetype)
  //     stringWithContentsOfFile:(NSString *)path
  //     encoding:(NSStringEncoding)enc
  //     error:(NSError **)error
  //
  // + (instancetype)
  //     stringWithContentsOfFile:(NSString *)path
  //     usedEncoding:(NSStringEncoding *)enc
  //     error:(NSError **)error
  //
  // + (instancetype)
  //     stringWithContentsOfURL:(NSURL *)url
  //     encoding:(NSStringEncoding)enc
  //     error:(NSError **)error
  //
  // + (instancetype)
  //     stringWithContentsOfURL:(NSURL *)url
  //     usedEncoding:(NSStringEncoding *)enc
  //     error:(NSError **)error
  //
  // + (instancetype)
  //     stringWithCString:(const char *)cString
  //     encoding:(NSStringEncoding)enc
  //===--------------------------------------------------------------------===//

  //===--- Adds nothing for String beyond what String(s) does -------------===//
  // + (instancetype)stringWithString:(NSString *)aString
  //===--------------------------------------------------------------------===//

  // + (instancetype)stringWithUTF8String:(const char *)bytes

  /// Produces a string created by copying the data from a given
  /// C array of UTF8-encoded bytes.
  public init?(utf8String bytes: UnsafePointer<CChar>) {
    if let ns = NSString(utf8String: bytes) {
      self = ns as String
    } else {
      return nil
    }
  }

  //===--- Instance Methods/Properties-------------------------------------===//
  //===--------------------------------------------------------------------===//

  //===--- Omitted by agreement during API review 5/20/2014 ---------------===//
  // @property BOOL boolValue;

  // - (BOOL)canBeConvertedToEncoding:(NSStringEncoding)encoding

  /// Returns a Boolean value that indicates whether the
  /// `String` can be converted to a given encoding without loss of
  /// information.
  @warn_unused_result
  public func canBeConverted(to encoding: NSStringEncoding) -> Bool {
    return _ns.canBeConverted(to: encoding)
  }

  // @property NSString* capitalizedString

  /// Produce a string with the first character from each word changed
  /// to the corresponding uppercase value.
  public var capitalized: String {
    return _ns.capitalized as String
  }

  // @property (readonly, copy) NSString *localizedCapitalizedString NS_AVAILABLE(10_11, 9_0);

  /// A capitalized representation of the `String` that is produced
  /// using the current locale.
  @available(OSX 10.11, iOS 9.0, *)
  public var localizedCapitalized: String {
    return _ns.localizedCapitalized
  }

  // - (NSString *)capitalizedStringWithLocale:(NSLocale *)locale

  /// Returns a capitalized representation of the `String`
  /// using the specified locale.
  @warn_unused_result
  public func capitalized(with locale: NSLocale?) -> String {
    return _ns.capitalized(with: locale) as String
  }

  // - (NSComparisonResult)caseInsensitiveCompare:(NSString *)aString

  /// Returns the result of invoking `compare:options:` with
  /// `NSCaseInsensitiveSearch` as the only option.
  @warn_unused_result
  public func caseInsensitiveCompare(_ aString: String) -> NSComparisonResult {
    return _ns.caseInsensitiveCompare(aString)
  }

  //===--- Omitted by agreement during API review 5/20/2014 ---------------===//
  // - (unichar)characterAtIndex:(NSUInteger)index
  //
  // We have a different meaning for "Character" in Swift, and we are
  // trying not to expose error-prone UTF-16 integer indexes

  // - (NSString *)
  //     commonPrefixWithString:(NSString *)aString
  //     options:(NSStringCompareOptions)mask

  /// Returns a string containing characters the `String` and a
  /// given string have in common, starting from the beginning of each
  /// up to the first characters that aren't equivalent.
  @warn_unused_result
  public func commonPrefix(
    with aString: String, options: NSStringCompareOptions = []) -> String {
    return _ns.commonPrefix(with: aString, options: options)
  }

  // - (NSComparisonResult)
  //     compare:(NSString *)aString
  //
  // - (NSComparisonResult)
  //     compare:(NSString *)aString options:(NSStringCompareOptions)mask
  //
  // - (NSComparisonResult)
  //     compare:(NSString *)aString options:(NSStringCompareOptions)mask
  //     range:(NSRange)range
  //
  // - (NSComparisonResult)
  //     compare:(NSString *)aString options:(NSStringCompareOptions)mask
  //     range:(NSRange)range locale:(id)locale

  /// Compares the string using the specified options and
  /// returns the lexical ordering for the range.
  @warn_unused_result
  public func compare(
    _ aString: String,
    options mask: NSStringCompareOptions = [],
    range: Range<Index>? = nil,
    locale: NSLocale? = nil
  ) -> NSComparisonResult {
    // According to Ali Ozer, there may be some real advantage to
    // dispatching to the minimal selector for the supplied options.
    // So let's do that; the switch should compile away anyhow.
    return locale != nil ? _ns.compare(
      aString,
      options: mask,
      range: _toNSRange(
        range ?? self.characters.startIndex..<self.characters.endIndex
      ),
      locale: locale
    )

    : range != nil ? _ns.compare(
      aString,
      options: mask,
      range: _toNSRange(range!)
    )

    : !mask.isEmpty ? _ns.compare(aString, options: mask)

    : _ns.compare(aString)
  }

  // - (NSUInteger)
  //     completePathIntoString:(NSString **)outputName
  //     caseSensitive:(BOOL)flag
  //     matchesIntoArray:(NSArray **)outputArray
  //     filterTypes:(NSArray *)filterTypes

  /// Interprets the `String` as a path in the file system and
  /// attempts to perform filename completion, returning a numeric
  /// value that indicates whether a match was possible, and by
  /// reference the longest path that matches the `String`.
  /// Returns the actual number of matching paths.
  @warn_unused_result
  public func completePath(
    into outputName: UnsafeMutablePointer<String>? = nil,
    caseSensitive: Bool,
    matchesInto outputArray: UnsafeMutablePointer<[String]>? = nil,
    filterTypes: [String]? = nil
  ) -> Int {
    var nsMatches: NSArray?
    var nsOutputName: NSString?

    let result: Int = outputName._withNilOrAddress(of: &nsOutputName) {
      outputName in outputArray._withNilOrAddress(of: &nsMatches) {
        outputArray in
        // FIXME: completePath(...) is incorrectly annotated as requiring
        // non-optional output parameters. rdar://problem/25494184
        let outputNonOptionalName = AutoreleasingUnsafeMutablePointer<NSString>(
          UnsafeMutablePointer<NSString>(outputName)
        )
        let outputNonOptionalArray = AutoreleasingUnsafeMutablePointer<NSArray>(
          UnsafeMutablePointer<NSArray>(outputArray)
        )
        return self._ns.completePath(
          into: outputNonOptionalName,
          caseSensitive: caseSensitive,
          matchesInto: outputNonOptionalArray,
          filterTypes: filterTypes
        )
      }
    }

    if let matches = nsMatches {
      // Since this function is effectively a bridge thunk, use the
      // bridge thunk semantics for the NSArray conversion
      outputArray?.pointee = matches as! [String]
    }

    if let n = nsOutputName {
      outputName?.pointee = n as String
    }
    return result
  }

  // - (NSArray *)
  //     componentsSeparatedByCharactersInSet:(NSCharacterSet *)separator

  /// Returns an array containing substrings from the `String`
  /// that have been divided by characters in a given set.
  @warn_unused_result
  public func components(separatedBy separator: NSCharacterSet) -> [String] {
    // FIXME: two steps due to <rdar://16971181>
    let nsa = _ns.components(separatedBy: separator) as NSArray
    // Since this function is effectively a bridge thunk, use the
    // bridge thunk semantics for the NSArray conversion
    return nsa as! [String]
  }


  // - (NSArray *)componentsSeparatedByString:(NSString *)separator

  /// Returns an array containing substrings from the `String`
  /// that have been divided by a given separator.
  public func components(separatedBy separator: String) -> [String] {
    let nsa = _ns.components(separatedBy: separator) as NSArray
    // Since this function is effectively a bridge thunk, use the
    // bridge thunk semantics for the NSArray conversion
    return nsa as! [String]
  }

  // - (const char *)cStringUsingEncoding:(NSStringEncoding)encoding

  /// Returns a representation of the `String` as a C string
  /// using a given encoding.
  @warn_unused_result
  public func cString(using encoding: NSStringEncoding) -> [CChar]? {
    return withExtendedLifetime(_ns) {
      (s: NSString) -> [CChar]? in
      _persistCString(s.cString(using: encoding))
    }
  }

  // - (NSData *)dataUsingEncoding:(NSStringEncoding)encoding
  //
  // - (NSData *)
  //     dataUsingEncoding:(NSStringEncoding)encoding
  //     allowLossyConversion:(BOOL)flag

  /// Returns an `NSData` object containing a representation of
  /// the `String` encoded using a given encoding.
  @warn_unused_result
  public func data(
    using encoding: NSStringEncoding,
    allowLossyConversion: Bool = false
  ) -> NSData? {
    return _ns.data(
      using: encoding,
      allowLossyConversion: allowLossyConversion)
  }

  // @property NSString* decomposedStringWithCanonicalMapping;

  /// Returns a string made by normalizing the `String`'s
  /// contents using Form D.
  public var decomposedStringWithCanonicalMapping: String {
    return _ns.decomposedStringWithCanonicalMapping
  }

  // @property NSString* decomposedStringWithCompatibilityMapping;

  /// Returns a string made by normalizing the `String`'s
  /// contents using Form KD.
  public var decomposedStringWithCompatibilityMapping: String {
    return _ns.decomposedStringWithCompatibilityMapping
  }

  //===--- Importing Foundation should not affect String printing ---------===//
  // Therefore, we're not exposing this:
  //
  //   @property NSString* description


  //===--- Omitted for consistency with API review results 5/20/2014 -----===//
  // @property double doubleValue;

  // - (void)
  //     enumerateLinesUsing:(void (^)(NSString *line, BOOL *stop))block

  /// Enumerates all the lines in a string.
  public func enumerateLines(_ body: (line: String, stop: inout Bool) -> ()) {
    _ns.enumerateLines {
      (line: String, stop: UnsafeMutablePointer<ObjCBool>)
    in
      var stop_ = false
      body(line: line, stop: &stop_)
      if stop_ {
        UnsafeMutablePointer<ObjCBool>(stop).pointee = true
      }
    }
  }

  // - (void)
  //     enumerateLinguisticTagsInRange:(NSRange)range
  //     scheme:(NSString *)tagScheme
  //     options:(NSLinguisticTaggerOptions)opts
  //     orthography:(NSOrthography *)orthography
  //     usingBlock:(
  //       void (^)(
  //         NSString *tag, NSRange tokenRange,
  //         NSRange sentenceRange, BOOL *stop)
  //       )block

  /// Performs linguistic analysis on the specified string by
  /// enumerating the specific range of the string, providing the
  /// Block with the located tags.
  public func enumerateLinguisticTags(
    in range: Range<Index>,
    scheme tagScheme: String,
    options opts: NSLinguisticTaggerOptions = [],
    orthography: NSOrthography? = nil,
    _ body:
      (String, Range<Index>, Range<Index>, inout Bool) -> ()
  ) {
    _ns.enumerateLinguisticTags(
      in: _toNSRange(range),
      scheme: tagScheme,
      options: opts,
      orthography: orthography != nil ? orthography! : nil
    ) {
      var stop_ = false
      body($0, self._range($1), self._range($2), &stop_)
      if stop_ {
        UnsafeMutablePointer($3).pointee = true
      }
    }
  }

  // - (void)
  //     enumerateSubstringsInRange:(NSRange)range
  //     options:(NSStringEnumerationOptions)opts
  //     usingBlock:(
  //       void (^)(
  //         NSString *substring,
  //         NSRange substringRange,
  //         NSRange enclosingRange,
  //         BOOL *stop)
  //       )block

  /// Enumerates the substrings of the specified type in the
  /// specified range of the string.
  public func enumerateSubstrings(
    in range: Range<Index>,
    options opts:NSStringEnumerationOptions = [],
    _ body: (
      substring: String?, substringRange: Range<Index>,
      enclosingRange: Range<Index>, inout Bool
    ) -> ()
  ) {
    _ns.enumerateSubstrings(in: _toNSRange(range), options: opts) {
      var stop_ = false

      body(substring: $0,
        substringRange: self._range($1),
        enclosingRange: self._range($2),
        &stop_)

      if stop_ {
        UnsafeMutablePointer($3).pointee = true
      }
    }
  }

  // @property NSStringEncoding fastestEncoding;

  /// Returns the fastest encoding to which the `String` may be
  /// converted without loss of information.
  public var fastestEncoding: NSStringEncoding {
    return _ns.fastestEncoding
  }

  // - (const char *)fileSystemRepresentation

  /// Returns a file system-specific representation of the `String`.
  @available(*, unavailable, message: "Use getFileSystemRepresentation on NSURL instead.")
  public var fileSystemRepresentation: [CChar] {
    return _persistCString(_ns.fileSystemRepresentation)!
  }

  //===--- Omitted for consistency with API review results 5/20/2014 ------===//
  // @property float floatValue;

  // - (BOOL)
  //     getBytes:(void *)buffer
  //     maxLength:(NSUInteger)maxBufferCount
  //     usedLength:(NSUInteger*)usedBufferCount
  //     encoding:(NSStringEncoding)encoding
  //     options:(NSStringEncodingConversionOptions)options
  //     range:(NSRange)range
  //     remainingRange:(NSRangePointer)leftover

  /// Writes the given `range` of characters into `buffer` in a given
  /// `encoding`, without any allocations.  Does not NULL-terminate.
  ///
  /// - Parameter buffer: A buffer into which to store the bytes from
  ///   the receiver. The returned bytes are not NUL-terminated.
  ///
  /// - Parameter maxBufferCount: The maximum number of bytes to write
  ///   to buffer.
  ///
  /// - Parameter usedBufferCount: The number of bytes used from
  ///   buffer. Pass `nil` if you do not need this value.
  ///
  /// - Parameter encoding: The encoding to use for the returned bytes.
  ///
  /// - Parameter options: A mask to specify options to use for
  ///   converting the receiver's contents to `encoding` (if conversion
  ///   is necessary).
  ///
  /// - Parameter range: The range of characters in the receiver to get.
  ///
  /// - Parameter leftover: The remaining range. Pass `nil` If you do
  ///   not need this value.
  ///
  /// - Returns: `true` iff some characters were converted.
  ///
  /// - Note: Conversion stops when the buffer fills or when the
  ///   conversion isn't possible due to the chosen encoding.
  ///
  /// - Note: will get a maximum of `min(buffer.count, maxLength)` bytes.
  public func getBytes(
    _ buffer: inout [UInt8],
    maxLength maxBufferCount: Int,
    usedLength usedBufferCount: UnsafeMutablePointer<Int>,
    encoding: NSStringEncoding,
    options: NSStringEncodingConversionOptions = [],
    range: Range<Index>,
    remaining leftover: UnsafeMutablePointer<Range<Index>>
  ) -> Bool {
    return _withOptionalOutParameter(leftover) {
      self._ns.getBytes(
        &buffer,
        maxLength: min(buffer.count, maxBufferCount),
        usedLength: usedBufferCount,
        encoding: encoding,
        options: options,
        range: _toNSRange(range),
        remaining: $0)
    }
  }

  // - (BOOL)
  //     getCString:(char *)buffer
  //     maxLength:(NSUInteger)maxBufferCount
  //     encoding:(NSStringEncoding)encoding

  /// Converts the `String`'s content to a given encoding and
  /// stores them in a buffer.
  /// - Note: will store a maximum of `min(buffer.count, maxLength)` bytes.
  public func getCString(
    _ buffer: inout [CChar], maxLength: Int, encoding: NSStringEncoding
  ) -> Bool {
    return _ns.getCString(&buffer, maxLength: min(buffer.count, maxLength),
                          encoding: encoding)
  }

  // - (BOOL)
  //     getFileSystemRepresentation:(char *)buffer
  //     maxLength:(NSUInteger)maxLength

  /// Interprets the `String` as a system-independent path and
  /// fills a buffer with a C-string in a format and encoding suitable
  /// for use with file-system calls.
  /// - Note: will store a maximum of `min(buffer.count, maxLength)` bytes.
  @available(*, unavailable, message: "Use getFileSystemRepresentation on NSURL instead.")
  public func getFileSystemRepresentation(
    _ buffer: inout [CChar], maxLength: Int) -> Bool {
    return _ns.getFileSystemRepresentation(
      &buffer, maxLength: min(buffer.count, maxLength))
  }

  // - (void)
  //     getLineStart:(NSUInteger *)startIndex
  //     end:(NSUInteger *)lineEndIndex
  //     contentsEnd:(NSUInteger *)contentsEndIndex
  //     forRange:(NSRange)aRange

  /// Returns by reference the beginning of the first line and
  /// the end of the last line touched by the given range.
  public func getLineStart(
    _ start: UnsafeMutablePointer<Index>,
    end: UnsafeMutablePointer<Index>,
    contentsEnd: UnsafeMutablePointer<Index>,
    for range: Range<Index>
  ) {
    _withOptionalOutParameter(start) {
      start in self._withOptionalOutParameter(end) {
        end in self._withOptionalOutParameter(contentsEnd) {
          contentsEnd in self._ns.getLineStart(
            start, end: end,
            contentsEnd: contentsEnd,
            for: _toNSRange(range))
        }
      }
    }
  }

  // - (void)
  //     getParagraphStart:(NSUInteger *)startIndex
  //     end:(NSUInteger *)endIndex
  //     contentsEnd:(NSUInteger *)contentsEndIndex
  //     forRange:(NSRange)aRange

  /// Returns by reference the beginning of the first paragraph
  /// and the end of the last paragraph touched by the given range.
  public func getParagraphStart(
    _ start: UnsafeMutablePointer<Index>,
    end: UnsafeMutablePointer<Index>,
    contentsEnd: UnsafeMutablePointer<Index>,
    for range: Range<Index>
  ) {
    _withOptionalOutParameter(start) {
      start in self._withOptionalOutParameter(end) {
        end in self._withOptionalOutParameter(contentsEnd) {
          contentsEnd in self._ns.getParagraphStart(
            start, end: end,
            contentsEnd: contentsEnd,
            for: _toNSRange(range))
        }
      }
    }
  }

  // - (NSUInteger)hash

  /// An unsigned integer that can be used as a hash table address.
  public var hash: Int {
    return _ns.hash
  }

  //===--- Already provided by String's core ------------------------------===//
  // - (instancetype)init

  //===--- Initializers that can fail -------------------------------------===//
  // - (instancetype)
  //     initWithBytes:(const void *)bytes
  //     length:(NSUInteger)length
  //     encoding:(NSStringEncoding)encoding

  /// Produces an initialized `NSString` object equivalent to the given
  /// `bytes` interpreted in the given `encoding`.
  public init? <
    S: Sequence where S.Iterator.Element == UInt8
  >(
    bytes: S, encoding: NSStringEncoding
  ) {
    let byteArray = Array(bytes)
    if let ns = NSString(
      bytes: byteArray, length: byteArray.count, encoding: encoding) {

      self = ns as String
    } else {
      return nil
    }
  }

  // - (instancetype)
  //     initWithBytesNoCopy:(void *)bytes
  //     length:(NSUInteger)length
  //     encoding:(NSStringEncoding)encoding
  //     freeWhenDone:(BOOL)flag

  /// Produces an initialized `String` object that contains a
  /// given number of bytes from a given buffer of bytes interpreted
  /// in a given encoding, and optionally frees the buffer.  WARNING:
  /// this initializer is not memory-safe!
  public init?(
    bytesNoCopy bytes: UnsafeMutablePointer<Void>, length: Int,
    encoding: NSStringEncoding, freeWhenDone flag: Bool
  ) {
    if let ns = NSString(
      bytesNoCopy: bytes, length: length, encoding: encoding,
      freeWhenDone: flag) {

      self = ns as String
    } else {
      return nil
    }
  }


  // - (instancetype)
  //     initWithCharacters:(const unichar *)characters
  //     length:(NSUInteger)length

  /// Returns an initialized `String` object that contains a
  /// given number of characters from a given array of Unicode
  /// characters.
  public init(
    utf16CodeUnits: UnsafePointer<unichar>,
    count: Int
  ) {
    self = NSString(characters: utf16CodeUnits, length: count) as String
  }

  // - (instancetype)
  //     initWithCharactersNoCopy:(unichar *)characters
  //     length:(NSUInteger)length
  //     freeWhenDone:(BOOL)flag

  /// Returns an initialized `String` object that contains a given
  /// number of characters from a given array of UTF-16 Code Units
  public init(
    utf16CodeUnitsNoCopy: UnsafePointer<unichar>,
    count: Int,
    freeWhenDone flag: Bool
  ) {
    self = NSString(
      charactersNoCopy: UnsafeMutablePointer(utf16CodeUnitsNoCopy),
      length: count,
      freeWhenDone: flag) as String
  }

  //===--- Initializers that can fail -------------------------------------===//

  // - (instancetype)
  //     initWithContentsOfFile:(NSString *)path
  //     encoding:(NSStringEncoding)enc
  //     error:(NSError **)error
  //

  /// Produces a string created by reading data from the file at a
  /// given path interpreted using a given encoding.
  public init(
    contentsOfFile path: String,
    encoding enc: NSStringEncoding
  ) throws {
    let ns = try NSString(contentsOfFile: path, encoding: enc)
    self = ns as String
  }

  // - (instancetype)
  //     initWithContentsOfFile:(NSString *)path
  //     usedEncoding:(NSStringEncoding *)enc
  //     error:(NSError **)error

  /// Produces a string created by reading data from the file at
  /// a given path and returns by reference the encoding used to
  /// interpret the file.
  public init(
    contentsOfFile path: String,
    usedEncoding: UnsafeMutablePointer<NSStringEncoding>? = nil
  ) throws {
    let ns = try NSString(contentsOfFile: path, usedEncoding: usedEncoding)
    self = ns as String
  }

  // - (instancetype)
  //     initWithContentsOfURL:(NSURL *)url
  //     encoding:(NSStringEncoding)enc
  //     error:(NSError**)error

  /// Produces a string created by reading data from a given URL
  /// interpreted using a given encoding.  Errors are written into the
  /// inout `error` argument.
  public init(
    contentsOf url: NSURL,
    encoding enc: NSStringEncoding
  ) throws {
    let ns = try NSString(contentsOf: url, encoding: enc)
    self = ns as String
  }

  // - (instancetype)
  //     initWithContentsOfURL:(NSURL *)url
  //     usedEncoding:(NSStringEncoding *)enc
  //     error:(NSError **)error

  /// Produces a string created by reading data from a given URL
  /// and returns by reference the encoding used to interpret the
  /// data.  Errors are written into the inout `error` argument.
  public init(
    contentsOf url: NSURL,
    usedEncoding enc: UnsafeMutablePointer<NSStringEncoding>? = nil
  ) throws {
    let ns = try NSString(contentsOf: url, usedEncoding: enc)
    self = ns as String
  }

  // - (instancetype)
  //     initWithCString:(const char *)nullTerminatedCString
  //     encoding:(NSStringEncoding)encoding

  /// Produces a string containing the bytes in a given C array,
  /// interpreted according to a given encoding.
  public init?(
    cString: UnsafePointer<CChar>,
    encoding enc: NSStringEncoding
  ) {
    if let ns = NSString(cString: cString, encoding: enc) {
      self = ns as String
    } else {
      return nil
    }
  }
  
  // FIXME: handle optional locale with default arguments
  
  // - (instancetype)
  //     initWithData:(NSData *)data
  //     encoding:(NSStringEncoding)encoding

  /// Returns a `String` initialized by converting given `data` into
  /// Unicode characters using a given `encoding`.
  public init?(data: NSData, encoding: NSStringEncoding) {
    guard let s = NSString(data: data, encoding: encoding) else { return nil }
    self = s as String
  }
  
  // - (instancetype)initWithFormat:(NSString *)format, ...

  /// Returns a `String` object initialized by using a given
  /// format string as a template into which the remaining argument
  /// values are substituted.
  public init(format: String, _ arguments: CVarArg...) {
    self = String(format: format, arguments: arguments)
  }

  // - (instancetype)
  //     initWithFormat:(NSString *)format
  //     arguments:(va_list)argList

  /// Returns a `String` object initialized by using a given
  /// format string as a template into which the remaining argument
  /// values are substituted according to the user's default locale.
  public init(format: String, arguments: [CVarArg]) {
    self = String(format: format, locale: nil, arguments: arguments)
  }

  // - (instancetype)initWithFormat:(NSString *)format locale:(id)locale, ...

  /// Returns a `String` object initialized by using a given
  /// format string as a template into which the remaining argument
  /// values are substituted according to given locale information.
  public init(format: String, locale: NSLocale?, _ args: CVarArg...) {
    self = String(format: format, locale: locale, arguments: args)
  }

  // - (instancetype)
  //     initWithFormat:(NSString *)format
  //     locale:(id)locale
  //     arguments:(va_list)argList

  /// Returns a `String` object initialized by using a given
  /// format string as a template into which the remaining argument
  /// values are substituted according to given locale information.
  public init(format: String, locale: NSLocale?, arguments: [CVarArg]) {
    _precondition(
      _countFormatSpecifiers(format) <= arguments.count,
      "Too many format specifiers (%<letter>) provided for the argument list"
    )
    self = withVaList(arguments) {
      NSString(format: format, locale: locale, arguments: $0) as String
    }
  }

  //===--- Already provided by core Swift ---------------------------------===//
  // - (instancetype)initWithString:(NSString *)aString

  //===--- Initializers that can fail dropped for factory functions -------===//
  // - (instancetype)initWithUTF8String:(const char *)bytes

  //===--- Omitted for consistency with API review results 5/20/2014 ------===//
  // @property NSInteger integerValue;
  // @property Int intValue;

  //===--- Omitted by apparent agreement during API review 5/20/2014 ------===//
  // @property BOOL absolutePath;
  // - (BOOL)isEqualToString:(NSString *)aString

  //===--- Kept for consistency with API review results 5/20/2014 ---------===//
  // We decided to keep pathWithComponents, so keeping this too
  // @property NSString lastPathComponent;

  /// Returns the last path component of the `String`.
  @available(*, unavailable, message: "Use lastPathComponent on NSURL instead.")
  public var lastPathComponent: String {
    return _ns.lastPathComponent
  }

  //===--- Renamed by agreement during API review 5/20/2014 ---------------===//
  // @property NSUInteger length;

  /// Returns the number of Unicode characters in the `String`.
  @available(*, unavailable,
    message: "Take the count of a UTF-16 view instead, i.e. str.utf16.count")
  public var utf16Count: Int {
    return _ns.length
  }

  // - (NSUInteger)lengthOfBytesUsingEncoding:(NSStringEncoding)enc

  /// Returns the number of bytes required to store the
  /// `String` in a given encoding.
  @warn_unused_result
  public func lengthOfBytes(using encoding: NSStringEncoding) -> Int {
    return _ns.lengthOfBytes(using: encoding)
  }

  // - (NSRange)lineRangeForRange:(NSRange)aRange

  /// Returns the range of characters representing the line or lines
  /// containing a given range.
  @warn_unused_result
  public func lineRange(for aRange: Range<Index>) -> Range<Index> {
    return _range(_ns.lineRange(for: _toNSRange(aRange)))
  }

  // - (NSArray *)
  //     linguisticTagsInRange:(NSRange)range
  //     scheme:(NSString *)tagScheme
  //     options:(NSLinguisticTaggerOptions)opts
  //     orthography:(NSOrthography *)orthography
  //     tokenRanges:(NSArray**)tokenRanges

  /// Returns an array of linguistic tags for the specified
  /// range and requested tags within the receiving string.
  @warn_unused_result
  public func linguisticTags(
    in range: Range<Index>,
    scheme tagScheme: String,
    options opts: NSLinguisticTaggerOptions = [],
    orthography: NSOrthography? = nil,
    tokenRanges: UnsafeMutablePointer<[Range<Index>]>? = nil // FIXME:Can this be nil?
  ) -> [String] {
    var nsTokenRanges: NSArray? = nil
    let result = tokenRanges._withNilOrAddress(of: &nsTokenRanges) {
      self._ns.linguisticTags(
        in: _toNSRange(range), scheme: tagScheme, options: opts,
        orthography: orthography, tokenRanges: $0) as NSArray
    }

    if nsTokenRanges != nil {
      tokenRanges?.pointee = (nsTokenRanges! as [AnyObject]).map {
        self._range($0.rangeValue)
      }
    }

    return result as! [String]
  }

  // - (NSComparisonResult)localizedCaseInsensitiveCompare:(NSString *)aString

  /// Compares the string and a given string using a
  /// case-insensitive, localized, comparison.
  @warn_unused_result
  public
  func localizedCaseInsensitiveCompare(_ aString: String) -> NSComparisonResult {
    return _ns.localizedCaseInsensitiveCompare(aString)
  }

  // - (NSComparisonResult)localizedCompare:(NSString *)aString

  /// Compares the string and a given string using a localized
  /// comparison.
  @warn_unused_result
  public func localizedCompare(_ aString: String) -> NSComparisonResult {
    return _ns.localizedCompare(aString)
  }

  /// Compares strings as sorted by the Finder.
  @warn_unused_result
  public func localizedStandardCompare(_ string: String) -> NSComparisonResult {
    return _ns.localizedStandardCompare(string)
  }

  //===--- Omitted for consistency with API review results 5/20/2014 ------===//
  // @property long long longLongValue

  // @property (readonly, copy) NSString *localizedLowercase NS_AVAILABLE(10_11, 9_0);

  /// A lowercase version of the string that is produced using the current
  /// locale.
  @available(OSX 10.11, iOS 9.0, *)
  public var localizedLowercase: String {
    return _ns.localizedLowercase
  }

  // - (NSString *)lowercaseStringWithLocale:(NSLocale *)locale

  /// Returns a version of the string with all letters
  /// converted to lowercase, taking into account the specified
  /// locale.
  @warn_unused_result
  public func lowercased(with locale: NSLocale?) -> String {
    return _ns.lowercased(with: locale)
  }

  // - (NSUInteger)maximumLengthOfBytesUsingEncoding:(NSStringEncoding)enc

  /// Returns the maximum number of bytes needed to store the
  /// `String` in a given encoding.
  @warn_unused_result
  public
  func maximumLengthOfBytes(using encoding: NSStringEncoding) -> Int {
    return _ns.maximumLengthOfBytes(using: encoding)
  }

  // - (NSRange)paragraphRangeForRange:(NSRange)aRange

  /// Returns the range of characters representing the
  /// paragraph or paragraphs containing a given range.
  @warn_unused_result
  public func paragraphRange(for aRange: Range<Index>) -> Range<Index> {
    return _range(_ns.paragraphRange(for: _toNSRange(aRange)))
  }

  // @property NSArray* pathComponents

  /// Returns an array of NSString objects containing, in
  /// order, each path component of the `String`.
  @available(*, unavailable, message: "Use pathComponents on NSURL instead.")
  public var pathComponents: [String] {
    return _ns.pathComponents
  }

  // @property NSString* pathExtension;

  /// Interprets the `String` as a path and returns the
  /// `String`'s extension, if any.
  @available(*, unavailable, message: "Use pathExtension on NSURL instead.")
  public var pathExtension: String {
    return _ns.pathExtension
  }

  // @property NSString* precomposedStringWithCanonicalMapping;

  /// Returns a string made by normalizing the `String`'s
  /// contents using Form C.
  public var precomposedStringWithCanonicalMapping: String {
    return _ns.precomposedStringWithCanonicalMapping
  }

  // @property NSString * precomposedStringWithCompatibilityMapping;

  /// Returns a string made by normalizing the `String`'s
  /// contents using Form KC.
  public var precomposedStringWithCompatibilityMapping: String {
    return _ns.precomposedStringWithCompatibilityMapping
  }

  // - (id)propertyList

  /// Parses the `String` as a text representation of a
  /// property list, returning an NSString, NSData, NSArray, or
  /// NSDictionary object, according to the topmost element.
  @warn_unused_result
  public func propertyList() -> AnyObject {
    return _ns.propertyList()
  }

  // - (NSDictionary *)propertyListFromStringsFileFormat

  /// Returns a dictionary object initialized with the keys and
  /// values found in the `String`.
  @warn_unused_result
  public
  func propertyListFromStringsFileFormat() -> [String : String] {
    return _ns.propertyListFromStringsFileFormat() as! [String : String]
  }

  // - (NSRange)rangeOfCharacterFromSet:(NSCharacterSet *)aSet
  //
  // - (NSRange)
  //     rangeOfCharacterFromSet:(NSCharacterSet *)aSet
  //     options:(NSStringCompareOptions)mask
  //
  // - (NSRange)
  //     rangeOfCharacterFromSet:(NSCharacterSet *)aSet
  //     options:(NSStringCompareOptions)mask
  //     range:(NSRange)aRange

  /// Finds and returns the range in the `String` of the first
  /// character from a given character set found in a given range with
  /// given options.
  @warn_unused_result
  public func rangeOfCharacter(
    from aSet: NSCharacterSet,
    options mask:NSStringCompareOptions = [],
    range aRange: Range<Index>? = nil
  ) -> Range<Index>? {
    return _optionalRange(
      _ns.rangeOfCharacter(
        from: aSet,
        options: mask,
        range: _toNSRange(
          aRange ?? self.characters.startIndex..<self.characters.endIndex
        )
      )
    )
  }

  // - (NSRange)rangeOfComposedCharacterSequenceAtIndex:(NSUInteger)anIndex

  /// Returns the range in the `String` of the composed
  /// character sequence located at a given index.
  @warn_unused_result
  public
  func rangeOfComposedCharacterSequence(at anIndex: Index) -> Range<Index> {
    return _range(
      _ns.rangeOfComposedCharacterSequence(at: anIndex._utf16Index))
  }

  // - (NSRange)rangeOfComposedCharacterSequencesForRange:(NSRange)range

  /// Returns the range in the string of the composed character
  /// sequences for a given range.
  @warn_unused_result
  public func rangeOfComposedCharacterSequences(
    for range: Range<Index>
  ) -> Range<Index> {
    // Theoretically, this will be the identity function.  In practice
    // I think users will be able to observe differences in the input
    // and output ranges due (if nothing else) to locale changes
    return _range(
      _ns.rangeOfComposedCharacterSequences(for: _toNSRange(range)))
  }

  // - (NSRange)rangeOfString:(NSString *)aString
  //
  // - (NSRange)
  //     rangeOfString:(NSString *)aString options:(NSStringCompareOptions)mask
  //
  // - (NSRange)
  //     rangeOfString:(NSString *)aString
  //     options:(NSStringCompareOptions)mask
  //     range:(NSRange)aRange
  //
  // - (NSRange)
  //     rangeOfString:(NSString *)aString
  //     options:(NSStringCompareOptions)mask
  //     range:(NSRange)searchRange
  //     locale:(NSLocale *)locale

  /// Finds and returns the range of the first occurrence of a
  /// given string within a given range of the `String`, subject to
  /// given options, using the specified locale, if any.
  @warn_unused_result
  public func range(
    of aString: String,
    options mask: NSStringCompareOptions = [],
    range searchRange: Range<Index>? = nil,
    locale: NSLocale? = nil
  ) -> Range<Index>? {
    return _optionalRange(
      locale != nil ? _ns.range(
        of: aString,
        options: mask,
        range: _toNSRange(
          searchRange ?? self.characters.startIndex..<self.characters.endIndex
        ),
        locale: locale
      )
      : searchRange != nil ? _ns.range(
        of: aString, options: mask, range: _toNSRange(searchRange!)
      )
      : !mask.isEmpty ? _ns.range(of: aString, options: mask)
      : _ns.range(of: aString)
    )
  }

  // - (BOOL)localizedStandardContainsString:(NSString *)str NS_AVAILABLE(10_11, 9_0);

  /// Returns `true` if `self` contains `string`, taking the current locale
  /// into account.
  ///
  /// This is the most appropriate method for doing user-level string searches,
  /// similar to how searches are done generally in the system.  The search is
  /// locale-aware, case and diacritic insensitive.  The exact list of search
  /// options applied may change over time.
  @warn_unused_result
  @available(OSX 10.11, iOS 9.0, *)
  public func localizedStandardContains(_ string: String) -> Bool {
    return _ns.localizedStandardContains(string)
  }

  // - (NSRange)localizedStandardRangeOfString:(NSString *)str NS_AVAILABLE(10_11, 9_0);

  /// Finds and returns the range of the first occurrence of a given string,
  /// taking the current locale into account.  Returns `nil` if the string was
  /// not found.
  ///
  /// This is the most appropriate method for doing user-level string searches,
  /// similar to how searches are done generally in the system.  The search is
  /// locale-aware, case and diacritic insensitive.  The exact list of search
  /// options applied may change over time.
  @warn_unused_result
  @available(OSX 10.11, iOS 9.0, *)
  public func localizedStandardRange(of string: String) -> Range<Index>? {
    return _optionalRange(_ns.localizedStandardRange(of: string))
  }

  // @property NSStringEncoding smallestEncoding;

  /// Returns the smallest encoding to which the `String` can
  /// be converted without loss of information.
  public var smallestEncoding: NSStringEncoding {
    return _ns.smallestEncoding
  }

  // @property NSString *stringByAbbreviatingWithTildeInPath;

  /// Returns a new string that replaces the current home
  /// directory portion of the current path with a tilde (`~`)
  /// character.
  @available(*, unavailable, message: "Use abbreviatingWithTildeInPath on NSString instead.")
  public var abbreviatingWithTildeInPath: String {
    return _ns.abbreviatingWithTildeInPath
  }

  // - (NSString *)
  //     stringByAddingPercentEncodingWithAllowedCharacters:
  //       (NSCharacterSet *)allowedCharacters

  /// Returns a new string made from the `String` by replacing
  /// all characters not in the specified set with percent encoded
  /// characters.
  @warn_unused_result
  public func addingPercentEncoding(
    withAllowedCharacters allowedCharacters: NSCharacterSet
  ) -> String? {
    // FIXME: the documentation states that this method can return nil if the
    // transformation is not possible, without going into further details.  The
    // implementation can only return nil if malloc() returns nil, so in
    // practice this is not possible.  Still, to be consistent with
    // documentation, we declare the method as returning an optional String.
    //
    // <rdar://problem/17901698> Docs for -[NSString
    // stringByAddingPercentEncodingWithAllowedCharacters] don't precisely
    // describe when return value is nil
    return _ns.addingPercentEncoding(withAllowedCharacters:
      allowedCharacters
    )
  }

  // - (NSString *)
  //     stringByAddingPercentEscapesUsingEncoding:(NSStringEncoding)encoding

  /// Returns a representation of the `String` using a given
  /// encoding to determine the percent escapes necessary to convert
  /// the `String` into a legal URL string.
  @available(*, deprecated, message: "Use addingPercentEncoding(withAllowedCharacters:) instead, which always uses the recommended UTF-8 encoding, and which encodes for a specific URL component or subcomponent since each URL component or subcomponent has different rules for what characters are valid.")
  public func addingPercentEscapes(
    using encoding: NSStringEncoding
  ) -> String? {
    return _ns.addingPercentEscapes(using: encoding)
  }

  // - (NSString *)stringByAppendingFormat:(NSString *)format, ...

  /// Returns a string made by appending to the `String` a
  /// string constructed from a given format string and the following
  /// arguments.
  @warn_unused_result
  public func appendingFormat(
    _ format: String, _ arguments: CVarArg...
  ) -> String {
    return _ns.appending(
      String(format: format, arguments: arguments))
  }

  // - (NSString *)stringByAppendingPathComponent:(NSString *)aString

  /// Returns a new string made by appending to the `String` a given string.
  @available(*, unavailable, message: "Use appendingPathComponent on NSURL instead.")
  public func appendingPathComponent(_ aString: String) -> String {
    return _ns.appendingPathComponent(aString)
  }

  // - (NSString *)stringByAppendingPathExtension:(NSString *)ext

  /// Returns a new string made by appending to the `String` an
  /// extension separator followed by a given extension.
  @available(*, unavailable, message: "Use appendingPathExtension on NSURL instead.")
  public func appendingPathExtension(_ ext: String) -> String? {
    // FIXME: This method can return nil in practice, for example when self is
    // an empty string.  OTOH, this is not documented, documentation says that
    // it always returns a string.
    //
    // <rdar://problem/17902469> -[NSString stringByAppendingPathExtension] can
    // return nil
    return _ns.appendingPathExtension(ext)
  }

  // - (NSString *)stringByAppendingString:(NSString *)aString

  /// Returns a new string made by appending a given string to
  /// the `String`.
  @warn_unused_result
  public func appending(_ aString: String) -> String {
    return _ns.appending(aString)
  }

  // @property NSString* stringByDeletingLastPathComponent;

  /// Returns a new string made by deleting the last path
  /// component from the `String`, along with any final path
  /// separator.
  @available(*, unavailable, message: "Use deletingLastPathComponent on NSURL instead.")
  public var deletingLastPathComponent: String {
    return _ns.deletingLastPathComponent
  }

  // @property NSString* stringByDeletingPathExtension;

  /// Returns a new string made by deleting the extension (if
  /// any, and only the last) from the `String`.
  @available(*, unavailable, message: "Use deletingPathExtension on NSURL instead.")
  public var deletingPathExtension: String {
    return _ns.deletingPathExtension
  }

  // @property NSString* stringByExpandingTildeInPath;

  /// Returns a new string made by expanding the initial
  /// component of the `String` to its full path value.
  @available(*, unavailable, message: "Use expandingTildeInPath on NSString instead.")
  public var expandingTildeInPath: String {
    return _ns.expandingTildeInPath
  }

  // - (NSString *)
  //     stringByFoldingWithOptions:(NSStringCompareOptions)options
  //     locale:(NSLocale *)locale

  /// Returns a string with the given character folding options
  /// applied.
  @warn_unused_result
  public func folding(
    _ options: NSStringCompareOptions = [], locale: NSLocale?
  ) -> String {
    return _ns.folding(options, locale: locale)
  }

  // - (NSString *)stringByPaddingToLength:(NSUInteger)newLength
  //     withString:(NSString *)padString
  //     startingAtIndex:(NSUInteger)padIndex

  /// Returns a new string formed from the `String` by either
  /// removing characters from the end, or by appending as many
  /// occurrences as necessary of a given pad string.
  @warn_unused_result
  public func padding(
    toLength newLength: Int,
    withPad padString: String,
    startingAt padIndex: Int
  ) -> String {
    return _ns.padding(
      toLength: newLength, withPad: padString, startingAt: padIndex)
  }

  // @property NSString* stringByRemovingPercentEncoding;

  /// Returns a new string made from the `String` by replacing
  /// all percent encoded sequences with the matching UTF-8
  /// characters.
  public var removingPercentEncoding: String? {
    return _ns.removingPercentEncoding
  }

  // - (NSString *)
  //     stringByReplacingCharactersInRange:(NSRange)range
  //     withString:(NSString *)replacement

  /// Returns a new string in which the characters in a
  /// specified range of the `String` are replaced by a given string.
  @warn_unused_result
  public func replacingCharacters(
    in range: Range<Index>, with replacement: String
  ) -> String {
    return _ns.replacingCharacters(in: _toNSRange(range), with: replacement)
  }

  // - (NSString *)
  //     stringByReplacingOccurrencesOfString:(NSString *)target
  //     withString:(NSString *)replacement
  //
  // - (NSString *)
  //     stringByReplacingOccurrencesOfString:(NSString *)target
  //     withString:(NSString *)replacement
  //     options:(NSStringCompareOptions)options
  //     range:(NSRange)searchRange

  /// Returns a new string in which all occurrences of a target
  /// string in a specified range of the `String` are replaced by
  /// another given string.
  @warn_unused_result
  public func replacingOccurrences(
    of target: String,
    with replacement: String,
    options: NSStringCompareOptions = [],
    range searchRange: Range<Index>? = nil
  ) -> String {
    return (searchRange != nil) || (!options.isEmpty)
    ? _ns.replacingOccurrences(
      of: target,
      with: replacement,
      options: options,
      range: _toNSRange(
        searchRange ?? self.characters.startIndex..<self.characters.endIndex
      )
    )
    : _ns.replacingOccurrences(of: target, with: replacement)
  }

  // - (NSString *)
  //     stringByReplacingPercentEscapesUsingEncoding:(NSStringEncoding)encoding

  /// Returns a new string made by replacing in the `String`
  /// all percent escapes with the matching characters as determined
  /// by a given encoding.
  @available(*, deprecated, message: "Use removingPercentEncoding instead, which always uses the recommended UTF-8 encoding.")
  public func replacingPercentEscapes(
    using encoding: NSStringEncoding
  ) -> String? {
    return _ns.replacingPercentEscapes(using: encoding)
  }

  // @property NSString* stringByResolvingSymlinksInPath;

  /// Returns a new string made from the `String` by resolving
  /// all symbolic links and standardizing path.
  @available(*, unavailable, message: "Use resolvingSymlinksInPath on NSURL instead.")
  public var resolvingSymlinksInPath: String {
    return _ns.resolvingSymlinksInPath
  }

  // @property NSString* stringByStandardizingPath;

  /// Returns a new string made by removing extraneous path
  /// components from the `String`.
  @available(*, unavailable, message: "Use standardizingPath on NSURL instead.")
  public var standardizingPath: String {
    return _ns.standardizingPath
  }

  // - (NSString *)stringByTrimmingCharactersInSet:(NSCharacterSet *)set

  /// Returns a new string made by removing from both ends of
  /// the `String` characters contained in a given character set.
  @warn_unused_result
  public func trimmingCharacters(in set: NSCharacterSet) -> String {
    return _ns.trimmingCharacters(in: set)
  }

  // - (NSArray *)stringsByAppendingPaths:(NSArray *)paths

  /// Returns an array of strings made by separately appending
  /// to the `String` each string in a given array.
  @available(*, unavailable, message: "Map over paths with appendingPathComponent instead.")
  public func strings(byAppendingPaths paths: [String]) -> [String] {
    fatalError("This function is not available")
  }

  // - (NSString *)substringFromIndex:(NSUInteger)anIndex

  /// Returns a new string containing the characters of the
  /// `String` from the one at a given index to the end.
  @warn_unused_result
  public func substring(from index: Index) -> String {
    return _ns.substring(from: index._utf16Index)
  }

  // - (NSString *)substringToIndex:(NSUInteger)anIndex

  /// Returns a new string containing the characters of the
  /// `String` up to, but not including, the one at a given index.
  @warn_unused_result
  public func substring(to index: Index) -> String {
    return _ns.substring(to: index._utf16Index)
  }

  // - (NSString *)substringWithRange:(NSRange)aRange

  /// Returns a string object containing the characters of the
  /// `String` that lie within a given range.
  @warn_unused_result
  public func substring(with aRange: Range<Index>) -> String {
    return _ns.substring(with: _toNSRange(aRange))
  }

  // @property (readonly, copy) NSString *localizedUppercaseString NS_AVAILABLE(10_11, 9_0);

  /// An uppercase version of the string that is produced using the current
  /// locale.
  @available(OSX 10.11, iOS 9.0, *)
  public var localizedUppercase: String {
    return _ns.localizedUppercase as String
  }

  // - (NSString *)uppercaseStringWithLocale:(NSLocale *)locale

  /// Returns a version of the string with all letters
  /// converted to uppercase, taking into account the specified
  /// locale.
  @warn_unused_result
  public func uppercased(with locale: NSLocale?) -> String {
    return _ns.uppercased(with: locale)
  }

  //===--- Omitted due to redundancy with "utf8" property -----------------===//
  // - (const char *)UTF8String

  // - (BOOL)
  //     writeToFile:(NSString *)path
  //     atomically:(BOOL)useAuxiliaryFile
  //     encoding:(NSStringEncoding)enc
  //     error:(NSError **)error

  /// Writes the contents of the `String` to a file at a given
  /// path using a given encoding.
  public func write(
    toFile path: String, atomically useAuxiliaryFile:Bool,
    encoding enc: NSStringEncoding
  ) throws {
    try self._ns.write(
      toFile: path, atomically: useAuxiliaryFile, encoding: enc)
  }

  // - (BOOL)
  //     writeToURL:(NSURL *)url
  //     atomically:(BOOL)useAuxiliaryFile
  //     encoding:(NSStringEncoding)enc
  //     error:(NSError **)error

  /// Writes the contents of the `String` to the URL specified
  /// by url using the specified encoding.
  public func write(
    to url: NSURL, atomically useAuxiliaryFile: Bool,
    encoding enc: NSStringEncoding
  ) throws {
    try self._ns.write(
      to: url, atomically: useAuxiliaryFile, encoding: enc)
  }

  // - (nullable NSString *)stringByApplyingTransform:(NSString *)transform reverse:(BOOL)reverse NS_AVAILABLE(10_11, 9_0);

  /// Perform string transliteration.
  @warn_unused_result
  @available(OSX 10.11, iOS 9.0, *)
  public func applyingTransform(
    _ transform: String, reverse: Bool
  ) -> String? {
    return _ns.applyingTransform(transform, reverse: reverse)
  }

  //===--- From the 10.10 release notes; not in public documentation ------===//
  // No need to make these unavailable on earlier OSes, since they can
  // forward trivially to rangeOfString.

  /// Returns `true` iff `other` is non-empty and contained within
  /// `self` by case-sensitive, non-literal search.
  ///
  /// Equivalent to `self.rangeOfString(other) != nil`
  @warn_unused_result
  public func contains(_ other: String) -> Bool {
    let r = self.range(of: other) != nil
    if #available(OSX 10.10, iOS 8.0, *) {
      _sanityCheck(r == _ns.contains(other))
    }
    return r
  }
  
  /// Returns `true` iff `other` is non-empty and contained within
  /// `self` by case-insensitive, non-literal search, taking into
  /// account the current locale.
  ///
  /// Locale-independent case-insensitive operation, and other needs,
  /// can be achieved by calling
  /// `rangeOfString(_:options:_, range:_locale:_)`.
  ///
  /// Equivalent to
  ///
  ///     self.rangeOf(
  ///       other, options: .CaseInsensitiveSearch,
  ///       locale: NSLocale.current()) != nil
  @warn_unused_result
  public func localizedCaseInsensitiveContains(_ other: String) -> Bool {
    let r = self.range(
      of: other, options: .caseInsensitiveSearch, locale: NSLocale.current()
    ) != nil
    if #available(OSX 10.10, iOS 8.0, *) {
      _sanityCheck(r == _ns.localizedCaseInsensitiveContains(other))
    }
    return r
  }
}

// Pre-Swift-3 method names
extension String {

  @available(*, unavailable, renamed: "localizedName(of:)")
  public static func localizedNameOfStringEncoding(
    _ encoding: NSStringEncoding
  ) -> String {
    fatalError("unavailable function can't be called")
  }

  @available(*, unavailable, message: "Use fileURL(withPathComponents:) on NSURL instead.")
  public static func pathWithComponents(_ components: [String]) -> String {
    fatalError("unavailable function can't be called")
  }

  @available(*, unavailable, renamed: "canBeConverted(to:)")
  public func canBeConvertedToEncoding(_ encoding: NSStringEncoding) -> Bool {
    fatalError("unavailable function can't be called")
  }

  @available(*, unavailable, renamed: "capitalizedString(with:)")
  public func capitalizedStringWith(_ locale: NSLocale?) -> String {
    fatalError("unavailable function can't be called")
  }

  @available(*, unavailable, renamed: "commonPrefix(with:options:)")
  public func commonPrefixWith(
    _ aString: String, options: NSStringCompareOptions) -> String {
    fatalError("unavailable function can't be called")
  }

  @available(*, unavailable, renamed: "completePath(into:outputName:caseSensitive:matchesInto:filterTypes:)")
  public func completePathInto(
    _ outputName: UnsafeMutablePointer<String>? = nil,
    caseSensitive: Bool,
    matchesInto matchesIntoArray: UnsafeMutablePointer<[String]>? = nil,
    filterTypes: [String]? = nil
  ) -> Int {
    fatalError("unavailable function can't be called")
  }

  @available(*, unavailable, renamed: "components(separatedBy:)")
  public func componentsSeparatedByCharactersIn(
    _ separator: NSCharacterSet
  ) -> [String] {
    fatalError("unavailable function can't be called")
  }

  @available(*, unavailable, renamed: "componentsSeparated(by:)")
  public func componentsSeparatedBy(_ separator: String) -> [String] {
    fatalError("unavailable function can't be called")
  }

  @available(*, unavailable, renamed: "cString(usingEncoding:)")
  public func cStringUsingEncoding(_ encoding: NSStringEncoding) -> [CChar]? {
    fatalError("unavailable function can't be called")
  }

  @available(*, unavailable, renamed: "data(usingEncoding:allowLossyConversion:)")
  public func dataUsingEncoding(
    _ encoding: NSStringEncoding,
    allowLossyConversion: Bool = false
  ) -> NSData? {
    fatalError("unavailable function can't be called")
  }

  @available(*, unavailable, renamed: "enumerateLinguisticTags(in:scheme:options:orthography:_:)")
  public func enumerateLinguisticTagsIn(
    _ range: Range<Index>,
    scheme tagScheme: String,
    options opts: NSLinguisticTaggerOptions,
    orthography: NSOrthography?,
    _ body:
      (String, Range<Index>, Range<Index>, inout Bool) -> ()
  ) {
    fatalError("unavailable function can't be called")
  }

  @available(*, unavailable, renamed: "enumerateSubstrings(in:options:_:)")
  public func enumerateSubstringsIn(
    _ range: Range<Index>,
    options opts:NSStringEnumerationOptions = [],
    _ body: (
      substring: String?, substringRange: Range<Index>,
      enclosingRange: Range<Index>, inout Bool
    ) -> ()
  ) {
    fatalError("unavailable function can't be called")
  }

  @available(*, unavailable, renamed: "getBytes(_:maxLength:usedLength:encoding:options:range:remaining:)")
  public func getBytes(
    _ buffer: inout [UInt8],
    maxLength maxBufferCount: Int,
    usedLength usedBufferCount: UnsafeMutablePointer<Int>,
    encoding: NSStringEncoding,
    options: NSStringEncodingConversionOptions = [],
    range: Range<Index>,
    remainingRange leftover: UnsafeMutablePointer<Range<Index>>
  ) -> Bool {
    fatalError("unavailable function can't be called")
  }

  @available(*, unavailable, renamed: "getLineStart(_:end:contentsEnd:for:)")
  public func getLineStart(
    _ start: UnsafeMutablePointer<Index>,
    end: UnsafeMutablePointer<Index>,
    contentsEnd: UnsafeMutablePointer<Index>,
    forRange: Range<Index>
  ) {
    fatalError("unavailable function can't be called")
  }

  @available(*, unavailable, renamed: "getParagraphStart(_:end:contentsEnd:for:)")
  public func getParagraphStart(
    _ start: UnsafeMutablePointer<Index>,
    end: UnsafeMutablePointer<Index>,
    contentsEnd: UnsafeMutablePointer<Index>,
    forRange: Range<Index>
  ) {
    fatalError("unavailable function can't be called")
  }

  @available(*, unavailable, renamed: "lengthOfBytes(using:)")
  public func lengthOfBytesUsingEncoding(_ encoding: NSStringEncoding) -> Int {
    fatalError("unavailable function can't be called")
  }

  @available(*, unavailable, renamed: "lineRange(for:)")
  public func lineRangeFor(_ aRange: Range<Index>) -> Range<Index> {
    fatalError("unavailable function can't be called")
  }

  @available(*, unavailable, renamed: "linguisticTags(in:scheme:options:orthography:tokenRanges:)")
  public func linguisticTagsIn(
    _ range: Range<Index>,
    scheme tagScheme: String,
    options opts: NSLinguisticTaggerOptions = [],
    orthography: NSOrthography? = nil,
    tokenRanges: UnsafeMutablePointer<[Range<Index>]>? = nil
  ) -> [String] {
    fatalError("unavailable function can't be called")
  }

  @available(*, unavailable, renamed: "lowercased(with:)")
  public func lowercaseStringWith(_ locale: NSLocale?) -> String {
    fatalError("unavailable function can't be called")
  }

  @available(*, unavailable, renamed: "maximumLengthOfBytes(using:)")
  public
  func maximumLengthOfBytesUsingEncoding(_ encoding: NSStringEncoding) -> Int {
    fatalError("unavailable function can't be called")
  }

  @available(*, unavailable, renamed: "paragraphRange(for:)")
  public func paragraphRangeFor(_ aRange: Range<Index>) -> Range<Index> {
    fatalError("unavailable function can't be called")
  }

  @available(*, unavailable, renamed: "rangeOfCharacter(from:options:range:)")
  public func rangeOfCharacterFrom(
    _ aSet: NSCharacterSet,
    options mask:NSStringCompareOptions = [],
    range aRange: Range<Index>? = nil
  ) -> Range<Index>? {
    fatalError("unavailable function can't be called")
  }

  @available(*, unavailable, renamed: "rangeOfComposedCharacterSequence(at:)")
  public
  func rangeOfComposedCharacterSequenceAt(_ anIndex: Index) -> Range<Index> {
    fatalError("unavailable function can't be called")
  }

  @available(*, unavailable, renamed: "rangeOfComposedCharacterSequences(for:)")
  public func rangeOfComposedCharacterSequencesFor(
    _ range: Range<Index>
  ) -> Range<Index> {
    fatalError("unavailable function can't be called")
  }

  @available(*, unavailable, renamed: "range(of:options:range:locale:)")
  public func rangeOf(
    _ aString: String,
    options mask: NSStringCompareOptions = [],
    range searchRange: Range<Index>? = nil,
    locale: NSLocale? = nil
  ) -> Range<Index>? {
    fatalError("unavailable function can't be called")
  }

  @available(*, unavailable, renamed: "localizedStandardRange(of:)")
  public func localizedStandardRangeOf(_ string: String) -> Range<Index>? {
    fatalError("unavailable function can't be called")
  }

  @available(*, unavailable, renamed: "addingPercentEncoding(withAllowedCharacters:")
  public func addingPercentEncodingWithAllowedCharacters(
    _ allowedCharacters: NSCharacterSet
  ) -> String? {
    fatalError("unavailable function can't be called")
  }

  @available(*, unavailable, renamed: "addingPercentEscapes(using:)")
  public func addingPercentEscapesUsingEncoding(
    _ encoding: NSStringEncoding
  ) -> String? {
    fatalError("unavailable function can't be called")
  }

  @available(*, unavailable, renamed: "appendingFormat")
  public func stringByAppendingFormat(
    _ format: String, _ arguments: CVarArg...
  ) -> String {
    fatalError("unavailable function can't be called")
  }

  @available(*, unavailable, renamed: "folding(_:locale:)")
  public func folding(
    options: NSStringCompareOptions = [], locale: NSLocale?
  ) -> String {
    fatalError("unavailable function can't be called")
  }

  @available(*, unavailable, renamed: "padding(toLength:with:startingAt:)")
  public func byPaddingToLength(
    _ newLength: Int, withString padString: String, startingAt padIndex: Int
  ) -> String {
    fatalError("unavailable function can't be called")
  }
  
  @available(*, unavailable, renamed: "replacingCharacters(in:with:)")
  public func replacingCharactersIn(
    _ range: Range<Index>, withString replacement: String
  ) -> String {
    fatalError("unavailable function can't be called")
  }

  @available(*, unavailable, renamed: "replacingOccurrences(of:with:options:range:)")
  public func replacingOccurrencesOf(
    _ target: String,
    withString replacement: String,
    options: NSStringCompareOptions = [],
    range searchRange: Range<Index>? = nil
  ) -> String {
    fatalError("unavailable function can't be called")
  }

  @available(*, unavailable, renamed: "replacingPercentEscapes(usingEncoding:)")
  public func replacingPercentEscapesUsingEncoding(
    _ encoding: NSStringEncoding
  ) -> String? {
    fatalError("unavailable function can't be called")
  }

  @available(*, unavailable, renamed: "trimmingCharacters(in:)")
  public func byTrimmingCharactersIn(_ set: NSCharacterSet) -> String {
    fatalError("unavailable function can't be called")
  }

  @available(*, unavailable, renamed: "strings(byAppendingPaths:)")
  public func stringsByAppendingPaths(_ paths: [String]) -> [String] {
    fatalError("unavailable function can't be called")
  }

  @available(*, unavailable, renamed: "substring(from:)")
  public func substringFrom(_ index: Index) -> String {
    fatalError("unavailable function can't be called")
  }

  @available(*, unavailable, renamed: "substring(to:)")
  public func substringTo(_ index: Index) -> String {
    fatalError("unavailable function can't be called")
  }

  @available(*, unavailable, renamed: "substring(with:)")
  public func substringWith(_ aRange: Range<Index>) -> String {
    fatalError("unavailable function can't be called")
  }

  @available(*, unavailable, renamed: "uppercased(with:)")
  public func uppercaseStringWith(_ locale: NSLocale?) -> String {
    fatalError("unavailable function can't be called")
  }

  @available(*, unavailable, renamed: "write(toFile:atomically:encoding:)")
  public func writeToFile(
    _ path: String, atomically useAuxiliaryFile:Bool,
    encoding enc: NSStringEncoding
  ) throws {
    fatalError("unavailable function can't be called")
  }

  @available(*, unavailable, renamed: "write(to:atomically:encoding:)")
  public func writeToURL(
    _ url: NSURL, atomically useAuxiliaryFile: Bool,
    encoding enc: NSStringEncoding
  ) throws {
    fatalError("unavailable function can't be called")
  }
}<|MERGE_RESOLUTION|>--- conflicted
+++ resolved
@@ -125,11 +125,7 @@
   /// memory referred to by `index`
   func _withOptionalOutParameter<Result>(
     _ index: UnsafeMutablePointer<Index>?,
-<<<<<<< HEAD
-    @noescape _ body: (UnsafeMutablePointer<Int>?) -> Result
-=======
-    body: @noescape (UnsafeMutablePointer<Int>?) -> Result
->>>>>>> 289d239b
+    _ body: @noescape (UnsafeMutablePointer<Int>?) -> Result
   ) -> Result {
     var utf16Index: Int = 0
     let result = (index != nil ? body(&utf16Index) : body(nil))
@@ -142,11 +138,7 @@
   /// it into the memory referred to by `range`
   func _withOptionalOutParameter<Result>(
     _ range: UnsafeMutablePointer<Range<Index>>?,
-<<<<<<< HEAD
-    @noescape _ body: (UnsafeMutablePointer<NSRange>?) -> Result
-=======
-    body: @noescape (UnsafeMutablePointer<NSRange>?) -> Result
->>>>>>> 289d239b
+    _ body: @noescape (UnsafeMutablePointer<NSRange>?) -> Result
   ) -> Result {
     var nsRange = NSRange(location: 0, length: 0)
     let result = (range != nil ? body(&nsRange) : body(nil))
