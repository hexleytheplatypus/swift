--- conflicted
+++ resolved
@@ -684,9 +684,6 @@
 // NB: This function is not used directly in the Swift codebase, but is
 // exported for Xcode support and is used by the sanitizers. Please coordinate
 // before changing.
-<<<<<<< HEAD
-SWIFT_CC(swift)
-=======
 //
 /// Demangles a Swift symbol name.
 ///
@@ -704,7 +701,7 @@
 /// \returns the demangled name. Returns nullptr if the input String is not a
 /// Swift mangled name.
 SWIFT_RUNTIME_EXPORT
->>>>>>> dc60996f
+SWIFT_CC(swift)
 char *swift_demangle(const char *mangledName,
                      size_t mangledNameLength,
                      char *outputBuffer,
