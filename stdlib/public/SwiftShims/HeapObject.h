//===--- HeapObject.h -------------------------------------------*- C++ -*-===//
//
// This source file is part of the Swift.org open source project
//
// Copyright (c) 2014 - 2017 Apple Inc. and the Swift project authors
// Licensed under Apache License v2.0 with Runtime Library Exception
//
// See https://swift.org/LICENSE.txt for license information
// See https://swift.org/CONTRIBUTORS.txt for the list of Swift project authors
//
//===----------------------------------------------------------------------===//
#ifndef SWIFT_STDLIB_SHIMS_HEAPOBJECT_H
#define SWIFT_STDLIB_SHIMS_HEAPOBJECT_H

#include "RefCount.h"
#include "SwiftStddef.h"
#include "System.h"
#include "Target.h"

#define SWIFT_ABI_HEAP_OBJECT_HEADER_SIZE_64 16
#define SWIFT_ABI_HEAP_OBJECT_HEADER_SIZE_32 8

#ifndef __swift__
#include <type_traits>
#include "swift/Basic/type_traits.h"

namespace swift {

struct InProcess;

template <typename Target> struct TargetHeapMetadata;
using HeapMetadata = TargetHeapMetadata<InProcess>;
#else
typedef struct HeapMetadata HeapMetadata;
typedef struct HeapObject HeapObject;
#endif

#if !defined(__swift__) && __has_feature(ptrauth_calls)
#include <ptrauth.h>
#endif
#ifndef __ptrauth_objc_isa_pointer
#define __ptrauth_objc_isa_pointer
#endif

// The members of the HeapObject header that are not shared by a
// standard Objective-C instance
#define SWIFT_HEAPOBJECT_NON_OBJC_MEMBERS       \
  InlineRefCounts refCounts

/// The Swift heap-object header.
/// This must match RefCountedStructTy in IRGen.
struct HeapObject {
  /// This is always a valid pointer to a metadata object.
  HeapMetadata const *__ptrauth_objc_isa_pointer metadata;

  SWIFT_HEAPOBJECT_NON_OBJC_MEMBERS;

#ifndef __swift__
  HeapObject() = default;

  // Initialize a HeapObject header as appropriate for a newly-allocated object.
  constexpr HeapObject(HeapMetadata const *newMetadata) 
    : metadata(newMetadata)
    , refCounts(InlineRefCounts::Initialized)
  { }
  
  // Initialize a HeapObject header for an immortal object
  constexpr HeapObject(HeapMetadata const *newMetadata,
                       InlineRefCounts::Immortal_t immortal)
  : metadata(newMetadata)
  , refCounts(InlineRefCounts::Immortal)
  { }

#ifndef NDEBUG
  void dump() const SWIFT_USED;
#endif

#endif // __swift__
};

#ifdef __cplusplus
extern "C" {
#endif
#if __has_attribute(swiftcall)
#define SWIFT_CC_swift __attribute__((swiftcall))
#else
#define SWIFT_CC_swift
#endif

SWIFT_RUNTIME_STDLIB_API
void _swift_instantiateInertHeapObject(void *address,
                                       const HeapMetadata *metadata);

SWIFT_CC_swift
SWIFT_RUNTIME_STDLIB_API
__swift_size_t swift_retainCount(HeapObject *obj);

SWIFT_CC_swift
SWIFT_RUNTIME_STDLIB_API
__swift_size_t swift_unownedRetainCount(HeapObject *obj);

SWIFT_CC_swift
SWIFT_RUNTIME_STDLIB_API
__swift_size_t swift_weakRetainCount(HeapObject *obj);

#ifdef __cplusplus
} // extern "C"
#endif

#ifndef __swift__
static_assert(std::is_trivially_destructible<HeapObject>::value,
              "HeapObject must be trivially destructible");

static_assert(sizeof(HeapObject) == 2*sizeof(void*),
              "HeapObject must be two pointers long");

static_assert(alignof(HeapObject) == alignof(void*),
              "HeapObject must be pointer-aligned");

} // end namespace swift
#endif // __swift__

/// Global bit masks

// TODO(<rdar://problem/34837179>): Convert each macro below to static consts
// when static consts are visible to SIL.

// The extra inhabitants and spare bits of heap object pointers.
// These must align with the values in IRGen's SwiftTargetInfo.cpp.
#if defined(__x86_64__)

#ifdef __APPLE__
#define _swift_abi_LeastValidPointerValue                                      \
  (__swift_uintptr_t) SWIFT_ABI_DARWIN_X86_64_LEAST_VALID_POINTER
#else
#define _swift_abi_LeastValidPointerValue                                      \
  (__swift_uintptr_t) SWIFT_ABI_DEFAULT_LEAST_VALID_POINTER
#endif
#define _swift_abi_SwiftSpareBitsMask                                          \
  (__swift_uintptr_t) SWIFT_ABI_X86_64_SWIFT_SPARE_BITS_MASK
#if SWIFT_TARGET_OS_SIMULATOR
#define _swift_abi_ObjCReservedBitsMask                                        \
  (__swift_uintptr_t) SWIFT_ABI_X86_64_SIMULATOR_OBJC_RESERVED_BITS_MASK
#define _swift_abi_ObjCReservedLowBits                                         \
  (unsigned) SWIFT_ABI_X86_64_SIMULATOR_OBJC_NUM_RESERVED_LOW_BITS
#else
#define _swift_abi_ObjCReservedBitsMask                                        \
  (__swift_uintptr_t) SWIFT_ABI_X86_64_OBJC_RESERVED_BITS_MASK
#define _swift_abi_ObjCReservedLowBits                                         \
  (unsigned) SWIFT_ABI_X86_64_OBJC_NUM_RESERVED_LOW_BITS
#endif

#define _swift_BridgeObject_TaggedPointerBits                                  \
  (__swift_uintptr_t) SWIFT_ABI_DEFAULT_BRIDGEOBJECT_TAG_64

#elif (defined(__arm64__) || defined(__aarch64__) || defined(_M_ARM64)) &&     \
      (__POINTER_WIDTH__ == 64)

#ifdef __APPLE__
#define _swift_abi_LeastValidPointerValue                                      \
  (__swift_uintptr_t) SWIFT_ABI_DARWIN_ARM64_LEAST_VALID_POINTER
#else
#define _swift_abi_LeastValidPointerValue                                      \
  (__swift_uintptr_t) SWIFT_ABI_DEFAULT_LEAST_VALID_POINTER
#endif
#define _swift_abi_SwiftSpareBitsMask                                          \
  (__swift_uintptr_t) SWIFT_ABI_ARM64_SWIFT_SPARE_BITS_MASK
#if defined(__ANDROID__)
#define _swift_abi_ObjCReservedBitsMask                                        \
  (__swift_uintptr_t) SWIFT_ABI_ANDROID_ARM64_OBJC_RESERVED_BITS_MASK
#else
#define _swift_abi_ObjCReservedBitsMask                                        \
  (__swift_uintptr_t) SWIFT_ABI_ARM64_OBJC_RESERVED_BITS_MASK
#endif
#define _swift_abi_ObjCReservedLowBits                                         \
  (unsigned) SWIFT_ABI_ARM64_OBJC_NUM_RESERVED_LOW_BITS
#if defined(__ANDROID__)
#define _swift_BridgeObject_TaggedPointerBits                                  \
  (__swift_uintptr_t) SWIFT_ABI_DEFAULT_BRIDGEOBJECT_TAG_64 >> 8
#else
#define _swift_BridgeObject_TaggedPointerBits                                  \
  (__swift_uintptr_t) SWIFT_ABI_DEFAULT_BRIDGEOBJECT_TAG_64
#endif

#elif defined(__powerpc64__)

#define _swift_abi_LeastValidPointerValue                                      \
  (__swift_uintptr_t) SWIFT_ABI_DEFAULT_LEAST_VALID_POINTER
#define _swift_abi_SwiftSpareBitsMask                                          \
  (__swift_uintptr_t) SWIFT_ABI_POWERPC64_SWIFT_SPARE_BITS_MASK
#define _swift_abi_ObjCReservedBitsMask                                        \
  (__swift_uintptr_t) SWIFT_ABI_DEFAULT_OBJC_RESERVED_BITS_MASK
#define _swift_abi_ObjCReservedLowBits                                         \
  (unsigned) SWIFT_ABI_DEFAULT_OBJC_NUM_RESERVED_LOW_BITS
#define _swift_BridgeObject_TaggedPointerBits                                  \
  (__swift_uintptr_t) SWIFT_ABI_DEFAULT_BRIDGEOBJECT_TAG_64

#elif defined(__s390x__)

#define _swift_abi_LeastValidPointerValue                                      \
  (__swift_uintptr_t) SWIFT_ABI_DEFAULT_LEAST_VALID_POINTER
#define _swift_abi_SwiftSpareBitsMask                                          \
  (__swift_uintptr_t) SWIFT_ABI_S390X_SWIFT_SPARE_BITS_MASK
#define _swift_abi_ObjCReservedBitsMask                                        \
  (__swift_uintptr_t) SWIFT_ABI_S390X_OBJC_RESERVED_BITS_MASK
#define _swift_abi_ObjCReservedLowBits                                         \
  (unsigned) SWIFT_ABI_S390X_OBJC_NUM_RESERVED_LOW_BITS
#define _swift_BridgeObject_TaggedPointerBits                                  \
  (__swift_uintptr_t) SWIFT_ABI_DEFAULT_BRIDGEOBJECT_TAG_64

#elif defined(__wasm32__)
<<<<<<< HEAD
extern unsigned char __global_base;
=======

>>>>>>> 0bf6fc31
#define _swift_abi_LeastValidPointerValue                                      \
  (__swift_uintptr_t) SWIFT_ABI_WASM32_LEAST_VALID_POINTER

#define _swift_abi_SwiftSpareBitsMask                                          \
  (__swift_uintptr_t) SWIFT_ABI_DEFAULT_SWIFT_SPARE_BITS_MASK

#define _swift_abi_ObjCReservedBitsMask                                        \
  (__swift_uintptr_t) SWIFT_ABI_DEFAULT_OBJC_RESERVED_BITS_MASK
#define _swift_abi_ObjCReservedLowBits                                         \
  (unsigned) SWIFT_ABI_DEFAULT_OBJC_NUM_RESERVED_LOW_BITS

#define _swift_BridgeObject_TaggedPointerBits                                  \
  (__swift_uintptr_t) SWIFT_ABI_DEFAULT_BRIDGEOBJECT_TAG_32

#else

#define _swift_abi_LeastValidPointerValue                                      \
  (__swift_uintptr_t) SWIFT_ABI_DEFAULT_LEAST_VALID_POINTER

#if defined(__i386__)
#define _swift_abi_SwiftSpareBitsMask                                          \
  (__swift_uintptr_t) SWIFT_ABI_I386_SWIFT_SPARE_BITS_MASK
#elif defined(__arm__) || defined(_M_ARM) ||                                   \
      (defined(__arm64__) && (__POINTER_WIDTH__ == 32))
#define _swift_abi_SwiftSpareBitsMask                                          \
  (__swift_uintptr_t) SWIFT_ABI_ARM_SWIFT_SPARE_BITS_MASK
#elif defined(__ppc__)
#define _swift_abi_SwiftSpareBitsMask                                          \
  (__swift_uintptr_t) SWIFT_ABI_POWERPC_SWIFT_SPARE_BITS_MASK
#else
#define _swift_abi_SwiftSpareBitsMask                                          \
  (__swift_uintptr_t) SWIFT_ABI_DEFAULT_SWIFT_SPARE_BITS_MASK
#endif

#define _swift_abi_ObjCReservedBitsMask                                        \
  (__swift_uintptr_t) SWIFT_ABI_DEFAULT_OBJC_RESERVED_BITS_MASK
#define _swift_abi_ObjCReservedLowBits                                         \
  (unsigned) SWIFT_ABI_DEFAULT_OBJC_NUM_RESERVED_LOW_BITS

#if __POINTER_WIDTH__ == 64
#define _swift_BridgeObject_TaggedPointerBits                                  \
  (__swift_uintptr_t) SWIFT_ABI_DEFAULT_BRIDGEOBJECT_TAG_64
#else
#define _swift_BridgeObject_TaggedPointerBits                                  \
  (__swift_uintptr_t) SWIFT_ABI_DEFAULT_BRIDGEOBJECT_TAG_32
#endif

#endif

/// Corresponding namespaced decls
#ifdef __cplusplus
namespace heap_object_abi {
static const __swift_uintptr_t LeastValidPointerValue =
    _swift_abi_LeastValidPointerValue;
static const __swift_uintptr_t SwiftSpareBitsMask =
    _swift_abi_SwiftSpareBitsMask;
static const __swift_uintptr_t ObjCReservedBitsMask =
    _swift_abi_ObjCReservedBitsMask;
static const unsigned ObjCReservedLowBits =
    _swift_abi_ObjCReservedLowBits;
static const __swift_uintptr_t BridgeObjectTagBitsMask =
    _swift_BridgeObject_TaggedPointerBits;
} // heap_object_abi
#endif // __cplusplus

#endif // SWIFT_STDLIB_SHIMS_HEAPOBJECT_H<|MERGE_RESOLUTION|>--- conflicted
+++ resolved
@@ -209,11 +209,7 @@
   (__swift_uintptr_t) SWIFT_ABI_DEFAULT_BRIDGEOBJECT_TAG_64
 
 #elif defined(__wasm32__)
-<<<<<<< HEAD
-extern unsigned char __global_base;
-=======
-
->>>>>>> 0bf6fc31
+
 #define _swift_abi_LeastValidPointerValue                                      \
   (__swift_uintptr_t) SWIFT_ABI_WASM32_LEAST_VALID_POINTER
 
