//===--- Attr.def - Swift Attributes Metaprogramming ------------*- C++ -*-===//
//
// This source file is part of the Swift.org open source project
//
// Copyright (c) 2014 - 2017 Apple Inc. and the Swift project authors
// Licensed under Apache License v2.0 with Runtime Library Exception
//
// See https://swift.org/LICENSE.txt for license information
// See https://swift.org/CONTRIBUTORS.txt for the list of Swift project authors
//
//===----------------------------------------------------------------------===//
//
// This file defines macros used for macro-metaprogramming with attributes.
//
//===----------------------------------------------------------------------===//

#ifndef DECL_ATTR
#define DECL_ATTR(SPELLING, CLASS, OPTIONS, CODE)
#endif

#ifndef CONTEXTUAL_DECL_ATTR
#define CONTEXTUAL_DECL_ATTR(SPELLING, CLASS, OPTIONS, CODE) \
                   DECL_ATTR(SPELLING, CLASS, OPTIONS, CODE)
#endif

#ifndef SIMPLE_DECL_ATTR
#define SIMPLE_DECL_ATTR(X, CLASS, OPTIONS, CODE) \
               DECL_ATTR(X, CLASS, OPTIONS, CODE)
#endif

#ifndef CONTEXTUAL_SIMPLE_DECL_ATTR
#define CONTEXTUAL_SIMPLE_DECL_ATTR(X, CLASS, OPTIONS, CODE) \
                   SIMPLE_DECL_ATTR(X, CLASS, OPTIONS, CODE)
#endif

#ifndef DECL_ATTR_ALIAS
#define DECL_ATTR_ALIAS(SPELLING, CLASS)
#endif

#ifndef CONTEXTUAL_DECL_ATTR_ALIAS
#define CONTEXTUAL_DECL_ATTR_ALIAS(SPELLING, CLASS) \
                   DECL_ATTR_ALIAS(SPELLING, CLASS)
#endif

#ifndef TYPE_ATTR
#define TYPE_ATTR(X)
#endif

// Type attributes
TYPE_ATTR(autoclosure)
TYPE_ATTR(convention)
TYPE_ATTR(noescape)
TYPE_ATTR(escaping)
TYPE_ATTR(differentiable)
TYPE_ATTR(noDerivative)
TYPE_ATTR(async)

// SIL-specific attributes
TYPE_ATTR(block_storage)
TYPE_ATTR(box)
TYPE_ATTR(dynamic_self)
#define REF_STORAGE(Name, name, ...) TYPE_ATTR(sil_##name)
#include "swift/AST/ReferenceStorage.def"
TYPE_ATTR(error)
TYPE_ATTR(out)
TYPE_ATTR(in)
TYPE_ATTR(inout)
TYPE_ATTR(inout_aliasable)
TYPE_ATTR(in_guaranteed)
TYPE_ATTR(in_constant)
TYPE_ATTR(owned)
TYPE_ATTR(unowned_inner_pointer)
TYPE_ATTR(guaranteed)
TYPE_ATTR(autoreleased)
TYPE_ATTR(callee_owned)
TYPE_ATTR(callee_guaranteed)
TYPE_ATTR(objc_metatype)
TYPE_ATTR(opened)
TYPE_ATTR(pseudogeneric)
TYPE_ATTR(yields)
TYPE_ATTR(yield_once)
TYPE_ATTR(yield_many)

// SIL metatype attributes.
TYPE_ATTR(thin)
TYPE_ATTR(thick)

// Generated interface attributes
TYPE_ATTR(_opaqueReturnTypeOf)

// Schema for DECL_ATTR:
//
// - Attribute name.
// - Class name without the 'Attr' suffix (ignored for
// - Options for the attribute, including:
//    * the declarations the attribute can appear on
//    * whether duplicates are allowed
//    * whether the attribute is considered a decl modifier or not (no '@')
// - Unique attribute identifier used for serialization.  This
//   can never be changed.
//
// SIMPLE_DECL_ATTR is the same, but the class becomes
// SimpleDeclAttr<DAK_##NAME>.
//
// Please help ease code review/audits:
// - Please indent once, not to the opening '('.
// - Please place the "OnXYZ" flags together on the next line.
// - Please place the non-OnXYZ flags together on the next to last line.
// - Please place the unique number on the last line. If the attribute is NOT
//   serialized, then please place that flag on the last line too. For example:
//     123)
//     NotSerialized, 321)
// - Please sort attributes by serialization number.
// - Please create a "NOTE" comment if a unique number is skipped.

DECL_ATTR(_silgen_name, SILGenName,
  OnAbstractFunction |
  LongAttribute | UserInaccessible | ABIStableToAdd | ABIStableToRemove |
  APIStableToAdd | APIStableToRemove,
  0)
DECL_ATTR(available, Available,
  OnAbstractFunction | OnGenericType | OnVar | OnSubscript | OnEnumElement |
  OnExtension | OnGenericTypeParam |
  AllowMultipleAttributes | LongAttribute |
  ABIStableToAdd | ABIStableToRemove | APIStableToAdd | APIStableToRemove,
  1)
CONTEXTUAL_SIMPLE_DECL_ATTR(final, Final,
  OnClass | OnFunc | OnAccessor | OnVar | OnSubscript |
  DeclModifier |
  ABIBreakingToAdd | ABIBreakingToRemove | APIStableToAdd | APIStableToRemove,
  2)
DECL_ATTR(objc, ObjC,
  OnAbstractFunction | OnClass | OnProtocol | OnExtension | OnVar |
  OnSubscript | OnEnum | OnEnumElement |
  ABIBreakingToAdd | ABIBreakingToRemove | APIStableToAdd | APIStableToRemove,
  3)
CONTEXTUAL_SIMPLE_DECL_ATTR(required, Required,
  OnConstructor |
  DeclModifier |
  ABIStableToAdd | ABIStableToRemove | APIStableToAdd | APIStableToRemove,
  4)
CONTEXTUAL_SIMPLE_DECL_ATTR(optional, Optional,
  OnConstructor | OnFunc | OnAccessor | OnVar | OnSubscript |
  DeclModifier |
  ABIStableToAdd | ABIStableToRemove | APIStableToAdd | APIStableToRemove,
  5)
SIMPLE_DECL_ATTR(dynamicCallable, DynamicCallable,
  OnNominalType |
  ABIStableToAdd | ABIStableToRemove | APIStableToAdd | APIStableToRemove,
  6)
SIMPLE_DECL_ATTR(main, MainType,
  OnClass | OnStruct | OnEnum | OnExtension |
  ABIStableToAdd | ABIStableToRemove | APIStableToAdd | APIStableToRemove,
  7)
SIMPLE_DECL_ATTR(_exported, Exported,
  OnImport |
  UserInaccessible |
  ABIStableToAdd | ABIStableToRemove | APIStableToAdd | APIStableToRemove,
  8)
SIMPLE_DECL_ATTR(dynamicMemberLookup, DynamicMemberLookup,
  OnNominalType |
  ABIStableToAdd | ABIStableToRemove | APIStableToAdd | APIStableToRemove,
  9)
SIMPLE_DECL_ATTR(NSCopying, NSCopying,
  OnVar |
  ABIStableToAdd | ABIStableToRemove | APIStableToAdd | APIStableToRemove,
  10)
SIMPLE_DECL_ATTR(IBAction, IBAction,
  OnFunc |
  ABIStableToAdd | ABIStableToRemove | APIStableToAdd | APIStableToRemove,
  11)
SIMPLE_DECL_ATTR(IBDesignable, IBDesignable,
  OnClass | OnExtension |
  ABIStableToAdd | ABIStableToRemove | APIStableToAdd | APIStableToRemove,
  12)
SIMPLE_DECL_ATTR(IBInspectable, IBInspectable,
  OnVar |
  ABIStableToAdd | ABIStableToRemove | APIStableToAdd | APIStableToRemove,
  13)
SIMPLE_DECL_ATTR(IBOutlet, IBOutlet,
  OnVar |
  ABIStableToAdd | ABIStableToRemove | APIStableToAdd | APIStableToRemove,
  14)
SIMPLE_DECL_ATTR(NSManaged, NSManaged,
  OnVar | OnFunc | OnAccessor |
  ABIStableToAdd | ABIStableToRemove | APIStableToAdd | APIStableToRemove,
  15)
CONTEXTUAL_SIMPLE_DECL_ATTR(lazy, Lazy, DeclModifier |
  OnVar |
  ABIStableToAdd | ABIStableToRemove | APIStableToAdd | APIStableToRemove,
  16)
SIMPLE_DECL_ATTR(LLDBDebuggerFunction, LLDBDebuggerFunction,
  OnFunc |
  UserInaccessible |
  ABIStableToAdd | ABIStableToRemove | APIStableToAdd | APIStableToRemove,
  17)
SIMPLE_DECL_ATTR(UIApplicationMain, UIApplicationMain,
  OnClass |
  ABIStableToAdd | ABIStableToRemove | APIStableToAdd | APIStableToRemove,
  18)
SIMPLE_DECL_ATTR(unsafe_no_objc_tagged_pointer, UnsafeNoObjCTaggedPointer,
  OnProtocol |
  UserInaccessible |
  ABIStableToAdd | ABIStableToRemove | APIStableToAdd | APIStableToRemove,
  19)
DECL_ATTR(inline, Inline,
  OnVar | OnSubscript | OnAbstractFunction |
  ABIStableToAdd | ABIStableToRemove | APIStableToAdd | APIStableToRemove,
  20)
DECL_ATTR(_semantics, Semantics,
  OnAbstractFunction | OnSubscript | OnNominalType | OnVar |
  AllowMultipleAttributes | UserInaccessible |
  ABIStableToAdd | ABIStableToRemove | APIStableToAdd | APIStableToRemove,
  21)
CONTEXTUAL_SIMPLE_DECL_ATTR(dynamic, Dynamic,
  OnFunc | OnAccessor | OnVar | OnSubscript | OnConstructor |
  DeclModifier | ABIBreakingToAdd | ABIBreakingToRemove |
  APIStableToAdd | APIStableToRemove,
  22)
CONTEXTUAL_SIMPLE_DECL_ATTR(infix, Infix,
  OnFunc | OnOperator |
  DeclModifier |
  ABIStableToAdd | ABIStableToRemove | APIStableToAdd | APIStableToRemove,
  23)
CONTEXTUAL_SIMPLE_DECL_ATTR(prefix, Prefix,
  OnFunc | OnOperator |
  DeclModifier |
  ABIStableToAdd | ABIStableToRemove | APIStableToAdd | APIStableToRemove,
  24)
CONTEXTUAL_SIMPLE_DECL_ATTR(postfix, Postfix,
  OnFunc | OnOperator |
  DeclModifier |
  ABIStableToAdd | ABIStableToRemove | APIStableToAdd | APIStableToRemove,
  25)
SIMPLE_DECL_ATTR(_transparent, Transparent,
  OnFunc | OnAccessor | OnConstructor | OnVar | UserInaccessible |
  ABIStableToAdd | ABIStableToRemove | APIStableToAdd | APIStableToRemove,
  26)
SIMPLE_DECL_ATTR(requires_stored_property_inits, RequiresStoredPropertyInits,
  OnClass |
  ABIStableToAdd | ABIStableToRemove | APIStableToAdd | APIStableToRemove,
  27)
SIMPLE_DECL_ATTR(nonobjc, NonObjC,
  OnExtension | OnFunc | OnAccessor | OnVar | OnSubscript | OnConstructor |
  ABIStableToAdd | ABIStableToRemove | APIStableToAdd | APIStableToRemove,
  30)
SIMPLE_DECL_ATTR(_fixed_layout, FixedLayout,
  OnVar | OnClass | OnStruct | OnProtocol |
  UserInaccessible | ABIBreakingToAdd | ABIBreakingToRemove |
  APIStableToAdd | APIStableToRemove,
  31)
SIMPLE_DECL_ATTR(inlinable, Inlinable,
  OnVar | OnSubscript | OnAbstractFunction |
  ABIStableToAdd | ABIStableToRemove | APIStableToAdd | APIStableToRemove,
  32)
DECL_ATTR(_specialize, Specialize,
  OnConstructor | OnFunc | OnAccessor |
  AllowMultipleAttributes | LongAttribute | UserInaccessible |
  ABIStableToAdd | ABIStableToRemove | APIStableToAdd | APIStableToRemove,
  33)
SIMPLE_DECL_ATTR(objcMembers, ObjCMembers,
  OnClass |
  ABIStableToAdd | ABIStableToRemove | APIStableToAdd | APIStableToRemove,
  34)
CONTEXTUAL_SIMPLE_DECL_ATTR(__consuming, Consuming,
  OnFunc | OnAccessor |
  DeclModifier |
  UserInaccessible |
  NotSerialized |
  ABIStableToAdd | ABIStableToRemove | APIStableToAdd | APIStableToRemove, 40)
CONTEXTUAL_SIMPLE_DECL_ATTR(mutating, Mutating,
  OnFunc | OnAccessor |
  DeclModifier |
  NotSerialized |
  ABIStableToAdd | ABIStableToRemove | APIStableToAdd | APIStableToRemove, 41)
CONTEXTUAL_SIMPLE_DECL_ATTR(nonmutating, NonMutating,
  OnFunc | OnAccessor |
  DeclModifier |
  NotSerialized |
  ABIStableToAdd | ABIStableToRemove | APIStableToAdd | APIStableToRemove, 42)
CONTEXTUAL_SIMPLE_DECL_ATTR(convenience, Convenience,
  OnConstructor |
  DeclModifier |
  NotSerialized |
  ABIStableToAdd | ABIStableToRemove | APIStableToAdd | APIStableToRemove, 43)
CONTEXTUAL_SIMPLE_DECL_ATTR(override, Override,
  OnFunc | OnAccessor | OnVar | OnSubscript | OnConstructor | OnAssociatedType |
  DeclModifier |
  NotSerialized |
  ABIStableToAdd | ABIStableToRemove | APIStableToAdd | APIStableToRemove, 44)
SIMPLE_DECL_ATTR(_hasStorage, HasStorage,
  OnVar |
  UserInaccessible |
  NotSerialized |
  ABIStableToAdd | ABIStableToRemove | APIStableToAdd | APIStableToRemove, 45)
DECL_ATTR(private, AccessControl,
  OnFunc | OnAccessor | OnExtension | OnGenericType | OnVar | OnSubscript |
  OnConstructor |
  DeclModifier |
  NotSerialized |
  ABIStableToAdd | ABIStableToRemove | APIStableToAdd | APIStableToRemove, 46)
DECL_ATTR_ALIAS(fileprivate, AccessControl)
DECL_ATTR_ALIAS(internal, AccessControl)
DECL_ATTR_ALIAS(public, AccessControl)
CONTEXTUAL_DECL_ATTR_ALIAS(open, AccessControl)
DECL_ATTR(__setter_access, SetterAccess,
  OnVar | OnSubscript |
  DeclModifier | RejectByParser |
  NotSerialized |
  ABIStableToAdd | ABIStableToRemove | APIStableToAdd | APIStableToRemove, 47)
DECL_ATTR(__raw_doc_comment, RawDocComment,
  OnAnyDecl |
  RejectByParser |
  NotSerialized |
  ABIStableToAdd | ABIStableToRemove | APIStableToAdd | APIStableToRemove, 48)
CONTEXTUAL_DECL_ATTR(weak, ReferenceOwnership,
  OnVar |
  DeclModifier |
  NotSerialized |
  ABIStableToAdd | ABIStableToRemove | APIStableToAdd | APIStableToRemove, 49)
CONTEXTUAL_DECL_ATTR_ALIAS(unowned, ReferenceOwnership)
DECL_ATTR(_effects, Effects,
  OnAbstractFunction |
  UserInaccessible |
  ABIStableToAdd | ABIStableToRemove | APIStableToAdd | APIStableToRemove,
  50)
DECL_ATTR(__objc_bridged, ObjCBridged,
  OnClass |
  RejectByParser |
  NotSerialized |
  ABIStableToAdd | ABIStableToRemove | APIStableToAdd | APIStableToRemove,
  51)
SIMPLE_DECL_ATTR(NSApplicationMain, NSApplicationMain,
  OnClass |
  ABIStableToAdd | ABIStableToRemove | APIStableToAdd | APIStableToRemove,
  52)
SIMPLE_DECL_ATTR(_objc_non_lazy_realization, ObjCNonLazyRealization,
  OnClass |
  UserInaccessible |
  ABIStableToAdd | ABIStableToRemove | APIStableToAdd | APIStableToRemove,
  53)
DECL_ATTR(__synthesized_protocol, SynthesizedProtocol,
  OnConcreteNominalType |
  RejectByParser |
  NotSerialized |
  ABIStableToAdd | ABIStableToRemove | APIStableToAdd | APIStableToRemove, 54)
SIMPLE_DECL_ATTR(testable, Testable,
  OnImport |
  UserInaccessible |
  NotSerialized |
  ABIStableToAdd | ABIStableToRemove | APIStableToAdd | APIStableToRemove,
  55)
DECL_ATTR(_alignment, Alignment,
  OnStruct | OnEnum |
  UserInaccessible |
  ABIStableToAdd | ABIStableToRemove | APIStableToAdd | APIStableToRemove,
  56)
SIMPLE_DECL_ATTR(rethrows, Rethrows,
  OnFunc | OnAccessor | OnConstructor |
  RejectByParser |
  ABIStableToAdd | ABIStableToRemove | APIStableToAdd | APIStableToRemove,
  57)
DECL_ATTR(_swift_native_objc_runtime_base, SwiftNativeObjCRuntimeBase,
  OnClass |
  UserInaccessible |
  ABIStableToAdd | ABIStableToRemove | APIStableToAdd | APIStableToRemove,
  59)
CONTEXTUAL_SIMPLE_DECL_ATTR(indirect, Indirect, DeclModifier |
  OnEnum | OnEnumElement |
  ABIStableToAdd | ABIStableToRemove | APIStableToAdd | APIStableToRemove,
  60)
SIMPLE_DECL_ATTR(warn_unqualified_access, WarnUnqualifiedAccess,
  OnFunc | OnAccessor /*| OnVar*/ |
  LongAttribute |
  ABIStableToAdd | ABIStableToRemove | APIStableToAdd | APIStableToRemove,
  61)
SIMPLE_DECL_ATTR(_show_in_interface, ShowInInterface,
  OnProtocol |
  UserInaccessible |
  ABIStableToAdd | ABIStableToRemove | APIStableToAdd | APIStableToRemove,
  62)
DECL_ATTR(_cdecl, CDecl,
  OnFunc | OnAccessor |
  LongAttribute | UserInaccessible |
  ABIStableToAdd | ABIStableToRemove | APIStableToAdd | APIStableToRemove,
  63)
SIMPLE_DECL_ATTR(usableFromInline, UsableFromInline,
  OnAbstractFunction | OnVar | OnSubscript | OnNominalType | OnTypeAlias |
  LongAttribute |
  ABIStableToAdd | ABIStableToRemove | APIStableToAdd | APIStableToRemove,
  64)
SIMPLE_DECL_ATTR(discardableResult, DiscardableResult,
  OnFunc | OnAccessor | OnConstructor |
  LongAttribute |
  ABIStableToAdd | ABIStableToRemove | APIStableToAdd | APIStableToRemove,
  65)
SIMPLE_DECL_ATTR(GKInspectable, GKInspectable,
  OnVar |
  ABIStableToAdd | ABIStableToRemove | APIStableToAdd | APIStableToRemove,
  66)
DECL_ATTR(_implements, Implements,
  OnFunc | OnAccessor | OnVar | OnSubscript | OnTypeAlias |
  UserInaccessible |
  NotSerialized |
  ABIStableToAdd | ABIStableToRemove | APIStableToAdd | APIStableToRemove,
  67)
DECL_ATTR(_objcRuntimeName, ObjCRuntimeName,
  OnClass |
  UserInaccessible |
  NotSerialized |
  ABIStableToAdd | ABIStableToRemove | APIStableToAdd | APIStableToRemove,
  68)
SIMPLE_DECL_ATTR(_staticInitializeObjCMetadata, StaticInitializeObjCMetadata,
  OnClass | LongAttribute | RejectByParser |
  NotSerialized |
  ABIStableToAdd | ABIStableToRemove | APIStableToAdd | APIStableToRemove,
  69)
DECL_ATTR(_restatedObjCConformance, RestatedObjCConformance,
  OnProtocol |
  LongAttribute | RejectByParser |
  NotSerialized |
  ABIStableToAdd | ABIStableToRemove | APIStableToAdd | APIStableToRemove,
  70)
// NOTE: 71 is unused
// NOTE: 72 is unused
DECL_ATTR(_optimize, Optimize,
  OnAbstractFunction | OnSubscript | OnVar |
  UserInaccessible |
  ABIStableToAdd | ABIStableToRemove | APIStableToAdd | APIStableToRemove,
  73)
DECL_ATTR(_clangImporterSynthesizedType, ClangImporterSynthesizedType,
  OnGenericType |
  LongAttribute | RejectByParser | UserInaccessible |
  NotSerialized |
  ABIStableToAdd | ABIStableToRemove | APIStableToAdd | APIStableToRemove,
  74)
SIMPLE_DECL_ATTR(_weakLinked, WeakLinked,
  OnNominalType | OnAssociatedType | OnFunc | OnAccessor | OnVar |
  OnSubscript | OnConstructor | OnEnumElement | OnExtension | UserInaccessible |
  ABIStableToAdd | ABIStableToRemove | APIStableToAdd | APIStableToRemove,
  75)
SIMPLE_DECL_ATTR(frozen, Frozen,
  OnEnum | OnStruct | ABIBreakingToAdd | ABIBreakingToRemove | APIBreakingToRemove | APIStableToAdd,
  76)
DECL_ATTR_ALIAS(_frozen, Frozen)
SIMPLE_DECL_ATTR(_forbidSerializingReference, ForbidSerializingReference,
  OnAnyDecl |
  LongAttribute | RejectByParser | UserInaccessible | NotSerialized |
  ABIStableToAdd | ABIStableToRemove | APIStableToAdd | APIStableToRemove,
  77)
SIMPLE_DECL_ATTR(_hasInitialValue, HasInitialValue,
  OnVar |
  UserInaccessible |
  ABIStableToAdd | ABIStableToRemove | APIStableToAdd | APIStableToRemove,
  78)
SIMPLE_DECL_ATTR(_nonoverride, NonOverride,
  OnFunc | OnAccessor | OnVar | OnSubscript | OnConstructor | OnAssociatedType |
  UserInaccessible | NotSerialized |
  ABIStableToAdd | ABIStableToRemove | APIStableToAdd | APIStableToRemove,
  79)
DECL_ATTR(_dynamicReplacement, DynamicReplacement,
  OnAbstractFunction | OnVar | OnSubscript | UserInaccessible |
  ABIStableToAdd | ABIStableToRemove | APIStableToAdd | APIStableToRemove,
  80)
SIMPLE_DECL_ATTR(_borrowed, Borrowed,
  OnVar | OnSubscript | UserInaccessible |
  NotSerialized |
  ABIStableToAdd | ABIStableToRemove | APIStableToAdd | APIStableToRemove,
  81)
DECL_ATTR(_private, PrivateImport,
  OnImport |
  UserInaccessible |
  NotSerialized |
  ABIStableToAdd | ABIStableToRemove | APIStableToAdd | APIStableToRemove,
  82)
SIMPLE_DECL_ATTR(_alwaysEmitIntoClient, AlwaysEmitIntoClient,
  OnVar | OnSubscript | OnAbstractFunction | UserInaccessible |
  ABIStableToAdd | ABIStableToRemove | APIStableToAdd | APIStableToRemove,
  83)

SIMPLE_DECL_ATTR(_implementationOnly, ImplementationOnly,
  OnImport | OnFunc | OnConstructor | OnVar | OnSubscript | UserInaccessible |
  ABIStableToAdd | ABIStableToRemove | APIStableToAdd | APIStableToRemove,
  84)
DECL_ATTR(_custom, Custom,
  OnAnyDecl | UserInaccessible |
  ABIStableToAdd | ABIStableToRemove | APIStableToAdd | APIStableToRemove,
  85)
SIMPLE_DECL_ATTR(propertyWrapper, PropertyWrapper,
  OnStruct | OnClass | OnEnum |
  ABIStableToAdd | ABIStableToRemove | APIStableToAdd | APIStableToRemove,
  86)
SIMPLE_DECL_ATTR(_disfavoredOverload, DisfavoredOverload,
  OnAbstractFunction | OnVar | OnSubscript | UserInaccessible |
  ABIStableToAdd | ABIStableToRemove | APIStableToAdd | APIStableToRemove,
  87)
SIMPLE_DECL_ATTR(_functionBuilder, FunctionBuilder,
  OnNominalType | UserInaccessible |
  ABIStableToAdd | ABIStableToRemove | APIStableToAdd | APIStableToRemove,
  88)
DECL_ATTR(_projectedValueProperty, ProjectedValueProperty,
  OnVar | UserInaccessible |
  ABIStableToAdd | ABIStableToRemove | APIStableToAdd | APIStableToRemove,
  89)
SIMPLE_DECL_ATTR(_nonEphemeral, NonEphemeral,
  OnParam | UserInaccessible |
  ABIStableToAdd | ABIStableToRemove | APIBreakingToAdd | APIStableToRemove,
  90)

DECL_ATTR(differentiable, Differentiable,
  OnAccessor | OnConstructor | OnFunc | OnVar | OnSubscript | LongAttribute |
  AllowMultipleAttributes |
  ABIStableToAdd | ABIBreakingToRemove | APIStableToAdd | APIBreakingToRemove,
  91)

SIMPLE_DECL_ATTR(_hasMissingDesignatedInitializers,
  HasMissingDesignatedInitializers, OnClass | UserInaccessible | NotSerialized |
  APIBreakingToAdd | ABIBreakingToAdd | APIStableToRemove | ABIStableToRemove,
  92)

SIMPLE_DECL_ATTR(_inheritsConvenienceInitializers,
  InheritsConvenienceInitializers, OnClass | UserInaccessible | NotSerialized |
  APIStableToAdd | ABIStableToAdd | APIBreakingToRemove | ABIBreakingToRemove,
  93)

DECL_ATTR(_typeEraser, TypeEraser,
  OnProtocol | UserInaccessible |
  ABIStableToAdd | ABIBreakingToRemove | APIStableToAdd | APIBreakingToRemove,
  94)

SIMPLE_DECL_ATTR(IBSegueAction, IBSegueAction,
  OnFunc |
  ABIStableToAdd | ABIStableToRemove | APIStableToAdd | APIStableToRemove,
  95)

DECL_ATTR(_originallyDefinedIn, OriginallyDefinedIn,
  OnNominalType | OnFunc | OnVar | OnExtension | UserInaccessible |
  AllowMultipleAttributes |
  ABIBreakingToAdd | ABIBreakingToRemove | APIStableToAdd | APIStableToRemove,
  96)

DECL_ATTR(derivative, Derivative,
  OnFunc | LongAttribute | AllowMultipleAttributes |
  ABIStableToAdd | ABIBreakingToRemove | APIStableToAdd | APIBreakingToRemove,
  97)

DECL_ATTR(_spi, SPIAccessControl,
  OnAbstractFunction | OnExtension | OnGenericType | OnVar | OnSubscript |
  OnImport | OnAccessor | OnEnumElement |
  AllowMultipleAttributes | UserInaccessible |
  ABIStableToAdd | ABIStableToRemove | APIBreakingToAdd | APIStableToRemove,
  98)

DECL_ATTR(transpose, Transpose,
  OnFunc | LongAttribute | AllowMultipleAttributes |
  ABIStableToAdd | ABIBreakingToRemove | APIStableToAdd | APIBreakingToRemove,
  99)

SIMPLE_DECL_ATTR(noDerivative, NoDerivative,
  OnAbstractFunction | OnVar | OnSubscript |
  ABIBreakingToAdd | ABIBreakingToRemove | APIBreakingToAdd | APIBreakingToRemove,
  100)

SIMPLE_DECL_ATTR(asyncHandler, AsyncHandler,
  OnFunc | UserInaccessible |
  ABIStableToAdd | ABIStableToRemove | APIStableToAdd | APIStableToRemove,
  101)

<<<<<<< HEAD
// SWIFT_ENABLE_TENSORFLOW
SIMPLE_DECL_ATTR(compilerEvaluable, CompilerEvaluable,
  OnAccessor | OnFunc | OnConstructor | OnSubscript |
  ABIStableToAdd | ABIStableToRemove | APIStableToAdd | APIStableToRemove |
  NotSerialized, 102)
// SWIFT_ENABLE_TENSORFLOW END
=======
CONTEXTUAL_SIMPLE_DECL_ATTR(actor, Actor,
  OnClass | ConcurrencyOnly |
  ABIBreakingToAdd | ABIBreakingToRemove |
  APIBreakingToAdd | APIBreakingToRemove,
  102)
>>>>>>> 76a71600

#undef TYPE_ATTR
#undef DECL_ATTR_ALIAS
#undef CONTEXTUAL_DECL_ATTR_ALIAS
#undef SIMPLE_DECL_ATTR
#undef CONTEXTUAL_SIMPLE_DECL_ATTR
#undef DECL_ATTR
#undef CONTEXTUAL_DECL_ATTR<|MERGE_RESOLUTION|>--- conflicted
+++ resolved
@@ -566,20 +566,18 @@
   ABIStableToAdd | ABIStableToRemove | APIStableToAdd | APIStableToRemove,
   101)
 
-<<<<<<< HEAD
-// SWIFT_ENABLE_TENSORFLOW
-SIMPLE_DECL_ATTR(compilerEvaluable, CompilerEvaluable,
-  OnAccessor | OnFunc | OnConstructor | OnSubscript |
-  ABIStableToAdd | ABIStableToRemove | APIStableToAdd | APIStableToRemove |
-  NotSerialized, 102)
-// SWIFT_ENABLE_TENSORFLOW END
-=======
 CONTEXTUAL_SIMPLE_DECL_ATTR(actor, Actor,
   OnClass | ConcurrencyOnly |
   ABIBreakingToAdd | ABIBreakingToRemove |
   APIBreakingToAdd | APIBreakingToRemove,
   102)
->>>>>>> 76a71600
+
+// SWIFT_ENABLE_TENSORFLOW
+SIMPLE_DECL_ATTR(compilerEvaluable, CompilerEvaluable,
+  OnAccessor | OnFunc | OnConstructor | OnSubscript |
+  ABIStableToAdd | ABIStableToRemove | APIStableToAdd | APIStableToRemove |
+  NotSerialized, 103)
+// SWIFT_ENABLE_TENSORFLOW END
 
 #undef TYPE_ATTR
 #undef DECL_ATTR_ALIAS
