--- conflicted
+++ resolved
@@ -4544,27 +4544,6 @@
       CanGenericSignature derivativeFunctionGenericSignature = nullptr,
       bool isReabstractionThunk = false);
 
-<<<<<<< HEAD
-  /// Returns the type of the transpose function.
-  CanSILFunctionType getAutoDiffTransposeFunctionType(
-      IndexSubset *parameterIndices, Lowering::TypeConverter &TC,
-      LookupConformanceFn lookupConformance,
-      CanGenericSignature derivativeFunctionGenericSignature = nullptr);
-
-  /// If this is a @convention(witness_method) function with a class
-  /// constrained self parameter, return the class constraint for the
-  /// Self type.
-  ClassDecl *getWitnessMethodClass(SILModule &M) const;
-
-  /// If this is a @convention(witness_method) function, return the conformance
-  /// for which the method is a witness. If it isn't that convention, return
-  /// an invalid conformance.
-  ProtocolConformanceRef getWitnessMethodConformanceOrInvalid() const {
-    return WitnessMethodConformance;
-  }
-
-  const clang::FunctionType *getClangFunctionType() const;
-=======
   /// Returns the type of the transpose function for the given parameter
   /// indices, transpose function generic signature (optional), and other
   /// auxiliary parameters.
@@ -4600,7 +4579,20 @@
       IndexSubset *parameterIndices, Lowering::TypeConverter &TC,
       LookupConformanceFn lookupConformance,
       CanGenericSignature transposeFunctionGenericSignature = nullptr);
->>>>>>> 518509dc
+
+  /// If this is a @convention(witness_method) function with a class
+  /// constrained self parameter, return the class constraint for the
+  /// Self type.
+  ClassDecl *getWitnessMethodClass(SILModule &M) const;
+
+  /// If this is a @convention(witness_method) function, return the conformance
+  /// for which the method is a witness. If it isn't that convention, return
+  /// an invalid conformance.
+  ProtocolConformanceRef getWitnessMethodConformanceOrInvalid() const {
+    return WitnessMethodConformance;
+  }
+
+  const clang::FunctionType *getClangFunctionType() const;
 
   ExtInfo getExtInfo() const {
     return ExtInfo(Bits.SILFunctionType.ExtInfoBits, getClangFunctionType());
