//===--- DiagnosticsDriver.def - Diagnostics Text ---------------*- C++ -*-===//
//
// This source file is part of the Swift.org open source project
//
// Copyright (c) 2014 - 2020 Apple Inc. and the Swift project authors
// Licensed under Apache License v2.0 with Runtime Library Exception
//
// See https://swift.org/LICENSE.txt for license information
// See https://swift.org/CONTRIBUTORS.txt for the list of Swift project authors
//
//===----------------------------------------------------------------------===//
//
//  This file defines driver-only diagnostics emitted in processing
//  command-line arguments and setting up compilation.
//  Each diagnostic is described using one of three kinds (error, warning, or
//  note) along with a unique identifier, category, options, and text, and is
//  followed by a signature describing the diagnostic argument kinds.
//
//===----------------------------------------------------------------------===//

#define DEFINE_DIAGNOSTIC_MACROS
#include "DefineDiagnosticMacros.h"

WARNING(warning_parallel_execution_not_supported,none,
        "parallel execution not supported; falling back to serial execution",
        ())

ERROR(error_unable_to_execute_command,none,
      "unable to execute command: %0", (StringRef))
ERROR(error_command_signalled_without_signal_number,none,
      "%0 command failed due to signal (use -v to see invocation)", (StringRef))
ERROR(error_command_signalled,none,
      "%0 command failed due to signal %1 (use -v to see invocation)", (StringRef, int))
ERROR(error_command_failed,none,
      "%0 command failed with exit code %1 (use -v to see invocation)",
      (StringRef, int))

ERROR(error_expected_one_frontend_job,none,
      "unable to handle compilation, expected exactly one frontend job", ())
ERROR(error_expected_frontend_command,none,
      "expected a swift frontend command", ())

ERROR(error_cannot_specify__o_for_multiple_outputs,none,
      "cannot specify -o when generating multiple output files", ())

ERROR(error_static_emit_executable_disallowed,none,
      "-static may not be used with -emit-executable", ())

ERROR(error_unable_to_load_output_file_map, none,
      "unable to load output file map '%1': %0", (StringRef, StringRef))

ERROR(error_no_output_file_map_specified,none,
      "no output file map specified", ())

ERROR(error_unable_to_make_temporary_file,none,
      "unable to make temporary file: %0", (StringRef))

ERROR(error_no_input_files,none,
      "no input files", ())

ERROR(error_unexpected_input_file,none,
      "unexpected input file: %0", (StringRef))

ERROR(error_unknown_target,none,
      "unknown target '%0'", (StringRef))

ERROR(error_framework_bridging_header,none,
      "using bridging headers with framework targets is unsupported", ())
ERROR(error_bridging_header_module_interface,none,
      "using bridging headers with module interfaces is unsupported",
      ())

ERROR(error_i_mode,none,
      "the flag '-i' is no longer required and has been removed; "
      "use '%0 input-filename'", (StringRef))
WARNING(warning_unnecessary_repl_mode,none,
        "unnecessary option '%0'; this is the default for '%1' "
        "with no input files", (StringRef, StringRef))
ERROR(error_unsupported_option,none,
      "option '%0' is not supported by '%1'; did you mean to use '%2'?",
      (StringRef, StringRef, StringRef))

WARNING(incremental_requires_output_file_map,none,
        "ignoring -incremental (currently requires an output file map)", ())
WARNING(incremental_requires_build_record_entry,none,
        "ignoring -incremental; output file map has no master dependencies "
        "entry (\"%0\" under \"\")", (StringRef))

WARNING(unable_to_open_incremental_comparison_log,none,
"unable to open incremental comparison log file '%0'", (StringRef))

ERROR(error_os_minimum_deployment,none,
      "Swift requires a minimum deployment target of %0", (StringRef))
ERROR(error_sdk_too_old,none,
      "Swift does not support the SDK '%0'", (StringRef))
ERROR(error_ios_maximum_deployment_32,none,
      "iOS %0 does not support 32-bit programs", (unsigned))

ERROR(error_unsupported_target_variant,none,
      "unsupported '%select{-target|-target-variant}1' value '%0'; use 'ios-macabi' instead",
      (StringRef, bool))

WARNING(warn_arclite_not_found_when_link_objc_runtime,none,
        "unable to find Objective-C runtime support library 'arclite'; "
        "pass '-no-link-objc-runtime' to silence this warning", ())

WARNING(warn_cannot_stat_input,none,
        "unable to determine when '%0' was last modified: %1",
        (StringRef, StringRef))

WARNING(warn_unable_to_load_dependencies, none,
        "unable to load dependencies file \"%0\", disabling incremental mode",
        (StringRef))

ERROR(error_input_changed_during_build,none,
      "input file '%0' was modified during the build",
      (StringRef))

ERROR(error_conflicting_options, none,
      "conflicting options '%0' and '%1'",
      (StringRef, StringRef))
ERROR(error_option_not_supported, none,
      "'%0' is not supported with '%1'",
      (StringRef, StringRef))
ERROR(error_requirement_not_met, none,
      "'%0' requires '%1'",
      (StringRef, StringRef))

WARNING(warn_ignore_embed_bitcode, none,
        "ignoring -embed-bitcode since no object file is being generated", ())
WARNING(warn_ignore_embed_bitcode_marker, none,
        "ignoring -embed-bitcode-marker since no object file is being generated", ())

WARNING(verify_debug_info_requires_debug_option,none,
        "ignoring '-verify-debug-info'; no debug info is being generated", ())

ERROR(verify_incremental_dependencies_needs_incremental,none,
      "'-verify-incremental-dependencies' requires '-incremental'", ())

ERROR(error_profile_missing,none,
      "no profdata file exists at '%0'", (StringRef))

WARNING(warn_opt_remark_disabled, none,
        "Emission of optimization records has been disabled, because it "
        "requires a single compiler invocation: consider enabling the "
        "-whole-module-optimization flag", ())

WARNING(warn_ignoring_batch_mode,none,
"ignoring '-enable-batch-mode' because '%0' was also specified", (StringRef))

WARNING(warn_ignoring_wmo, none,
        "ignoring '-wmo' because '-dump-ast' was also specified", ())

WARNING(warn_ignoring_source_range_dependencies,none,
"ignoring '-enable-source-range-dependencies' because '%0' was also specified", (StringRef))

WARNING(warn_bad_swift_ranges_header,none,
"ignoring '-enable-source-range-dependencies' because of bad header in '%0'", (StringRef))

WARNING(warn_bad_swift_ranges_format,none,
"ignoring '-enable-source-range-dependencies' because of bad format '%1' in '%0'", (StringRef, StringRef))

WARNING(warn_use_filelists_deprecated, none,
        "the option '-driver-use-filelists' is deprecated; use "
        "'-driver-filelist-threshold=0' instead", ())

WARNING(warn_unable_to_load_swift_ranges, none,
"unable to load swift ranges file \"%0\", %1",
(StringRef, StringRef))

WARNING(warn_unable_to_load_compiled_swift, none,
"unable to load previously compiled swift file \"%0\", %1",
(StringRef, StringRef))

WARNING(warn_unable_to_load_primary, none,
"unable to load primary swift file \"%0\", %1",
(StringRef, StringRef))

ERROR(cannot_find_migration_script, none,
      "missing migration script from path '%0'", (StringRef))

ERROR(error_darwin_static_stdlib_not_supported, none,
      "-static-stdlib is no longer supported on Apple platforms", ())

ERROR(error_darwin_only_supports_libcxx, none,
      "The only C++ standard library supported on Apple platforms is libc++",
      ())

WARNING(warn_drv_darwin_sdk_invalid_settings, none,
    "SDK settings were ignored because 'SDKSettings.json' could not be parsed",
    ())

REMARK(remark_forwarding_to_new_driver, none,
       "new Swift driver at '%0' will be used", (StringRef))

<<<<<<< HEAD
REMARK(remark_forwarding_driver_not_there, none,
      "new Swift driver at '%0' cannot be found; C++ driver will be used", (StringRef))

// SWIFT_ENABLE_TENSORFLOW
ERROR(error_tensorflow_toolchain_repl_not_supported, none,
      "The Swift for TensorFlow toolchain does not support the Swift REPL. Colab "
      "(https://github.com/tensorflow/swift/blob/master/Usage.md#colaboratory) and Swift-Jupyter "
      "(https://github.com/google/swift-jupyter) are supported alternatives.",
      ())

=======
>>>>>>> b9a895f4
#define UNDEFINE_DIAGNOSTIC_MACROS
#include "DefineDiagnosticMacros.h"<|MERGE_RESOLUTION|>--- conflicted
+++ resolved
@@ -193,10 +193,6 @@
 REMARK(remark_forwarding_to_new_driver, none,
        "new Swift driver at '%0' will be used", (StringRef))
 
-<<<<<<< HEAD
-REMARK(remark_forwarding_driver_not_there, none,
-      "new Swift driver at '%0' cannot be found; C++ driver will be used", (StringRef))
-
 // SWIFT_ENABLE_TENSORFLOW
 ERROR(error_tensorflow_toolchain_repl_not_supported, none,
       "The Swift for TensorFlow toolchain does not support the Swift REPL. Colab "
@@ -204,7 +200,5 @@
       "(https://github.com/google/swift-jupyter) are supported alternatives.",
       ())
 
-=======
->>>>>>> b9a895f4
 #define UNDEFINE_DIAGNOSTIC_MACROS
 #include "DefineDiagnosticMacros.h"