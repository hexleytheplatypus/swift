--- conflicted
+++ resolved
@@ -644,34 +644,4 @@
 } // end namespace Demangle
 } // end namespace swift
 
-<<<<<<< HEAD
-// NB: This function is not used directly in the Swift codebase, but is
-// exported for Xcode support and is used by the sanitizers. Please coordinate
-// before changing.
-//
-/// Demangles a Swift symbol name.
-///
-/// \param mangledName is the symbol name that needs to be demangled.
-/// \param mangledNameLength is the length of the string that should be
-/// demangled.
-/// \param outputBuffer is the user provided buffer where the demangled name
-/// will be placed. If nullptr, a new buffer will be malloced. In that case,
-/// the user of this API is responsible for freeing the returned buffer.
-/// \param outputBufferSize is the size of the output buffer. If the demangled
-/// name does not fit into the outputBuffer, the output will be truncated and
-/// the size will be updated, indicating how large the buffer should be.
-/// \param flags can be used to select the demangling style. TODO: We should
-//// define what these will be.
-/// \returns the demangled name. Returns nullptr if the input String is not a
-/// Swift mangled name.
-SWIFT_CC(swift)
-SWIFT_RUNTIME_EXPORT
-char *swift_demangle(const char *mangledName,
-                     size_t mangledNameLength,
-                     char *outputBuffer,
-                     size_t *outputBufferSize,
-                     uint32_t flags);
-
-=======
->>>>>>> dc60996f
 #endif // SWIFT_DEMANGLING_DEMANGLE_H