--- conflicted
+++ resolved
@@ -86,17 +86,6 @@
   void maybeAddMethod(FuncDecl *fd) {
     assert(!fd->hasClangNode());
 
-<<<<<<< HEAD
-    maybeAddEntry(SILDeclRef(fd, SILDeclRef::Kind::Func));
-
-    // SWIFT_ENABLE_TENSORFLOW
-    for (auto *DA : fd->getAttrs().getAttributes<DifferentiableAttr>()) {
-      auto constant = SILDeclRef(fd, SILDeclRef::Kind::Func);
-      auto jvpConstant = constant.asAutoDiffDerivativeFunction(
-          AutoDiffDerivativeFunctionIdentifier::get(
-              AutoDiffDerivativeFunctionKind::JVP, DA->getParameterIndices(),
-              DA->getDerivativeGenericSignature(), fd->getASTContext()));
-=======
     SILDeclRef constant(fd, SILDeclRef::Kind::Func);
     maybeAddEntry(constant);
 
@@ -106,24 +95,15 @@
               AutoDiffDerivativeFunctionKind::JVP,
               diffAttr->getParameterIndices(),
               diffAttr->getDerivativeGenericSignature(), fd->getASTContext()));
->>>>>>> 11551e13
       maybeAddEntry(jvpConstant);
 
       auto vjpConstant = constant.asAutoDiffDerivativeFunction(
           AutoDiffDerivativeFunctionIdentifier::get(
-<<<<<<< HEAD
-              AutoDiffDerivativeFunctionKind::VJP, DA->getParameterIndices(),
-              DA->getDerivativeGenericSignature(), fd->getASTContext()));
-      maybeAddEntry(vjpConstant);
-    }
-    // SWIFT_ENABLE_TENSORFLOW END
-=======
               AutoDiffDerivativeFunctionKind::VJP,
               diffAttr->getParameterIndices(),
               diffAttr->getDerivativeGenericSignature(), fd->getASTContext()));
       maybeAddEntry(vjpConstant);
     }
->>>>>>> 11551e13
   }
 
   void maybeAddConstructor(ConstructorDecl *cd) {
@@ -133,17 +113,6 @@
     // The initializing entry point for designated initializers is only
     // necessary for super.init chaining, which is sufficiently constrained
     // to never need dynamic dispatch.
-<<<<<<< HEAD
-    maybeAddEntry(SILDeclRef(cd, SILDeclRef::Kind::Allocator));
-
-    // SWIFT_ENABLE_TENSORFLOW
-    for (auto *DA : cd->getAttrs().getAttributes<DifferentiableAttr>()) {
-      auto constant = SILDeclRef(cd, SILDeclRef::Kind::Allocator);
-      auto jvpConstant = constant.asAutoDiffDerivativeFunction(
-          AutoDiffDerivativeFunctionIdentifier::get(
-              AutoDiffDerivativeFunctionKind::JVP, DA->getParameterIndices(),
-              DA->getDerivativeGenericSignature(), cd->getASTContext()));
-=======
     SILDeclRef constant(cd, SILDeclRef::Kind::Allocator);
     maybeAddEntry(constant);
 
@@ -153,24 +122,15 @@
               AutoDiffDerivativeFunctionKind::JVP,
               diffAttr->getParameterIndices(),
               diffAttr->getDerivativeGenericSignature(), cd->getASTContext()));
->>>>>>> 11551e13
       maybeAddEntry(jvpConstant);
 
       auto vjpConstant = constant.asAutoDiffDerivativeFunction(
           AutoDiffDerivativeFunctionIdentifier::get(
-<<<<<<< HEAD
-              AutoDiffDerivativeFunctionKind::VJP, DA->getParameterIndices(),
-              DA->getDerivativeGenericSignature(), cd->getASTContext()));
-      maybeAddEntry(vjpConstant);
-    }
-    // SWIFT_ENABLE_TENSORFLOW END
-=======
               AutoDiffDerivativeFunctionKind::VJP,
               diffAttr->getParameterIndices(),
               diffAttr->getDerivativeGenericSignature(), cd->getASTContext()));
       maybeAddEntry(vjpConstant);
     }
->>>>>>> 11551e13
   }
 
   void maybeAddAccessors(AbstractStorageDecl *asd) {
